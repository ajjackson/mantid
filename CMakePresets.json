{
  "version": 2,
  "cmakeMinimumRequired": {
    "major": 3,
    "minor": 21,
    "patch": 0
  },
  "configurePresets": [
    {
      "name": "conda",
      "description": "Inherited by all Conda-based, non-hidden presets",
      "hidden": true,
      "binaryDir": "${sourceDir}/build",
      "generator": "Ninja",
      "cacheVariables": {
        "CONDA_ENV": true,
        "CMAKE_PREFIX_PATH": "$env{CONDA_PREFIX}"
      }
    },
    {
      "name": "ci-default",
      "description": "Inherited by all CI configurations",
      "hidden": true,
      "cacheVariables": {
        "CMAKE_BUILD_TYPE": "Release",
        "ENABLE_PRECOMMIT": "OFF",
        "DOCS_HTML": "ON",
        "COLORED_COMPILER_OUTPUT": "OFF"
      }
    },
    {
      "name": "unix-debug",
      "description": "Inherited by all Unix-like presets for debugging. Overrides Conda CXX flags for debugging",
      "hidden": true,
      "cacheVariables": {
        "CMAKE_CXX_FLAGS_DEBUG": "-g -O0",
        "CMAKE_BUILD_TYPE": "Debug"
      }
    },
    {
      "name": "osx-default",
      "description": "Inherited by all OSX configurations",
      "hidden": true,
      "cacheVariables": {
        "CMAKE_FIND_FRAMEWORK": "LAST",
        "USE_PYTHON_DYNAMIC_LIB": "OFF",
        "Qt5_DIR": "$env{CONDA_PREFIX}/lib/cmake/qt5",
        "HDF5_ROOT": "$env{CONDA_PREFIX}",
        "OpenSSL_ROOT": "$env{CONDA_PREFIX}"
      }
    },
    {
<<<<<<< HEAD
      "name": "win-vs-2019",
      "displayName": "win-vs",
      "description": "Default build options for a windows visual studio conda build",
      "binaryDir": "${sourceDir}/build",
      "generator": "Visual Studio 16 2019",
      "cacheVariables": {
        "CMAKE_PREFIX_PATH": "$env{CONDA_PREFIX}",
        "CONDA_ENV": true
      }
    },
    {
      "name": "win-vs",
      "displayName": "win-vs",
      "description": "Default build options for a windows visual studio conda build",
      "binaryDir": "${sourceDir}/build",
      "generator": "Visual Studio 17 2022",
      "toolset": "v142",
      "cacheVariables": {
        "CMAKE_PREFIX_PATH": "$env{CONDA_PREFIX}",
        "CONDA_ENV": true
      }
    },
    {
      "vendor": { "microsoft.com/VisualStudioSettings/CMake/1.0": { "cacheRoot": "${sourceDir}/build" } },
      "name": "win-ninja",
      "displayName": "win-ninja",
      "description": "Default build options for a windows conda Ninja DebugWithRelRuntime build",
      "binaryDir": "${sourceDir}/build",
      "generator": "Ninja",
      "cmakeExecutable": "cmake.exe",
      "cacheVariables": {
        "CMAKE_PREFIX_PATH": "$env{CONDA_PREFIX}",
        "CONDA_ENV": true,
        "CMAKE_BUILD_TYPE": "DebugWithRelRuntime",
        "USE_PRECOMPILED_HEADERS": "OFF",
        "CMAKE_MAKE_PROGRAM": "ninja.exe"
      }
=======
      "name": "osx-64-ci",
      "description": "Build options for a CI build on OSX",
      "inherits": [
        "osx-default",
        "ci-default",
        "conda"
      ]
    },
    {
      "name": "linux-64-ci",
      "description": "Build options for a CI build on Linux",
      "inherits": [
        "ci-default",
        "conda"
      ]
>>>>>>> f324962a
    },
    {
      "name": "win-64-ci",
      "description": "Build options for a CI build on windows",
      "inherits": [
        "ci-default",
        "conda"
      ],
      "generator": "Visual Studio 16 2019"
    },
    {
      "name": "cppcheck-ci",
      "description": "Build options for CppCheck CI build",
      "inherits": [
        "ci-default",
        "conda"
      ],
      "cacheVariables": {
        "CMAKE_BUILD_TYPE": "Debug",
        "CPPCHECK_GENERATE_XML": "TRUE"
      }
    },
    {
      "name": "osx",
      "description": "Default build options for a developer OSX build",
      "inherits": [
        "unix-debug",
        "osx-default",
        "conda"
      ]
    },
    {
      "name": "linux",
      "description": "Default build options for a developer Linux build",
      "inherits": [
        "unix-debug",
        "conda"
      ]
    },
    {
      "name": "win-vs-2019",
      "description": "Default build options for a developer Windows build using Visual Studio 2019",
      "inherits": [
        "conda"
      ],
      "generator": "Visual Studio 16 2019"
    },
    {
      "name": "win-vs",
      "description": "Default build options for a developer Windows build using Visual Studio 2022",
      "inherits": [
        "conda"
      ],
      "generator": "Visual Studio 17 2022",
      "toolset": "vc142"
    },
    {
      "name": "win-ninja",
      "vendor": {
        "microsoft.com/VisualStudioSettings/CMake/1.0": {
          "cacheRoot": "${sourceDir}/build"
        }
      },
      "description": "Default build options for a developer Windows build using Visual Studio",
      "inherits": [
        "conda"
      ],
      "cmakeExecutable": "cmake.exe",
      "cacheVariables": {
        "CMAKE_BUILD_TYPE": "DebugWithRelRuntime",
        "USE_PRECOMPILED_HEADERS": "OFF",
        "CMAKE_MAKE_PROGRAM": "ninja.exe"
      }
    },
    {
      "name": "sanitiser-default",
      "description": "Default build options for sanitiser builds",
      "hidden": true,
      "cacheVariables": {
        "CMAKE_BUILD_TYPE": "RelWithDebInfo",
        "DOCS_HTML": "OFF"
      }
    },
    {
      "name": "linux-64-ci-address-sanitiser",
      "description": "Build options for address sanitizer build",
      "inherits": [
        "sanitiser-default",
        "ci-default",
        "conda"
      ],
      "cacheVariables": {
        "USE_SANITIZER": "Address"
      }
    },
    {
      "name": "linux-64-ci-ub-sanitiser",
      "description": "Build options for UB sanitizer build",
      "inherits": [
        "sanitiser-default",
        "ci-default",
        "conda"
      ],
      "cacheVariables": {
        "USE_SANITIZER": "Undefined"
      }
    },
    {
      "name": "linux-64-ci-thread-sanitiser",
      "description": "Build options for Thread sanitizer build",
      "inherits": [
        "sanitiser-default",
        "ci-default",
        "conda"
      ],
      "cacheVariables": {
        "USE_SANITIZER": "Thread"
      }
    },
    {
      "name": "linux-64-ci-coverage",
      "description": "Build options for generating C++ coverage information",
      "inherits": [
        "unix-debug",
        "ci-default",
        "conda"
      ],
      "cacheVariables": {
        "COVERAGE": "OFF",
        "TESTING_TIMEOUT": "1200"
      }
    }
  ]
}<|MERGE_RESOLUTION|>--- conflicted
+++ resolved
@@ -50,45 +50,6 @@
       }
     },
     {
-<<<<<<< HEAD
-      "name": "win-vs-2019",
-      "displayName": "win-vs",
-      "description": "Default build options for a windows visual studio conda build",
-      "binaryDir": "${sourceDir}/build",
-      "generator": "Visual Studio 16 2019",
-      "cacheVariables": {
-        "CMAKE_PREFIX_PATH": "$env{CONDA_PREFIX}",
-        "CONDA_ENV": true
-      }
-    },
-    {
-      "name": "win-vs",
-      "displayName": "win-vs",
-      "description": "Default build options for a windows visual studio conda build",
-      "binaryDir": "${sourceDir}/build",
-      "generator": "Visual Studio 17 2022",
-      "toolset": "v142",
-      "cacheVariables": {
-        "CMAKE_PREFIX_PATH": "$env{CONDA_PREFIX}",
-        "CONDA_ENV": true
-      }
-    },
-    {
-      "vendor": { "microsoft.com/VisualStudioSettings/CMake/1.0": { "cacheRoot": "${sourceDir}/build" } },
-      "name": "win-ninja",
-      "displayName": "win-ninja",
-      "description": "Default build options for a windows conda Ninja DebugWithRelRuntime build",
-      "binaryDir": "${sourceDir}/build",
-      "generator": "Ninja",
-      "cmakeExecutable": "cmake.exe",
-      "cacheVariables": {
-        "CMAKE_PREFIX_PATH": "$env{CONDA_PREFIX}",
-        "CONDA_ENV": true,
-        "CMAKE_BUILD_TYPE": "DebugWithRelRuntime",
-        "USE_PRECOMPILED_HEADERS": "OFF",
-        "CMAKE_MAKE_PROGRAM": "ninja.exe"
-      }
-=======
       "name": "osx-64-ci",
       "description": "Build options for a CI build on OSX",
       "inherits": [
@@ -104,7 +65,6 @@
         "ci-default",
         "conda"
       ]
->>>>>>> f324962a
     },
     {
       "name": "win-64-ci",
