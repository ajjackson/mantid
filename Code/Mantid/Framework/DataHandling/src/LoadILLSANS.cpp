--- conflicted
+++ resolved
@@ -266,11 +266,8 @@
 			const size_t vectorSize = data.dim2() + 1;
 			std::vector<double> positionsBinning;
 			positionsBinning.reserve(vectorSize);
-<<<<<<< HEAD
+
 			for( size_t i = 0; i < vectorSize; i++ )
-=======
-			for( size_t i = 0; i <= vectorSize; i++ )
->>>>>>> fa00ef4a
 				positionsBinning.push_back( static_cast<double>(i) );
 
 			// Assign X
