/*WIKI*

This algorithm connects the logged in user to the information catalog.

*WIKI*/

#include "MantidICat/CatalogLogin.h"
#include "MantidICat/CatalogAlgorithmHelper.h"
#include "MantidKernel/MandatoryValidator.h"
#include "MantidKernel/MaskedProperty.h"

namespace Mantid
{
  namespace ICat
  {
    DECLARE_ALGORITHM(CatalogLogin)

    /// Sets documentation strings for this algorithm
    void CatalogLogin::initDocs()
    {
      this->setWikiSummary("Connects to information catalog using user name and password.");
      this->setOptionalMessage("Connects to information catalog using user name and password.");
    }

    /// Init method to declare algorithm properties
    void CatalogLogin::init()
    {
      auto requireValue = boost::make_shared<Kernel::MandatoryValidator<std::string>>();
      declareProperty("Username","", requireValue,"The username to log into the catalog.");
      declareProperty(new Kernel::MaskedProperty<std::string>("Password","", requireValue),
                      "The password of the related username to use.");
    }

    /// execute the algorithm
    void CatalogLogin::exec()
    {
      std::string username = getProperty("Username");
      std::string password = getProperty("Password");
<<<<<<< HEAD
      g_log.notice() << "Verifying user credentials..." << std::endl;
=======

      g_log.notice() << "Attempting to verify user credentials against " <<
          Mantid::Kernel::ConfigService::Instance().getFacility().catalogInfo().catalogName() << std::endl;
>>>>>>> 023312dc
      progress(0.5, "Verifying user credentials...");
      CatalogAlgorithmHelper().createCatalog()->login(username, password, "");
    }

  }
}
<|MERGE_RESOLUTION|>--- conflicted
+++ resolved
@@ -36,13 +36,8 @@
     {
       std::string username = getProperty("Username");
       std::string password = getProperty("Password");
-<<<<<<< HEAD
-      g_log.notice() << "Verifying user credentials..." << std::endl;
-=======
-
       g_log.notice() << "Attempting to verify user credentials against " <<
           Mantid::Kernel::ConfigService::Instance().getFacility().catalogInfo().catalogName() << std::endl;
->>>>>>> 023312dc
       progress(0.5, "Verifying user credentials...");
       CatalogAlgorithmHelper().createCatalog()->login(username, password, "");
     }
