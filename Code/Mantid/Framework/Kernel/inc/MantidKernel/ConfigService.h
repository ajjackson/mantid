#ifndef MANTID_KERNEL_CONFIGSERVICE_H_
#define MANTID_KERNEL_CONFIGSERVICE_H_

//----------------------------------------------------------------------
// Includes
//----------------------------------------------------------------------
#include "MantidKernel/DllConfig.h"
#include "MantidKernel/SingletonHolder.h"
#include "MantidKernel/ProxyInfo.h"
#include <vector>
#include <map>
#include <set>

#include <Poco/Notification.h>
#include <Poco/NotificationCenter.h>
#include <Poco/AutoPtr.h>

//----------------------------------------------------------------------
// Forward declarations
//----------------------------------------------------------------------
/// @cond Exclude from doxygen documentation
namespace Poco
{
  namespace Util
  {
    class PropertyFileConfiguration;
    class SystemConfiguration;
  }
}
/// @endcond

namespace Mantid
{

  /// Returns the welcome message for Mantid.
  MANTID_KERNEL_DLL std::string welcomeMessage();

  namespace Kernel
  {
    //----------------------------------------------------------------------
    // More forward declarations
    //----------------------------------------------------------------------
    class Logger;
    class FacilityInfo;
    class InstrumentInfo;

    /** The ConfigService class provides a simple facade to access the Configuration functionality of the Mantid Framework.
        The class gathers information from config files and the system variables.  
        This information is available to all the objects within the framework as well as being used to configure the logging framework.
        This class currently uses the Logging functionality provided through the POCO (portable components library).

        @author Nicholas Draper, Tessella Support Services plc
        @date 15/10/2007

        Copyright &copy; 2007-2010 ISIS Rutherford Appleton Laboratory & NScD Oak Ridge National Laboratory

        This file is part of Mantid.

        Mantid is free software; you can redistribute it and/or modify
        it under the terms of the GNU General Public License as published by
        the Free Software Foundation; either version 3 of the License, or
        (at your option) any later version.

        Mantid is distributed in the hope that it will be useful,
        but WITHOUT ANY WARRANTY; without even the implied warranty of
        MERCHANTABILITY or FITNESS FOR A PARTICULAR PURPOSE.  See the
        GNU General Public License for more details.

        You should have received a copy of the GNU General Public License
        along with this program.  If not, see <http://www.gnu.org/licenses/>.

        File change history is stored at: <https://github.com/mantidproject/mantid>.
        Code Documentation is available at: <http://doxygen.mantidproject.org>
     */
    class MANTID_KERNEL_DLL ConfigServiceImpl
    {
    public:

      /**
      * This is the base class for POCO Notifications sent out from the Config Service.
      * It does nothing.
      */
      class ConfigServiceNotification : public Poco::Notification
      {
      public:
        /// Empty constructor for ConfigServiceNotification Base Class
        ConfigServiceNotification() : Poco::Notification() {}
      };

      /**
      * This is the class for the notification that is to be sent when a value has been changed in
      * config service.
      */
      class ValueChanged : public ConfigServiceNotification
      {
      public:
        /** Creates the Notification object with the required values
        *   @param name :: property that has been changed
        *   @param newvalue :: new value of property
        *   @param prevvalue :: previous value of property
        */
        ValueChanged(const std::string &name, const std::string &newvalue, const std::string &prevvalue) 
          : ConfigServiceNotification(), m_name(name), m_value(newvalue), m_prev(prevvalue) {}
        /// The name of the user property that has changed, as it appears in the user.properties file
        const std::string & key() const { return this->m_name; } ///< @return The name of the changed the property
        /// The new value for the property
        const std::string & curValue() const { return this->m_value; } ///< @return The new value for the property
        /// The previous value for the property
        const std::string & preValue() const { return this->m_prev; } ///< @return The previous value for the property
      private:
        std::string m_name; ///< The name of the changed the property
        std::string m_value; ///< The new value for the property
        std::string m_prev; ///< The previous value for the property
      };
      
      /// Reset to "factory" settings. Removes current user properties
      void reset();
      /// Wipe out the current configuration and load a new one
      void updateConfig(const std::string& filename, const bool append=false, const bool update_caches=true);
      /// Save the configuration to the user file
      void saveConfig(const std::string &filename) const;
      /// Searches for a configuration property
      std::string getString(const std::string& keyName, bool use_cache=true) const;
      /// Searches for a key in the configuration property
      std::vector<std::string> getKeys(const std::string& keyName) const;
      /// Removes the value from a selected keyName
      void remove(const std::string& rootName) const;
      /// Checks to see whether a key has a value assigned to it
      bool hasProperty(const std::string& rootName) const;
      /// Checks to see whether the target passed is an executable file
      bool isExecutable(const std::string& target) const;
      /// Launches a process i.e opening a program
      void launchProcess(const std::string& programFilePath, const std::vector<std::string>& programArguments) const;
      /// Sets a configuration property
      void setString(const std::string & keyName, const std::string & keyValue);
      // Searches for a configuration property and returns its value
      template<typename T>
      int getValue(const std::string& keyName, T& out);
      /// Return the local properties filename.
      std::string getLocalFilename() const;
      /// Return the user properties filename
      std::string getUserFilename() const;

      /** @name Host information */
      //@{
      /// Searches for the given environment variable and returns it as a string
      std::string getEnvironment(const std::string& keyName);
      /// Returns the OS name
      std::string getOSName();
      /// Returns the computer name
      std::string getComputerName();
      /// Returns the architecture
      std::string getOSArchitecture();
      /// Returns the OS version
      std::string getOSVersion();
      /// Returns a human readable version of the OS version
      std::string getOSVersionReadable();
      /// Returns the username
      std::string getUsername();
      /// Returns the current directory
      std::string getCurrentDir();
      /// Returns the current directory
      std::string getCurrentDir() const;
      /// Returns the system's temp directory
      std::string getTempDir();
      /// Returns the system's appdata directory
      std::string getAppDataDir();
      //Return the executable path
      std::string getDirectoryOfExecutable() const;
      //Return the full path to the executable
      std::string getPathToExecutable() const;
      //Check if the path is on a network drive
      bool isNetworkDrive(const std::string & path);
      //@}

      /// Returns the directory where the Mantid.properties file is found.
      std::string getPropertiesDir() const;
      /// Returns a directory to use to write out Mantid information. Needs to be writable
      std::string getUserPropertiesDir() const;

      /** @name Search paths handling */
      //@{
      /// Get the list of search paths
      const std::vector<std::string>& getDataSearchDirs() const;
      /// Set a list of search paths via a vector
      void setDataSearchDirs(const std::vector<std::string> &searchDirs);
      /// Set a list of search paths via a string
      void setDataSearchDirs(const std::string &searchDirs);
      /// Adds the passed path to the end of the list of data search paths
      void appendDataSearchDir(const std::string & path);
      /// Get the list of user search paths
      const std::vector<std::string>& getUserSearchDirs() const;
      /// Get instrument search directory
      const std::vector<std::string>& getInstrumentDirectories() const;
      /// Get instrument search directory
      const std::string getInstrumentDirectory() const;
      //@}

      /// Load facility information from instrumentDir/Facilities.xml file 
      void updateFacilities(const std::string& facilityName = "");
      /// Get the list of facilities
      const std::vector<FacilityInfo*> getFacilities()const;
      /// Get the list of facility names
      const std::vector<std::string> getFacilityNames()const;
      /// Get the default facility
      const FacilityInfo& getFacility()const;
      /// Get a facility
      const FacilityInfo& getFacility(const std::string& facilityName)const;
      /// Set the default facility
      void setFacility(const std::string& facilityName);

      /// Look for an instrument
      const InstrumentInfo & getInstrument(const std::string& instrumentName = "") const;

      /// Add an observer for a notification
      void addObserver(const Poco::AbstractObserver& observer)const;

      /// Remove an observer
      void removeObserver(const Poco::AbstractObserver& observer)const;

      // Starts up the logging
      void configureLogging();

      /// Set the path to the paraview libraries
      void setParaviewLibraryPath(const std::string& path);

      /// Quick check to determine if paraview is available.
      bool quickParaViewCheck() const;

      /// Quick check to determine if vates has been installed.
      bool quickVatesCheck() const;

<<<<<<< HEAD
      Kernel::ProxyInfo& getProxy(const std::string& url);
=======
      /// Get the ParaViewPath
      const std::string getParaViewPath() const;
>>>>>>> c8462bd0

    private:
      friend struct Mantid::Kernel::CreateUsingNew<ConfigServiceImpl>;
      /// Handles distribution of Poco signals.
      mutable Poco::NotificationCenter m_notificationCenter;

      // Private constructors and destructor for singleton class
      ConfigServiceImpl();
      /// Private copy constructor. Prevents singleton being copied.
      ConfigServiceImpl(const ConfigServiceImpl&);

      virtual ~ConfigServiceImpl();

      /// Loads a config file
      void loadConfig(const std::string& filename, const bool append=false);
      /// Read a file and place its contents into the given string
      bool readFile(const std::string& filename, std::string & contents) const;
      /// Provies a string of a default configuration
      std::string defaultConfig() const;
      /// Writes out a fresh user properties file
      void createUserPropertiesFile() const;
      /// Convert any relative paths to absolute ones and store them locally so that
      /// if the working directory is altered the paths will not be affected
      void convertRelativeToAbsolute();
      ///Make a relative path or a list of relative paths into an absolute one.
      std::string makeAbsolute(const std::string & dir, const std::string & key) const;
      /// Create the storage of the data search directories
      void cacheDataSearchPaths();
      /// Create the storage of the user search directories
      void cacheUserSearchPaths();      
      /// Create the storage of the instrument directories
      void cacheInstrumentPaths();
      /// Returns true if the path is in the data search list
      bool isInDataSearchList(const std::string & path) const;
      /// Empty the list of facilities, deleting the FacilityInfo objects in the process
      void clearFacilities();
      /// Set the PV_PLUGIN_PATH to point at this version of Mantid.
      void setParaViewPluginPath() const;
      /// Verifies the directory exists and add it to the back of the directory list if valid
      bool addDirectoryifExists(const std::string& directoryName, std::vector<std::string>& directoryList);

      // Forward declaration of inner class
      template <class T>
      class WrappedObject;
      /// the POCO file config object
      WrappedObject<Poco::Util::PropertyFileConfiguration>* m_pConf;
      /// the POCO system Config Object
      WrappedObject<Poco::Util::SystemConfiguration>* m_pSysConfig;

      /// A set of property keys that have been changed
      mutable std::set<std::string> m_changed_keys;
      
      /// A map storing string/key pairs where the string denotes a path 
      /// that could be relative in the user properties file
      /// The boolean indicates whether the path needs to exist or not
      std::map<std::string, bool> m_ConfigPaths;
      /// Local storage for the relative path key/values that have been changed 
      std::map<std::string, std::string> m_AbsolutePaths;
      /// The directory that is considered to be the base directory
      std::string m_strBaseDir;
      ///The configuration properties in string format
      std::string m_PropertyString;
      /// The filename of the Mantid properties file
      const std::string m_properties_file_name;
      /// The filename of the Mantid user properties file
      const std::string m_user_properties_file_name;
      /// The filename where the log ends up
      std::string m_logFilePath;
      /// Store a list of data search paths
      std::vector<std::string> m_DataSearchDirs;
      /// Store a list of user search paths
      std::vector<std::string> m_UserSearchDirs;
      /// Store a list of instrument directory paths
      std::vector<std::string> m_InstrumentDirs;
      /// A map of facilities to instruments
      std::map<std::string,std::vector<std::string> > m_instr_prefixes;

      /// The list of available facilities
      std::vector<FacilityInfo*> m_facilities;
      /// Define a flag value for a removed property
      const std::string m_removedFlag;

      ///local cache of proxy details
      Kernel::ProxyInfo m_proxyInfo;
      ///wether the proxy has been populated yet
      bool m_isProxySet;

    };

    /// Forward declaration of a specialisation of SingletonHolder for AlgorithmFactoryImpl (needed for dllexport/dllimport) and a typedef for it.
#if defined(__APPLE__) && defined(__INTEL_COMPILER)
    inline
#endif
    template class MANTID_KERNEL_DLL Mantid::Kernel::SingletonHolder<ConfigServiceImpl>;
    typedef MANTID_KERNEL_DLL Mantid::Kernel::SingletonHolder<ConfigServiceImpl> ConfigService;

    typedef Mantid::Kernel::ConfigServiceImpl::ValueChanged ConfigValChangeNotification;
    typedef const Poco::AutoPtr<Mantid::Kernel::ConfigServiceImpl::ValueChanged>& ConfigValChangeNotification_ptr;

  } // namespace Kernel
} // namespace Mantid

#endif /*MANTID_KERNEL_CONFIGSERVICE_H_*/<|MERGE_RESOLUTION|>--- conflicted
+++ resolved
@@ -230,13 +230,11 @@
       /// Quick check to determine if vates has been installed.
       bool quickVatesCheck() const;
 
-<<<<<<< HEAD
+      /// Gets the proxy for the system
       Kernel::ProxyInfo& getProxy(const std::string& url);
-=======
+
       /// Get the ParaViewPath
       const std::string getParaViewPath() const;
->>>>>>> c8462bd0
-
     private:
       friend struct Mantid::Kernel::CreateUsingNew<ConfigServiceImpl>;
       /// Handles distribution of Poco signals.
