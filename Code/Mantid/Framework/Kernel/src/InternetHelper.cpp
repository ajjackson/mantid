--- conflicted
+++ resolved
@@ -117,20 +117,7 @@
 
   m_request =
       new HTTPRequest(m_method, uri.getPathAndQuery(), HTTPMessage::HTTP_1_1);
-<<<<<<< HEAD
-
-  m_request->set("User-Agent", "MANTID");
-  // catch non-default Content-Type if given (example values: "text/plain",
-  //    "multipart/mixed; boundary=bqJky99mlBWa-ZuqjC53mG6EzbmlxB", etc.)
-  const std::string CTName = "Content-Type";
-  auto cti = m_headers.find(CTName);
-  if (m_headers.end() != cti) {
-    m_request->setContentType(cti->second);
-  } else if (!m_contentType.empty()) {
-    m_request->setContentType(m_contentType);
-  }
-
-=======
+
   m_response = new HTTPResponse();
   if (!m_contentType.empty()) {
     m_request->setContentType(m_contentType);
@@ -141,7 +128,6 @@
     m_request->setContentLength(m_contentLength);
   }
 
->>>>>>> 14fce0d4
   for (auto itHeaders = m_headers.begin(); itHeaders != m_headers.end();
        ++itHeaders) {
     if (itHeaders->first == CTName) // don't put Content-Type a 2nd time
