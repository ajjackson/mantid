#include "MantidKernel/Memory.h"
#include "MantidKernel/Logger.h"

#include <iostream>
#include <iomanip>
#include <sstream>

<<<<<<< HEAD
=======
#ifdef USE_TCMALLOC
#include "gperftools/malloc_extension.h"
#endif

>>>>>>> 9c7f0eef
#ifdef __linux__
  #include <unistd.h>
  #include <fstream>
  #include <malloc.h>
#endif
#ifdef __APPLE__
  #include <malloc/malloc.h>
  #include <sys/sysctl.h>
  #include <mach/mach_host.h>
  #include <mach/task.h>
#endif
#ifdef _WIN32
  #include <windows.h>
  #include <Psapi.h>
#endif


using std::size_t;
using std::string;

namespace Mantid
{
namespace Kernel
{
namespace
{
  /// static logger object
  Logger g_log("Memory");
}


/// Utility function to convert memory in kiB into easy to read units.
template <typename TYPE>
string memToString(const TYPE mem_in_kiB)
{
  std::stringstream buffer;
  if (mem_in_kiB < static_cast<TYPE>(1024))
    buffer << mem_in_kiB << " kB";
  else if (mem_in_kiB < static_cast<TYPE>(100 * 1024 * 1024))
    buffer << (mem_in_kiB/static_cast<TYPE>(1024)) << " MB";
  else
    buffer << (mem_in_kiB/static_cast<TYPE>(1024*1024)) << " GB";
  return buffer.str();
}

// -------------------- functions for getting the memory associated with the process
/** Attempts to read the system-dependent data for a process' virtual memory
 * size and resident set size, and return the results in KB. On failure, returns 0.0, 0.0
 * @param vm_usage :: The virtual memory usage is stored in this variable in KiB
 * @param resident_set:: The memory associated with the current process in KiB
 */
void process_mem_usage(size_t & vm_usage, size_t & resident_set)
{
  vm_usage = 0;
  resident_set = 0;

#ifdef __linux__
  // Adapted from http://stackoverflow.com/questions/669438/how-to-get-memory-usage-at-run-time-in-c
  using std::ios_base;
  using std::ifstream;

  // 'file' stat seems to give the most reliable results
  ifstream stat_stream("/proc/self/stat",ios_base::in);

  // dummy vars for leading entries in stat that we don't care about
  string pid, comm, state, ppid, pgrp, session, tty_nr;
  string tpgid, flags, minflt, cminflt, majflt, cmajflt;
  string utime, stime, cutime, cstime, priority, nice;
  string O, itrealvalue, starttime;

  // the two fields we want
  unsigned long vsize; // according to man this is %lu
  long rss; // according to man this is %ld

  stat_stream >> pid >> comm >> state >> ppid >> pgrp >> session >> tty_nr
              >> tpgid >> flags >> minflt >> cminflt >> majflt >> cmajflt
              >> utime >> stime >> cutime >> cstime >> priority >> nice
              >> O >> itrealvalue >> starttime >> vsize >> rss; // don't care about the rest

  long page_size_kb = sysconf(_SC_PAGE_SIZE) / 1024; // in case x86-64 is configured to use 2MB pages
  vm_usage     = static_cast<size_t>(vsize / static_cast<long double>(1024.0));
  resident_set = static_cast<size_t>(rss * page_size_kb);
#elif __APPLE__
  // Adapted from http://blog.kuriositaet.de/?p=257. No official apple docs could be found
  //task_t task = MACH_PORT_NULL;
  struct task_basic_info t_info;
  mach_msg_type_number_t t_info_count = TASK_BASIC_INFO_COUNT;

  if (KERN_SUCCESS != task_info(mach_task_self(),
      TASK_BASIC_INFO, (task_info_t)&t_info, &t_info_count))
  {
      return;
  }
  // Need to find out the system page size for next part
  vm_size_t pageSize;
  mach_port_t port = mach_host_self();
  host_page_size(port, &pageSize);
  resident_set = static_cast<size_t>(t_info.resident_size*pageSize);
  vm_usage  = static_cast<size_t>(t_info.virtual_size*pageSize/1024.0);
#elif _WIN32
  // Adapted from http://msdn.microsoft.com/en-us/library/windows/desktop/ms682050%28v=vs.85%29.aspx
  DWORD pid = GetCurrentProcessId();
  HANDLE hProcess = OpenProcess(PROCESS_QUERY_INFORMATION|PROCESS_VM_READ, FALSE, pid);
  if (NULL == hProcess) return;
  PROCESS_MEMORY_COUNTERS pmc;
  if (GetProcessMemoryInfo(hProcess, &pmc, sizeof(pmc)))
  {
    vm_usage = pmc.PagefileUsage / 1024;
    resident_set = pmc.WorkingSetSize / 1024;
  }
  CloseHandle(hProcess);
#endif
}

// ----------------------- functions associated with getting the memory of the system

#ifdef __linux__
/**
 * This function reads /proc/meminfo to get the system information.
 * @param sys_avail :: An output variable containing the available system memory in KiB
 * @param sys_total :: An output variable containing the total system memory in KiB
 */
bool read_mem_info(size_t & sys_avail, size_t & sys_total)
{
  std::ifstream file("/proc/meminfo");
  std::string line;
  int values_found(0);
  //Need to set this to zero
  sys_avail = 0;
  while (getline(file, line))
  {
    std::istringstream is(line);
    std::string tag;
    long value(0);
    is >> tag >> value;
    if (!is)
      return false;
    if (tag == "MemTotal:")
    {
      ++values_found;
      sys_total = value;
    }
    else if (tag == "MemFree:")
    {
      ++values_found;
      sys_avail += value;
    }
    else if (tag == "Cached:")
    {
      ++values_found;
      sys_avail += value;
    }
    else if (tag == "Buffers:")
    {
        ++values_found;
        sys_avail += value;
    }
    else
      continue;
    if (values_found == 4)
    {
      file.close();
      return true;
    }
  }
  file.close();
  return false;
}
#endif

#ifdef _WIN32
namespace {  // Anonymous namespace

  MEMORYSTATUSEX memStatus; ///< A Windows structure holding information about memory usage
}
#endif

/** Attempts to read the system memory statistics.
 * @param sys_avail :: An output variable containing the reported available system memory in this variable in KiB
 * @param sys_total :: An output variable containing the reported total system memory in the system in KiB
 */
void MemoryStats::process_mem_system(size_t & sys_avail, size_t & sys_total)
{
  sys_avail = 0;
  sys_total = 0;
#ifdef __linux__
  /*
   * Taken from API/MemoryManager.cpp_LINUX
   *
   * As usual things are more complex on Linux. I think we need to take into account
   * the value of Cached as well since, especially if the system has been running for a long time,
   * MemFree will seem a lot smaller than it should be. To be completely correct we also need to
   * add the value of the "Buffers" as well.
   *
   * The only way I can see as to get acces to the Cached value is from the /proc/meminfo file
   * so if this is not successful I'll fall back to using the sysconf method and forget the cache
   *
   * RJT (18/2/10): Should we be using sysinfo() here?
   */
  if (!read_mem_info(sys_avail, sys_total))
  {
    long int totPages = sysconf(_SC_PHYS_PAGES);
    long int avPages = sysconf(_SC_AVPHYS_PAGES);
    long int pageSize = sysconf(_SC_PAGESIZE);
    if (totPages < 0) totPages = 0;
    if (avPages < 0) totPages = 0;
    if (pageSize < 1) pageSize = 1;
    //Commented out the next line as the value was being written by the one after
  //sys_avail = avPages / 1024 * pageSize;
    sys_avail = totPages / 1024 * pageSize;
  }
  // Can get the info on the memory that we've already obtained but aren't using right now
  int unusedReserved = mallinfo().fordblks/1024;
  // unusedReserved can sometimes be negative, which wen added to a low sys_avail will overflow the unsigned int.
  if (unusedReserved < 0) unusedReserved = 0;
  // g_log.debug() << "Linux - Adding reserved but unused memory of " << unusedReserved << " KB\n";
  sys_avail += unusedReserved;

#elif __APPLE__
  // Get the total RAM of the system
  uint64_t totalmem;
  size_t len = sizeof(totalmem);
  // Gives system memory in bytes
  int err = sysctlbyname("hw.memsize",&totalmem,&len,NULL,0);
  if (err) g_log.warning("Unable to obtain memory of system");
  sys_total = totalmem / 1024;

  mach_port_t port = mach_host_self();
  // Need to find out the system page size for next part
  vm_size_t pageSize;
  host_page_size(port, &pageSize);

  // Now get the amount of free memory (=free+inactive memory)
  vm_statistics vmStats;
  mach_msg_type_number_t count;
  count = sizeof(vm_statistics) / sizeof(natural_t);
  err = host_statistics(port, HOST_VM_INFO, (host_info_t)&vmStats, &count);
  if (err) g_log.warning("Unable to obtain memory statistics for this Mac.");
  sys_avail = pageSize * ( vmStats.free_count + vmStats.inactive_count ) / 1024;

  // Now add in reserved but unused memory as reported by malloc
  const size_t unusedReserved = mstats().bytes_free / 1024;
  g_log.debug() << "Mac - Adding reserved but unused memory of " << unusedReserved << " KB\n";
  sys_avail += unusedReserved;
#elif _WIN32
  GlobalMemoryStatusEx( &memStatus );
  if (memStatus.ullTotalPhys < memStatus.ullTotalVirtual)
  {
    sys_avail = static_cast<size_t>(memStatus.ullAvailPhys/1024);
    sys_total = static_cast<size_t>(memStatus.ullTotalPhys/1024);
  }
  else// All virtual memory will be physical, but a process cannot have more than TotalVirtual.
  {
    sys_avail = static_cast<size_t>(memStatus.ullAvailVirtual/1024);
    sys_total = static_cast<size_t>(memStatus.ullTotalVirtual/1024);
  }
#endif

  g_log.debug() << "Memory: " << sys_avail << " (free), " << sys_total << " (total).\n";

}

/**
 * Initialize platform-dependent options for memory management.
 * On Windows this enables the low-fragmentation heap described here: http://msdn.microsoft.com/en-us/library/aa366750%28v=vs.85%29.aspx
 * On Linux this enables the mmap option for malloc calls to try and release memory more frequently.
 * Note that this function can only be called once
 */
void MemoryOptions::initAllocatorOptions()
{
  static bool initialized(false);
  if( initialized ) return;
#ifdef __linux__
   /* The line below tells malloc to use a different memory allocation system call (mmap) to the 'usual'
   * one (sbrk) for requests above the threshold of the second argument (in bytes). The effect of this
   * is that, for the current threshold value of 8*4096, storage for workspaces having 4096 or greater
   * bins per spectrum will be allocated using mmap.
   * This should have the effect that memory is returned to the kernel as soon as a workspace is deleted,
   * preventing things going to managed workspaces when they shouldn't. This will also hopefully reduce
   * memory fragmentation.
   * Potential downsides to look out for are whether this memory allocation technique makes things
   * noticeably slower and whether it wastes memory (mmap allocates in blocks of the system page size.
   */
  mallopt(M_MMAP_THRESHOLD, 8*4096);
#elif _WIN32
  Logger memOptLogger("MemoryOptions");
  // Try to enable the Low Fragmentation Heap for all heaps
  // Bit of a brute force approach, but don't know which heap workspace data ends up on
  HANDLE hHeaps[1025];
  // Get the number of heaps
  const DWORD numHeap = GetProcessHeaps(1024, hHeaps);
  memOptLogger.debug() << "Number of heaps: " << numHeap   << "\n";//GetProcessHeaps(0, NULL) << "\n";
  ULONG ulEnableLFH = 2; // 2 = Low Fragmentation Heap
  for(DWORD i = 0; i < numHeap; i++)
  {
    if(!HeapSetInformation(hHeaps[i], HeapCompatibilityInformation, &ulEnableLFH, sizeof(ulEnableLFH)))
    {
      memOptLogger.debug() << "Failed to enable the LFH for heap " << i << "\n";
    }
  }
#endif
  initialized = true;
}

// ------------------ The actual class ----------------------------------------

/**
 * Constructor
 * @param ignore :: Which memory stats should be ignored.
 */
MemoryStats::MemoryStats(const MemoryStatsIgnore ignore): vm_usage(0), res_usage(0),
    total_memory(0), avail_memory(0)
{

#ifdef _WIN32
  memStatus.dwLength = sizeof(MEMORYSTATUSEX);
#endif

  this->ignoreFields(ignore);
  this->update();
}

/** Update the structure with current information, taking into account what is
 * to be ignored.
 * This call is thread-safe (protected by a mutex).
 * Note: This takes about 0.1 ms on a Ubuntu 10.10 system.
 */
void MemoryStats::update()
{
  MemoryStats::mutexMemory.lock();
  // get what is used by the process
  if (this->ignore != MEMORY_STATS_IGNORE_PROCESS)
  {
    process_mem_usage(this->vm_usage, this->res_usage);
  }

  // get the system information
  if (this->ignore != MEMORY_STATS_IGNORE_SYSTEM)
  {
    process_mem_system(this->avail_memory, this->total_memory);
  }
  MemoryStats::mutexMemory.unlock();
}

/**
 * Set the fields to ignore
 * @param ignore :: An enumeration giving the fields to ignore
 */
void MemoryStats::ignoreFields(const MemoryStatsIgnore ignore)
{
  this->ignore = ignore;
}

/**
 * Returns the virtual memory usage as a string
 * @returns A string containing the amount of virtual memory usage
 */
string MemoryStats::vmUsageStr() const
{
  return memToString(this->vm_usage);
}

/**
 * Returns the resident memory used by the current process
 * @returns A string containing the amount of memory the process is using
 */
string MemoryStats::resUsageStr() const
{
  return memToString(this->res_usage);
}

/**
 * Returns the total memory of the system as a string
 * @returns A string containing the total amount of memory on the system
 */
string MemoryStats::totalMemStr() const
{
  return memToString(this->total_memory);
}

/**
 * Returns the available memory of the system as a string
 * @returns A string containing the amount of available memory on the system
 */
string MemoryStats::availMemStr() const
{
  return memToString(this->avail_memory);
}

/**
 * Returns the total memory of the system
 * @returns An unsigned containing the total amount of memory on the system in kiB
 */
size_t MemoryStats::totalMem() const
{
  return this->total_memory;
}

/**
 * Returns the available memory of the system in kiB
 * @returns An unsigned containing the available amount of memory on the system in kiB
 */
size_t MemoryStats::availMem() const
{
  return this->avail_memory;
}

/**
 * Returns the memory usage of the current process in kiB
 * @returns An unsigned containing the memory used by the current process in kiB
 */
std::size_t MemoryStats::residentMem() const
{
  return this->res_usage;
}

/**
 * Returns the virtual memory usage of the current process in kiB
 * @returns An unsigned containing the virtual memory used by the current process in kiB
 */

std::size_t MemoryStats::virtualMem() const
{
  return this->vm_usage;
}

/**
 * Returns the reserved memory that has not been factored into the available memory
 * calculation.
 * NOTE: On Windows this can be a lengthy calculation as it involves
 * adding up the reserved space DWORD length at a time. Call only when necessary
 * On other systems this will return 0 as it has already been factored in to the available
 * memory calculation
 * @returns An extra area of memory that can still be allocated.
 */
std::size_t MemoryStats::reservedMem() const
{
#ifdef _WIN32
  MEMORY_BASIC_INFORMATION info; // Windows structure
  char *addr = NULL;
  size_t unusedReserved = 0; // total reserved space
  DWORDLONG size = 0;
  GlobalMemoryStatusEx( &memStatus );
  DWORDLONG GB2 = memStatus.ullTotalVirtual; // Maximum memory available to the process

  // Loop over all virtual memory to find out the status of every block.
  do
  {
    VirtualQuery(addr,&info,sizeof(MEMORY_BASIC_INFORMATION));

    // Count up the total size of reserved but unused blocks
    if (info.State == MEM_RESERVE) unusedReserved += info.RegionSize;

    addr += info.RegionSize; // Move up to the starting address for the next call
    size += info.RegionSize;
  }
  while(size < GB2);

  // Convert from bytes to KB
  unusedReserved /= 1024;

  return unusedReserved;
#else
  return 0;
#endif
}


/**
 * The ratio of available to total system memory as a number between 0-100.
 * @returns A percentage
 */
double MemoryStats::getFreeRatio() const
{
  return 100. * static_cast<double>(this->avail_memory) / static_cast<double>(this->total_memory);
}

/// Convenience function for writting out to stream.
std::ostream& operator<<(std::ostream& out, const MemoryStats &stats)
{
  if ( stats.ignore != MEMORY_STATS_IGNORE_PROCESS) {
    out << "virtual[" << stats.vmUsageStr() << "] ";
    out << "resident[" << stats.resUsageStr() << "] ";
  }
  if (stats.ignore != MEMORY_STATS_IGNORE_SYSTEM) {
    out << "available[" << stats.availMemStr() << "] ";
    out << "total[" << stats.totalMemStr() << "] ";
  }
  return out;
}

// -------------------------- concrete instantiations
template DLLExport string memToString<uint32_t>(const uint32_t);
template DLLExport string memToString<uint64_t>(const uint64_t);
// To initialize the static class variable.
Mutex MemoryStats::mutexMemory;

} // namespace Kernel
} // namespace Mantid<|MERGE_RESOLUTION|>--- conflicted
+++ resolved
@@ -5,13 +5,6 @@
 #include <iomanip>
 #include <sstream>
 
-<<<<<<< HEAD
-=======
-#ifdef USE_TCMALLOC
-#include "gperftools/malloc_extension.h"
-#endif
-
->>>>>>> 9c7f0eef
 #ifdef __linux__
   #include <unistd.h>
   #include <fstream>
