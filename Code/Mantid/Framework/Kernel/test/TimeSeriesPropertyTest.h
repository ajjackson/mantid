#ifndef TIMESERIESPROPERTYTEST_H_
#define TIMESERIESPROPERTYTEST_H_

#include <cxxtest/TestSuite.h>
#include "MantidKernel/TimeSeriesProperty.h"
#include "MantidKernel/Exception.h"
#include "MantidKernel/PropertyWithValue.h"
#include "MantidKernel/TimeSplitter.h"

#include <boost/math/special_functions/fpclassify.hpp>
#include <boost/make_shared.hpp>
#include <boost/shared_ptr.hpp>
#include <boost/scoped_ptr.hpp>
#include <vector>

using namespace Mantid::Kernel;

class TimeSeriesPropertyTest : public CxxTest::TestSuite {
  // Create a small TSP<double>. Callee owns the returned object.
  TimeSeriesProperty<double> *createDoubleTSP() {
    TimeSeriesProperty<double> *p =
        new TimeSeriesProperty<double>("doubleProp");
    TS_ASSERT_THROWS_NOTHING(p->addValue("2007-11-30T16:17:00", 9.99));
    TS_ASSERT_THROWS_NOTHING(p->addValue("2007-11-30T16:17:10", 7.55));
    TS_ASSERT_THROWS_NOTHING(p->addValue("2007-11-30T16:17:20", 5.55));
    TS_ASSERT_THROWS_NOTHING(p->addValue("2007-11-30T16:17:30", 10.55));
    return p;
  }

  // Create a small TSP<int>. Callee owns the returned object.
  TimeSeriesProperty<int> *createIntegerTSP(int numberOfValues) {
    TimeSeriesProperty<int> *log = new TimeSeriesProperty<int>("intProp");
    DateAndTime startTime("2007-11-30T16:17:00");
    for (int value = 0; value < numberOfValues; ++value) {
      DateAndTime time = startTime + value * 10.0;
      TS_ASSERT_THROWS_NOTHING(log->addValue(time, value + 1));
    }
    return log;
  }

public:
  void setUp() {
    iProp = new TimeSeriesProperty<int>("intProp");
    dProp = new TimeSeriesProperty<double>("doubleProp");
    sProp = new TimeSeriesProperty<std::string>("stringProp");
  }

  void tearDown() {
    delete iProp;
    delete dProp;
    delete sProp;
  }

  void test_Constructor() {
    // Test that all the base class member variables are correctly assigned to
    TS_ASSERT(!iProp->name().compare("intProp"));
    TS_ASSERT(!iProp->documentation().compare(""));
    TS_ASSERT(typeid(std::vector<TimeValueUnit<int>>) == *iProp->type_info());
    TS_ASSERT(!iProp->isDefault())

    TS_ASSERT(!dProp->name().compare("doubleProp"));
    TS_ASSERT(!dProp->documentation().compare(""));
    TS_ASSERT(typeid(std::vector<TimeValueUnit<double>>) ==
              *dProp->type_info());
    TS_ASSERT(!dProp->isDefault())

    TS_ASSERT(!sProp->name().compare("stringProp"));
    TS_ASSERT(!sProp->documentation().compare(""));
    TS_ASSERT(typeid(std::vector<TimeValueUnit<std::string>>) ==
              *sProp->type_info());
    TS_ASSERT(!sProp->isDefault())

    TS_ASSERT_EQUALS(sProp->isValid(), "");
  }

  void test_SetValue() {
    TS_ASSERT_THROWS(iProp->setValue("1"), Exception::NotImplementedError);
    TS_ASSERT_THROWS(dProp->setValue("5.5"), Exception::NotImplementedError);
    TS_ASSERT_THROWS(sProp->setValue("aValue"), Exception::NotImplementedError);
  }

  void test_AddValue() {
    const std::string tester("2007-11-30T16:17:00");
    int sizepre = iProp->size();
    TS_ASSERT_THROWS_NOTHING(iProp->addValue(tester, 1));
    TS_ASSERT_THROWS_NOTHING(iProp->addValue("2007-11-30T16:17:10", 1));
    TS_ASSERT_EQUALS(iProp->size(), sizepre + 2);

    sizepre = dProp->size();
    TS_ASSERT_THROWS_NOTHING(dProp->addValue("2007-11-30T16:17:00", 9.99));
    TS_ASSERT_THROWS_NOTHING(dProp->addValue("2007-11-30T16:17:10", 5.55));
    TS_ASSERT_EQUALS(dProp->size(), sizepre + 2);

    sizepre = sProp->size();
    TS_ASSERT_THROWS_NOTHING(sProp->addValue("2007-11-30T16:17:00", "test"));
    TS_ASSERT_THROWS_NOTHING(sProp->addValue("2007-11-30T16:17:10", "test2"));
    TS_ASSERT_EQUALS(sProp->size(), sizepre + 2);

    // Now try the other overloads
    TimeSeriesProperty<int> otherProp("otherProp");
    TS_ASSERT_THROWS_NOTHING(
        otherProp.addValue(static_cast<std::time_t>(123), 1));
    TS_ASSERT_THROWS_NOTHING(
        otherProp.addValue(boost::posix_time::second_clock::local_time(), 1));

    const std::string dString = dProp->value();
    TS_ASSERT_EQUALS(dString.substr(0, 27), "2007-Nov-30 16:17:00  9.99\n");
    const std::string iString = iProp->value();
    TS_ASSERT_EQUALS(iString.substr(0, 24), "2007-Nov-30 16:17:00  1\n");
    const std::string sString = sProp->value();
    TS_ASSERT_EQUALS(sString.substr(0, 27), "2007-Nov-30 16:17:00  test\n");

    // Test the internal toggling of the 'sorted' flag works
    auto twoVals = dProp->valuesAsVector();
    double newVal = 2.22;
    dProp->addValue("2007-11-30T16:17:05", newVal);
    // Calling this method sorts the vector by time, so long as the internal
    // flag says it isn't sorted
    auto threeVals = dProp->valuesAsVector();
<<<<<<< HEAD
    TS_ASSERT_EQUALS( threeVals.size(), 3 );
    TS_ASSERT_EQUALS( twoVals[0], threeVals[0] );
    TS_ASSERT_EQUALS( twoVals[1], threeVals[2] );
    TS_ASSERT_EQUALS( newVal, threeVals[1] );
  }

  void test_GetDerivative()
  {
    dProp->addValue("2007-11-30T16:17:10",10);
    dProp->addValue("2007-11-30T16:17:12",12);
    dProp->addValue("2007-11-30T16:17:01",01);
    dProp->addValue("2007-11-30T16:17:05",05);

    auto derProp = dProp->getDerivative();
    TS_ASSERT(dynamic_cast<TimeSeriesProperty<double>* >(derProp.get()))

    TS_ASSERT_EQUALS(derProp->size(),3);
    auto derValues = derProp->valuesAsVector();

    TS_ASSERT_EQUALS(derValues[0],1);
    TS_ASSERT_EQUALS(derValues[1],1);
    TS_ASSERT_EQUALS(derValues[2],1);

    TSM_ASSERT_THROWS("derivative undefined for string property",sProp->getDerivative(),std::runtime_error);

    iProp->addValue("2007-11-30T16:17:10",10);
    TSM_ASSERT_THROWS("derivative undefined for property with less then 2 values",iProp->getDerivative(),std::runtime_error);
    iProp->addValue("2007-11-30T16:17:12",12);

    derProp = iProp->getDerivative();
    TS_ASSERT_EQUALS(derProp->size(),1);
    derValues = derProp->valuesAsVector();
    TS_ASSERT_EQUALS(derValues[0],1);
  }

  void test_timesAsVector()
  {
    TimeSeriesProperty<double> * p = new TimeSeriesProperty<double>("doubleProp");
    TS_ASSERT_THROWS_NOTHING( p->addValue("2007-11-30T16:17:20",5.55) );
    TS_ASSERT_THROWS_NOTHING( p->addValue("2007-11-30T16:17:00",9.99) );
    TS_ASSERT_THROWS_NOTHING( p->addValue("2007-11-30T16:17:10",5.55) );
    TS_ASSERT_THROWS_NOTHING( p->addValue("2007-11-30T16:17:30",5.55) );
=======
    TS_ASSERT_EQUALS(threeVals.size(), 3);
    TS_ASSERT_EQUALS(twoVals[0], threeVals[0]);
    TS_ASSERT_EQUALS(twoVals[1], threeVals[2]);
    TS_ASSERT_EQUALS(newVal, threeVals[1]);
  }

  void test_timesAsVector() {
    TimeSeriesProperty<double> *p =
        new TimeSeriesProperty<double>("doubleProp");
    TS_ASSERT_THROWS_NOTHING(p->addValue("2007-11-30T16:17:20", 5.55));
    TS_ASSERT_THROWS_NOTHING(p->addValue("2007-11-30T16:17:00", 9.99));
    TS_ASSERT_THROWS_NOTHING(p->addValue("2007-11-30T16:17:10", 5.55));
    TS_ASSERT_THROWS_NOTHING(p->addValue("2007-11-30T16:17:30", 5.55));
>>>>>>> 37f617dd
    std::vector<double> timeSec;
    timeSec = p->timesAsVectorSeconds();
    TS_ASSERT_DELTA(timeSec[0], 0.0, 1e-6);
    TS_ASSERT_DELTA(timeSec[1], 10.0, 1e-6);
    TS_ASSERT_DELTA(timeSec[2], 20.0, 1e-6);
    TS_ASSERT_DELTA(timeSec[3], 30.0, 1e-6);
    std::vector<DateAndTime> time;
    time = p->timesAsVector();
    TS_ASSERT_EQUALS(time[0], DateAndTime("2007-11-30T16:17:00"));
    TS_ASSERT_EQUALS(time[1], DateAndTime("2007-11-30T16:17:10"));
    TS_ASSERT_EQUALS(time[2], DateAndTime("2007-11-30T16:17:20"));
    TS_ASSERT_EQUALS(time[3], DateAndTime("2007-11-30T16:17:30"));

    delete p;
  }

  void test_addValues() {
    size_t num = 1000;
    DateAndTime first("2007-11-30T16:17:10");
    std::vector<DateAndTime> times;

    std::vector<double> values;
    for (size_t i = 0; i < num; i++) {
      times.push_back(first + double(i));
      values.push_back(double(i));
    }
    TimeSeriesProperty<double> tsp("test");
    tsp.addValues(times, values);
    TS_ASSERT_EQUALS(tsp.size(), 1000);
    TS_ASSERT_EQUALS(tsp.nthValue(3), 3.0);
  }

  void test_Casting() {
    TS_ASSERT_DIFFERS(dynamic_cast<Property *>(iProp),
                      static_cast<Property *>(0));
    TS_ASSERT_DIFFERS(dynamic_cast<Property *>(dProp),
                      static_cast<Property *>(0));
    TS_ASSERT_DIFFERS(dynamic_cast<Property *>(sProp),
                      static_cast<Property *>(0));
    TS_ASSERT_DIFFERS(dynamic_cast<ITimeSeriesProperty *>(iProp),
                      static_cast<ITimeSeriesProperty *>(0));
  }

  //----------------------------------------------------------------------------
  void test_AdditionOperator() {
    TimeSeriesProperty<int> *log = new TimeSeriesProperty<int>("MyIntLog");
    TS_ASSERT_THROWS_NOTHING(log->addValue("2007-11-30T16:17:00", 1));
    TS_ASSERT_THROWS_NOTHING(log->addValue("2007-11-30T16:19:10", 2));

    TimeSeriesProperty<int> *log2 = new TimeSeriesProperty<int>("MyIntLog2");
    TS_ASSERT_THROWS_NOTHING(log2->addValue("2007-11-30T16:18:00", 3));
    TS_ASSERT_THROWS_NOTHING(log2->addValue("2007-11-30T16:18:10", 4));
    TS_ASSERT_THROWS_NOTHING(log2->addValue("2007-11-30T16:18:11", 5));

    TS_ASSERT_EQUALS(log->size(), 2);

    // Concatenate the lists
    (*log) += log2;

    TS_ASSERT_EQUALS(log->size(), 5);

    DateAndTime t0 = log->firstTime();
    DateAndTime tf = log->lastTime();

    TS_ASSERT_EQUALS(t0, DateAndTime("2007-11-30T16:17:00"));
    TS_ASSERT_EQUALS(tf, DateAndTime("2007-11-30T16:19:10"));

    delete log;
    delete log2;
  }

  //----------------------------------------------------------------------------
  /// Ticket 2097: This caused an infinite loop
  void test_AdditionOperatorOnYourself() {
    TimeSeriesProperty<int> *log = createIntegerTSP(2);

    (*log) += log;
    // There is now a check and trying to do this does nothing.
    TS_ASSERT_EQUALS(log->size(), 2);

    delete log;
  }

  //----------------------------------------------------------------------------
  void test_filterByTime() {
    TimeSeriesProperty<int> *log = createIntegerTSP(6);
    TS_ASSERT_EQUALS(log->realSize(), 6);
    DateAndTime start = DateAndTime("2007-11-30T16:17:10");
    DateAndTime stop = DateAndTime("2007-11-30T16:17:40");

    // Since the filter is < stop, the last one is not counted, so there are  3
    // taken out.

    log->filterByTime(start, stop);

    TS_ASSERT_EQUALS(log->realSize(), 3);

    delete log;
  }

  //-------------------------------------------------------------------------------
  void test_filterByTimes1() {
    TimeSeriesProperty<int> *log = createIntegerTSP(6);
    TS_ASSERT_EQUALS(log->realSize(), 6);

    Mantid::Kernel::SplittingInterval interval0(
        DateAndTime("2007-11-30T16:17:10"), DateAndTime("2007-11-30T16:17:40"),
        0);

    Mantid::Kernel::TimeSplitterType splitters;
    splitters.push_back(interval0);

    // Since the filter is < stop, the last one is not counted, so there are  3
    // taken out.

    log->filterByTimes(splitters);

    TS_ASSERT_EQUALS(log->realSize(), 3);

    delete log;
  }

  void test_filterByTimesN() {
    TimeSeriesProperty<int> *log = createIntegerTSP(10);
    TS_ASSERT_EQUALS(log->realSize(), 10);

    Mantid::Kernel::SplittingInterval interval0(
        DateAndTime("2007-11-30T16:17:10"), DateAndTime("2007-11-30T16:17:40"),
        0);

    Mantid::Kernel::SplittingInterval interval1(
        DateAndTime("2007-11-30T16:18:05"), DateAndTime("2007-11-30T16:18:25"),
        0);

    Mantid::Kernel::TimeSplitterType splitters;
    splitters.push_back(interval0);
    splitters.push_back(interval1);

    // Since the filter is < stop, the last one is not counted, so there are  3
    // taken out.

    log->filterByTimes(splitters);

    TS_ASSERT_EQUALS(log->realSize(), 6);

    delete log;
  }

  //----------------------------------------------------------------------------
  /// Ticket #2591
  void test_filterByTime_ifOnlyOneValue_assumes_constant_instead() {
    TimeSeriesProperty<int> *log = createIntegerTSP(1);
    TS_ASSERT_EQUALS(log->realSize(), 1);

    DateAndTime start = DateAndTime("2007-11-30T16:17:10");
    DateAndTime stop = DateAndTime("2007-11-30T16:17:40");
    log->filterByTime(start, stop);

    // Still there!
    TS_ASSERT_EQUALS(log->realSize(), 1);

    delete log;
  }

  //----------------------------------------------------------------------------
  /// Ticket #2591
  void test_filterByTime_ifOnlyOneValue_assumes_constant_instead_2() {
    TimeSeriesProperty<int> *log = new TimeSeriesProperty<int>("MyIntLog");
    TS_ASSERT_THROWS_NOTHING(log->addValue("1990-01-01T00:00:00", 1));
    TS_ASSERT_EQUALS(log->realSize(), 1);

    DateAndTime start = DateAndTime("2007-11-30T16:17:10");
    DateAndTime stop = DateAndTime("2007-11-30T16:17:40");
    log->filterByTime(start, stop);

    // Still there!
    TS_ASSERT_EQUALS(log->realSize(), 1);

    delete log;
  }

  //----------------------------------------------------------------------------
  void test_makeFilterByValue() {
    TimeSeriesProperty<double> *log =
        new TimeSeriesProperty<double>("MyIntLog");
    TS_ASSERT_THROWS_NOTHING(log->addValue("2007-11-30T16:17:00", 1));
    TS_ASSERT_THROWS_NOTHING(log->addValue("2007-11-30T16:17:10", 2));
    TS_ASSERT_THROWS_NOTHING(log->addValue("2007-11-30T16:17:20", 3));
    TS_ASSERT_THROWS_NOTHING(log->addValue("2007-11-30T16:17:30", 2.0));
    TS_ASSERT_THROWS_NOTHING(log->addValue("2007-11-30T16:17:40", 2.01));
    TS_ASSERT_THROWS_NOTHING(log->addValue("2007-11-30T16:17:50", 6));

    TS_ASSERT_EQUALS(log->realSize(), 6);

    // Test centred log value boundaries
    TimeSplitterType splitter;
    log->makeFilterByValue(splitter, 1.8, 2.2, 1.0, true);

    TS_ASSERT_EQUALS(splitter.size(), 2);
    SplittingInterval s;
    DateAndTime t;

    s = splitter[0];
    t = DateAndTime("2007-11-30T16:17:09");
    TS_ASSERT_DELTA(s.start(), t, 1e-3);
    t = DateAndTime("2007-11-30T16:17:11");
    TS_ASSERT_DELTA(s.stop(), t, 1e-3);

    s = splitter[1];
    t = DateAndTime("2007-11-30T16:17:29");
    TS_ASSERT_DELTA(s.start(), t, 1e-3);
    t = DateAndTime("2007-11-30T16:17:41");
    TS_ASSERT_DELTA(s.stop(), t, 1e-3);

    // Now test with left-aligned log value boundaries
    log->makeFilterByValue(splitter, 1.8, 2.2, 1.0);

    TS_ASSERT_EQUALS(splitter.size(), 2);

    s = splitter[0];
    t = DateAndTime("2007-11-30T16:17:10");
    TS_ASSERT_DELTA(s.start(), t, 1e-3);
    t = DateAndTime("2007-11-30T16:17:20");
    TS_ASSERT_DELTA(s.stop(), t, 1e-3);

    s = splitter[1];
    t = DateAndTime("2007-11-30T16:17:30");
    TS_ASSERT_DELTA(s.start(), t, 1e-3);
    t = DateAndTime("2007-11-30T16:17:50");
    TS_ASSERT_DELTA(s.stop(), t, 1e-3);

    // Check throws if min > max
    TS_ASSERT_THROWS(log->makeFilterByValue(splitter, 2.0, 1.0, 0.0, true),
                     std::invalid_argument);

    delete log;
  }

  void test_makeFilterByValue_throws_for_string_property() {
    TimeSeriesProperty<std::string> log("StringTSP");
    TimeSplitterType splitter;
    TS_ASSERT_THROWS(log.makeFilterByValue(splitter, 0.0, 0.0, 0.0, true),
                     Exception::NotImplementedError);
  }

  void test_expandFilterToRange() {
    TimeSeriesProperty<int> log("MyIntLog");
    TS_ASSERT_THROWS_NOTHING(log.addValue("2007-11-30T16:17:00", 1));
    TS_ASSERT_THROWS_NOTHING(log.addValue("2007-11-30T16:17:10", 2));
    TS_ASSERT_THROWS_NOTHING(log.addValue("2007-11-30T16:17:20", 3));
    TS_ASSERT_THROWS_NOTHING(log.addValue("2007-11-30T16:17:30", 4));
    TS_ASSERT_THROWS_NOTHING(log.addValue("2007-11-30T16:17:40", 6));
    TS_ASSERT_THROWS_NOTHING(log.addValue("2007-11-30T16:17:50", 2));

    // Create a TimeInterval that's wider than this log
    TimeInterval interval(DateAndTime("2007-11-30T16:16:00"),
                          DateAndTime("2007-11-30T16:18:50"));

    TimeSplitterType splitter;
    // Test good at both ends
    log.makeFilterByValue(splitter, 1.0, 2.2, 1.0, false);
    log.expandFilterToRange(splitter, 1.0, 2.2, interval);
    TS_ASSERT_EQUALS(splitter.size(), 2);
    TS_ASSERT_DELTA(splitter[0].start(), DateAndTime("2007-11-30T16:16:00"),
                    1e-3);
    TS_ASSERT_DELTA(splitter[0].stop(), DateAndTime("2007-11-30T16:17:20"),
                    1e-3);
    TS_ASSERT_DELTA(splitter[1].start(), DateAndTime("2007-11-30T16:17:50"),
                    1e-3);
    TS_ASSERT_DELTA(splitter[1].stop(), DateAndTime("2007-11-30T16:18:50"),
                    1e-3);

    // Test bad at both ends
    log.makeFilterByValue(splitter, 2.5, 10.0, 0.0, false);
    log.expandFilterToRange(splitter, 2.5, 10.0, interval);
    TS_ASSERT_EQUALS(splitter.size(), 1);
    TS_ASSERT_DELTA(splitter[0].start(), DateAndTime("2007-11-30T16:17:20"),
                    1e-3);
    TS_ASSERT_DELTA(splitter[0].stop(), DateAndTime("2007-11-30T16:17:50"),
                    1e-3);

    // Test good at start, bad at end
    log.makeFilterByValue(splitter, -1.0, 1.5, 0.0, false);
    log.expandFilterToRange(splitter, -1.0, 1.5, interval);
    TS_ASSERT_EQUALS(splitter.size(), 1);
    TS_ASSERT_DELTA(splitter[0].start(), DateAndTime("2007-11-30T16:16:00"),
                    1e-3);
    TS_ASSERT_DELTA(splitter[0].stop(), DateAndTime("2007-11-30T16:17:10"),
                    1e-3);

    // Test good at end, bad at start
    log.makeFilterByValue(splitter, 1.99, 2.5, 1.0, false);
    log.expandFilterToRange(splitter, 1.99, 2.5, interval);
    TS_ASSERT_EQUALS(splitter.size(), 2);
    TS_ASSERT_DELTA(splitter[0].start(), DateAndTime("2007-11-30T16:17:10"),
                    1e-3);
    TS_ASSERT_DELTA(splitter[0].stop(), DateAndTime("2007-11-30T16:17:20"),
                    1e-3);
    TS_ASSERT_DELTA(splitter[1].start(), DateAndTime("2007-11-30T16:17:50"),
                    1e-3);
    TS_ASSERT_DELTA(splitter[1].stop(), DateAndTime("2007-11-30T16:18:50"),
                    1e-3);

    // Check throws if min > max
    TS_ASSERT_THROWS(log.expandFilterToRange(splitter, 2.0, 1.0, interval),
                     std::invalid_argument);

    // Test good at both ends, but interval narrower than log range
    TimeInterval narrowinterval(DateAndTime("2007-11-30T16:17:15"),
                                DateAndTime("2007-11-30T16:17:41"));
    log.makeFilterByValue(splitter, 0.0, 10.0, 0.0, false);
    log.expandFilterToRange(splitter, 0.0, 10.0, narrowinterval);
    TS_ASSERT_EQUALS(splitter.size(), 1);
    TS_ASSERT_DELTA(splitter[0].start(), DateAndTime("2007-11-30T16:17:00"),
                    1e-3);
    TS_ASSERT_DELTA(splitter[0].stop(), DateAndTime("2007-11-30T16:17:50"),
                    1e-3);
  }

  void test_expandFilterToRange_throws_for_string_property() {
    TimeSeriesProperty<std::string> log("StringTSP");
    TimeSplitterType splitter;
    TS_ASSERT_THROWS(
        log.expandFilterToRange(splitter, 0.0, 0.0, TimeInterval()),
        Exception::NotImplementedError);
  }

  void test_averageValueInFilter() {
    auto dblLog = createDoubleTSP();
    auto intLog = createIntegerTSP(5);

    // Test a filter that's fully within the range of both properties
    TimeSplitterType filter;
    filter.push_back(SplittingInterval(DateAndTime("2007-11-30T16:17:05"),
                                       DateAndTime("2007-11-30T16:17:29")));
    TS_ASSERT_DELTA(dblLog->averageValueInFilter(filter), 7.308, 0.001);
    TS_ASSERT_DELTA(intLog->averageValueInFilter(filter), 2.167, 0.001);

    // Test a filter that starts before the log start time
    filter[0] = SplittingInterval(DateAndTime("2007-11-30T16:16:30"),
                                  DateAndTime("2007-11-30T16:17:13"));
    TS_ASSERT_DELTA(dblLog->averageValueInFilter(filter), 9.820, 0.001);
    TS_ASSERT_DELTA(intLog->averageValueInFilter(filter), 1.070, 0.001);

    // How about one that's entirely outside the log range (should just take the
    // last value)
    filter[0] = SplittingInterval(DateAndTime("2013-01-01T00:00:00"),
                                  DateAndTime("2013-01-01T01:00:00"));
    TS_ASSERT_DELTA(dblLog->averageValueInFilter(filter), 10.55, 0.001);
    TS_ASSERT_DELTA(intLog->averageValueInFilter(filter), 5.0, 0.001);

    // Test a filter with two separate ranges, one of which goes past the end of
    // the log
    filter[0] = SplittingInterval(DateAndTime("2007-11-30T16:17:05"),
                                  DateAndTime("2007-11-30T16:17:15"));
    filter.push_back(SplittingInterval(DateAndTime("2007-11-30T16:17:25"),
                                       DateAndTime("2007-11-30T16:17:45")));
    TS_ASSERT_DELTA(dblLog->averageValueInFilter(filter), 9.123, 0.001);
    TS_ASSERT_DELTA(intLog->averageValueInFilter(filter), 3.167, 0.001);

    // Test a filter with two out of order ranges (the second one coming before
    // the first)
    // It should work fine.
    filter[0] = filter[1];
    filter[0] = SplittingInterval(DateAndTime("2007-11-30T16:17:05"),
                                  DateAndTime("2007-11-30T16:17:15"));
    TS_ASSERT_DELTA(dblLog->averageValueInFilter(filter), 9.123, 0.001);
    TS_ASSERT_DELTA(intLog->averageValueInFilter(filter), 3.167, 0.001);

    // What about an overlap between the filters? It's odd, but it's allowed.
    filter[0] = SplittingInterval(DateAndTime("2007-11-30T16:17:05"),
                                  DateAndTime("2007-11-30T16:17:15"));
    filter[1] = SplittingInterval(DateAndTime("2007-11-30T16:17:10"),
                                  DateAndTime("2007-11-30T16:17:20"));
    TS_ASSERT_DELTA(dblLog->averageValueInFilter(filter), 8.16, 0.001);
    TS_ASSERT_DELTA(intLog->averageValueInFilter(filter), 1.75, 0.001);

    // Check the correct behaviour of empty of single value logs.
    TS_ASSERT(boost::math::isnan(dProp->averageValueInFilter(filter)));
    iProp->addValue(DateAndTime("2010-11-30T16:17:25"), 99);
    TS_ASSERT_EQUALS(iProp->averageValueInFilter(filter), 99.0);

    // Clean up
    delete dblLog;
    delete intLog;
  }

  void test_timeAverageValue() {
    auto dblLog = createDoubleTSP();
    auto intLog = createIntegerTSP(5);

    TS_ASSERT_DELTA(dblLog->timeAverageValue(), 7.6966, .0001);
    TS_ASSERT_DELTA(intLog->timeAverageValue(), 2.5, .0001);

    // Clean up
    delete dblLog;
    delete intLog;
  }

  void test_averageValueInFilter_throws_for_string_property() {
    TimeSplitterType splitter;
    TS_ASSERT_THROWS(sProp->averageValueInFilter(splitter),
                     Exception::NotImplementedError);
  }

  //----------------------------------------------------------------------------
  void test_splitByTime_and_getTotalValue() {
    TimeSeriesProperty<int> *log = createIntegerTSP(12);
    // Make the outputs
    std::vector<Property *> outputs;
    for (std::size_t i = 0; i < 5; i++) {
      TimeSeriesProperty<int> *newlog = new TimeSeriesProperty<int>("MyIntLog");
      outputs.push_back(newlog);
    }

    // Make a splitter
    DateAndTime start, stop;
    TimeSplitterType splitter;
    start = DateAndTime("2007-11-30T16:17:10");
    stop = DateAndTime("2007-11-30T16:17:40");
    splitter.push_back(SplittingInterval(start, stop, 0));

    start = DateAndTime("2007-11-30T16:17:55");
    stop = DateAndTime("2007-11-30T16:17:56");
    splitter.push_back(SplittingInterval(start, stop, 1));

    start = DateAndTime("2007-11-30T16:17:56");
    stop = DateAndTime("2007-11-30T16:18:01");
    splitter.push_back(SplittingInterval(start, stop, 2)); // just one entry

    start = DateAndTime("2007-11-30T16:18:09");
    stop = DateAndTime("2007-11-30T16:18:21");
    splitter.push_back(SplittingInterval(start, stop, 3));

    start = DateAndTime("2007-11-30T16:18:45");
    stop = DateAndTime("2007-11-30T16:22:50");
    splitter.push_back(SplittingInterval(start, stop, 4));

    log->splitByTime(splitter, outputs, false);

    TS_ASSERT_EQUALS(
        dynamic_cast<TimeSeriesProperty<int> *>(outputs[0])->realSize(), 3);
    TS_ASSERT_EQUALS(
        dynamic_cast<TimeSeriesProperty<int> *>(outputs[1])->realSize(), 1);
    TS_ASSERT_EQUALS(
        dynamic_cast<TimeSeriesProperty<int> *>(outputs[2])->realSize(), 2);
    TS_ASSERT_EQUALS(
        dynamic_cast<TimeSeriesProperty<int> *>(outputs[3])->realSize(), 3);
    TS_ASSERT_EQUALS(
        dynamic_cast<TimeSeriesProperty<int> *>(outputs[4])->realSize(), 2);

    delete log;
    delete outputs[0];
    delete outputs[1];
    delete outputs[2];
    delete outputs[3];
    delete outputs[4];
  }

  //----------------------------------------------------------------------------
  void test_splitByTime_withOverlap() {
    TimeSeriesProperty<int> *log = createIntegerTSP(12);

    // Make the outputs
    std::vector<Property *> outputs;
    for (std::size_t i = 0; i < 1; i++) {
      TimeSeriesProperty<int> *newlog = new TimeSeriesProperty<int>("MyIntLog");
      outputs.push_back(newlog);
    }

    // Make a splitter
    DateAndTime start, stop;
    TimeSplitterType splitter;
    start = DateAndTime("2007-11-30T16:17:10");
    stop = DateAndTime("2007-11-30T16:17:40");
    splitter.push_back(SplittingInterval(start, stop, 0));

    start = DateAndTime("2007-11-30T16:17:35");
    stop = DateAndTime("2007-11-30T16:17:59");
    splitter.push_back(SplittingInterval(start, stop, 0));

    log->splitByTime(splitter, outputs, false);

    TS_ASSERT_EQUALS(
        dynamic_cast<TimeSeriesProperty<int> *>(outputs[0])->realSize(), 5);

    delete log;
    delete outputs[0];
  }

  //----------------------------------------------------------------------------
  void test_statistics() {
    TimeSeriesProperty<double> *log =
        new TimeSeriesProperty<double>("MydoubleLog");
    TS_ASSERT_THROWS_NOTHING(log->addValue("2007-11-30T16:17:00", 1));
    TS_ASSERT_THROWS_NOTHING(log->addValue("2007-11-30T16:17:10", 2));
    TS_ASSERT_THROWS_NOTHING(log->addValue("2007-11-30T16:17:20", 3));
    TS_ASSERT_THROWS_NOTHING(log->addValue("2007-11-30T16:17:30", 4));
    TS_ASSERT_THROWS_NOTHING(log->addValue("2007-11-30T16:17:40", 5));
    TS_ASSERT_THROWS_NOTHING(log->addValue("2007-11-30T16:17:50", 6));
    TS_ASSERT_THROWS_NOTHING(log->addValue("2007-11-30T16:18:00", 7));
    TS_ASSERT_THROWS_NOTHING(log->addValue("2007-11-30T16:18:10", 8));
    TS_ASSERT_THROWS_NOTHING(log->addValue("2007-11-30T16:18:20", 9));
    TS_ASSERT_THROWS_NOTHING(log->addValue("2007-11-30T16:18:30", 10));
    TS_ASSERT_THROWS_NOTHING(log->addValue("2007-11-30T16:18:40", 11));
    TS_ASSERT_EQUALS(log->realSize(), 11);

    TimeSeriesPropertyStatistics stats = log->getStatistics();

    TS_ASSERT_DELTA(stats.minimum, 1.0, 1e-3);
    TS_ASSERT_DELTA(stats.maximum, 11.0, 1e-3);
    TS_ASSERT_DELTA(stats.median, 6.0, 1e-3);
    TS_ASSERT_DELTA(stats.mean, 6.0, 1e-3);
    TS_ASSERT_DELTA(stats.duration, 100.0, 1e-3);
    TS_ASSERT_DELTA(stats.standard_deviation, 3.1622, 1e-3);

    delete log;
  }

  void test_empty_statistics() {
    TimeSeriesProperty<double> *log =
        new TimeSeriesProperty<double>("MydoubleLog");
    TimeSeriesPropertyStatistics stats = log->getStatistics();
    TS_ASSERT(boost::math::isnan(stats.minimum));
    TS_ASSERT(boost::math::isnan(stats.maximum));
    TS_ASSERT(boost::math::isnan(stats.median));
    TS_ASSERT(boost::math::isnan(stats.mean));
    TS_ASSERT(boost::math::isnan(stats.standard_deviation));
    TS_ASSERT(boost::math::isnan(stats.duration));

    delete log;
  }

  void test_PlusEqualsOperator_Incompatible_Types_dontThrow() {
    // Adding incompatible types together should not throw, but issue a warning
    // in the log

    TimeSeriesProperty<double> *log =
        new TimeSeriesProperty<double>("MydoubleLog");
    TimeSeriesProperty<int> *logi = new TimeSeriesProperty<int>("MyIntLog");
    PropertyWithValue<double> *val =
        new PropertyWithValue<double>("MySimpleDouble", 1.23);

    log->operator+=(val);
    log->operator+=(logi);
    logi->operator+=(log);
    val->operator+=(log);
    val->operator+=(logi);

    delete log;
    delete logi;
    delete val;
  }

  void test_PlusEqualsOperator_() {
    TimeSeriesProperty<double> *lhs =
        new TimeSeriesProperty<double>("doubleLog");
    TS_ASSERT_THROWS_NOTHING(lhs->addValue("2007-11-30T16:17:00", 1));
    TS_ASSERT_THROWS_NOTHING(lhs->addValue("2007-11-30T16:17:10", 2));
    TS_ASSERT_THROWS_NOTHING(lhs->addValue("2007-11-30T16:17:20", 3));
    TS_ASSERT_THROWS_NOTHING(lhs->addValue("2007-11-30T16:17:30", 4));
    TS_ASSERT_THROWS_NOTHING(lhs->addValue("2007-11-30T16:17:40", 5));
    TimeSeriesProperty<double> *rhs =
        new TimeSeriesProperty<double>("doubleLog");
    TS_ASSERT_THROWS_NOTHING(rhs->addValue("2007-11-30T16:17:00", 1));
    TS_ASSERT_THROWS_NOTHING(rhs->addValue("2007-11-30T16:17:10", 2));
    TS_ASSERT_THROWS_NOTHING(rhs->addValue("2007-11-30T16:17:20", 3));
    TS_ASSERT_THROWS_NOTHING(rhs->addValue("2007-11-30T16:17:30", 4));
    TS_ASSERT_THROWS_NOTHING(rhs->addValue("2007-11-30T16:17:40", 5));

    lhs->operator+=(rhs);

    TS_ASSERT_EQUALS(lhs->size(), rhs->size());

    delete lhs;
    delete rhs;
  }

  /*
   * Test include (1) normal interval (2) normal on grid point (3) outside upper
   * boundary
   * (4) outside lower bound
   */
  void test_getSingleValue() {
    TimeSeriesProperty<double> *p = createDoubleTSP();

    DateAndTime time1("2007-11-30T16:17:23");
    double v1 = p->getSingleValue(time1);
    TS_ASSERT_DELTA(v1, 5.55, 1e-6);

    DateAndTime time2("2007-11-30T16:17:03");
    double v2 = p->getSingleValue(time2);
    TS_ASSERT_DELTA(v2, 9.99, 1e-6);

    DateAndTime time3("2007-11-30T16:17:31");
    double v3 = p->getSingleValue(time3);
    TS_ASSERT_DELTA(v3, 10.55, 1e-6);

    DateAndTime time4("2007-11-30T16:17:00");
    double v4 = p->getSingleValue(time4);
    TS_ASSERT_DELTA(v4, 9.99, 1e-6);

    DateAndTime time5("2007-11-30T16:16:59");
    double v5 = p->getSingleValue(time5);
    TS_ASSERT_DELTA(v5, 9.99, 1e-6);

    delete p;
  }

  void test_getSingleValue_emptyPropertyThrows() {
    const TimeSeriesProperty<int> empty("Empty");

    DateAndTime time("2013-01-30T16:17:23");
    TS_ASSERT_THROWS(empty.getSingleValue(time), std::runtime_error);
    int i;
    TS_ASSERT_THROWS(empty.getSingleValue(time, i), std::runtime_error);
  }

  void test_firstLastTimeValue() {
    TimeSeriesProperty<double> *p = createDoubleTSP();

    Mantid::Kernel::DateAndTime t0 = p->firstTime();
    Mantid::Kernel::DateAndTime tf = p->lastTime();

    Mantid::Kernel::DateAndTime t0c("2007-11-30T16:17:00");
    Mantid::Kernel::DateAndTime tfc("2007-11-30T16:17:30");

    double v0 = p->firstValue();
    double vf = p->lastValue();

    TS_ASSERT_EQUALS(t0, t0c);
    TS_ASSERT_EQUALS(tf, tfc);

    TS_ASSERT_DELTA(v0, 9.99, 1.0E-8);
    TS_ASSERT_DELTA(vf, 10.55, 1.0E-8);

    delete p;

    return;
  }

  void test_firstLastTimeValue_emptyPropertyThrows() {
    const TimeSeriesProperty<int> empty("Empty");

    TS_ASSERT_THROWS(empty.firstTime(), std::runtime_error);
    TS_ASSERT_THROWS(empty.lastTime(), std::runtime_error);
    TS_ASSERT_THROWS(empty.firstValue(), std::runtime_error);
    TS_ASSERT_THROWS(empty.lastValue(), std::runtime_error);
  }

  void test_min_max_value() {
    // Test a double property
    const TimeSeriesProperty<double> *p = createDoubleTSP();
    TS_ASSERT_EQUALS(p->minValue(), 5.55);
    TS_ASSERT_EQUALS(p->maxValue(), 10.55);
    delete p;

    // Test an integer property
    const TimeSeriesProperty<int> *i = createIntegerTSP(8);
    TS_ASSERT_EQUALS(i->minValue(), 1);
    TS_ASSERT_EQUALS(i->maxValue(), 8);
    delete i;

    // Test a string property
    sProp->addValue("2007-11-30T16:17:05", "White");
    sProp->addValue("2007-12-30T16:17:15", "Black");
    sProp->addValue("2008-11-30T16:18:05", "Grey");
    TS_ASSERT_EQUALS(sProp->minValue(), "Black");
    TS_ASSERT_EQUALS(sProp->maxValue(), "White");
  }

  /*
   * Test merge()
   */
  void test_Merge() {
    // 1. Construct p1 and p2
    TimeSeriesProperty<double> *p1 = createDoubleTSP();
    TimeSeriesProperty<double> *p2 =
        new TimeSeriesProperty<double>("doubleProp2");

    TS_ASSERT_THROWS_NOTHING(p2->addValue("2007-11-30T16:17:05", 19.99));
    TS_ASSERT_THROWS_NOTHING(p2->addValue("2007-11-30T16:17:15", 17.55));
    TS_ASSERT_THROWS_NOTHING(p2->addValue("2007-11-30T16:17:17", 15.55));
    TS_ASSERT_THROWS_NOTHING(p2->addValue("2007-11-30T16:17:35", 110.55));

    // 2. Test
    p1->merge(p2);

    // 3. Verify
    Mantid::Kernel::DateAndTime t0("2007-11-30T16:17:00");
    Mantid::Kernel::DateAndTime tf("2007-11-30T16:17:35");
    Mantid::Kernel::DateAndTime t1("2007-11-30T16:17:05");

    TS_ASSERT_EQUALS(p1->firstTime(), t0);
    TS_ASSERT_EQUALS(p1->lastTime(), tf);

    TS_ASSERT_DELTA(p1->getSingleValue(t0), 9.99, 1.0E-8);
    TS_ASSERT_DELTA(p1->getSingleValue(tf), 110.55, 1.0E-8);
    TS_ASSERT_DELTA(p1->getSingleValue(t1), 19.99, 1.0E-8);

    // -1. Clean
    delete p1;
    delete p2;

    return;
  }

  /*
   * Test setName and getName
   */
  void test_Name() {
    TimeSeriesProperty<double> *p =
        new TimeSeriesProperty<double>("doubleProp");

    std::string propertyname("UnitTest");

    p->setName(propertyname);

    TS_ASSERT_EQUALS(p->name(), propertyname);

    delete p;
  }

  /*
   * Test value()
   */
  void test_Value() {
    TimeSeriesProperty<double> *p = createDoubleTSP();

    std::string pvalue = p->value();
    std::string svalue("2007-Nov-30 16:17:00  9.99\n2007-Nov-30 16:17:10  "
                       "7.55\n2007-Nov-30 16:17:20  5.55\n2007-Nov-30 16:17:30 "
                       " 10.55\n");

    TS_ASSERT_EQUALS(pvalue, svalue);

    delete p;
  }

  /*
   * Test valueAsVector()
   */
  void test_ValueAsVector() {
    // 1. Create property
    TimeSeriesProperty<double> *p =
        new TimeSeriesProperty<double>("doubleProp");
    TS_ASSERT_THROWS_NOTHING(p->addValue("2007-11-30T16:17:00", 1.00));
    TS_ASSERT_THROWS_NOTHING(p->addValue("2007-11-30T16:17:20", 3.00));
    TS_ASSERT_THROWS_NOTHING(p->addValue("2007-11-30T16:17:10", 2.00));
    TS_ASSERT_THROWS_NOTHING(p->addValue("2007-11-30T16:17:30", 4.00));

    // 2. Value as vector
    std::vector<double> values = p->valuesAsVector();

    TS_ASSERT_EQUALS(values.size(), 4);
    for (size_t i = 0; i < 4; i++) {
      TS_ASSERT_DELTA(values[i], static_cast<double>(i) + 1.0, 1.0E-9);
    }

    delete p;

    return;
  }

  /*
   * Test clone
   */
  void test_Clone() {
    // 1. Create property
    TimeSeriesProperty<double> *p =
        new TimeSeriesProperty<double>("doubleProp");
    TS_ASSERT_THROWS_NOTHING(p->addValue("2007-11-30T16:17:00", 1.00));
    TS_ASSERT_THROWS_NOTHING(p->addValue("2007-11-30T16:17:20", 3.00));
    TS_ASSERT_THROWS_NOTHING(p->addValue("2007-11-30T16:17:10", 2.00));
    TS_ASSERT_THROWS_NOTHING(p->addValue("2007-11-30T16:17:30", 4.00));

    // 2. Clone
    TimeSeriesProperty<double> *newp =
        dynamic_cast<TimeSeriesProperty<double> *>(p->clone());

    // 3. Check
    std::vector<Mantid::Kernel::DateAndTime> times1 = p->timesAsVector();
    std::vector<double> values1 = p->valuesAsVector();

    std::vector<Mantid::Kernel::DateAndTime> times2 = newp->timesAsVector();
    std::vector<double> values2 = newp->valuesAsVector();

    TS_ASSERT_EQUALS(times1, times2);

    if (times1.size() == times2.size()) {
      for (size_t i = 0; i < times1.size(); i++) {
        TS_ASSERT_EQUALS(times1[i], times2[i]);
        TS_ASSERT_DELTA(values1[i], values2[i], 1.0E-10);
      }
    }

    // 4. Clean
    delete p;
    delete newp;

    return;
  }

  /*
   * Test countSize()
   */
  void test_CountSize() {
    // 1. Create property
    TimeSeriesProperty<double> *p =
        new TimeSeriesProperty<double>("doubleProp");
    TS_ASSERT_THROWS_NOTHING(p->addValue("2007-11-30T16:17:00", 1.00));
    TS_ASSERT_THROWS_NOTHING(p->addValue("2007-11-30T16:17:20", 3.00));
    TS_ASSERT_THROWS_NOTHING(p->addValue("2007-11-30T16:17:10", 2.00));
    TS_ASSERT_THROWS_NOTHING(p->addValue("2007-11-30T16:17:30", 4.00));

    // 2. Check no double entry
    p->countSize();
    TS_ASSERT_EQUALS(p->size(), 4);

    // -1. Clean
    delete p;

    return;
  }

  /*
   * Test isTimeString()
   */
  void test_IsTimeString() {
    TimeSeriesProperty<double> *p = new TimeSeriesProperty<double>("Test");

    std::string timestring1("2007-11-30T16:17:00");
    TS_ASSERT(p->isTimeString(timestring1));

    std::string timestring2("2007-11-30 T16:17:00");
    TS_ASSERT(!TimeSeriesProperty<double>::isTimeString(timestring2));

    std::string timestring3("2007U11X30T16a17a00");
    TS_ASSERT(TimeSeriesProperty<double>::isTimeString(timestring3));

    std::string timestring4("2007-11-30T16:I7:00");
    TS_ASSERT(!TimeSeriesProperty<double>::isTimeString(timestring4));

    delete p;

    return;
  }

  void test_clear() {
    boost::scoped_ptr<TimeSeriesProperty<int>> p(
        new TimeSeriesProperty<int>("aProp"));
    p->addValue("2007-11-30T16:17:00", 1);

    TS_ASSERT_EQUALS(p->size(), 1);
    TS_ASSERT_EQUALS(p->realSize(), 1);

    ITimeSeriesProperty *pi = p.get();
    TS_ASSERT_THROWS_NOTHING(pi->clear());

    TS_ASSERT_EQUALS(p->size(), 0);
    TS_ASSERT_EQUALS(p->realSize(), 0);
  }

  void test_clearOutdated() {
    boost::scoped_ptr<TimeSeriesProperty<int>> p(
        new TimeSeriesProperty<int>("aProp"));
    p->addValue("2007-11-30T16:17:00", 99);

    ITimeSeriesProperty *pi = p.get();
    TS_ASSERT_THROWS_NOTHING(pi->clearOutdated());
    // No change
    TS_ASSERT_EQUALS(p->size(), 1);
    TS_ASSERT_EQUALS(p->realSize(), 1);
    TS_ASSERT_EQUALS(p->lastValue(), 99);

    DateAndTime t("2007-11-30T15:17:00");
    p->addValue(t, 88);
    TS_ASSERT_EQUALS(p->size(), 2);

    TS_ASSERT_THROWS_NOTHING(pi->clearOutdated());
    TS_ASSERT_EQUALS(p->size(), 1);
    TS_ASSERT_EQUALS(p->realSize(), 1);
    // Note that it kept the last-added entry even though its time is earlier
    TS_ASSERT_EQUALS(p->lastTime(), t);
    TS_ASSERT_EQUALS(p->firstValue(), 88);

    TimeSeriesProperty<double> pp("empty");
    TS_ASSERT_THROWS_NOTHING(pp.clearOutdated());
    // No change
    TS_ASSERT_EQUALS(pp.size(), 0);
    TS_ASSERT_EQUALS(pp.realSize(), 0);
  }

  //----------------------------------------------------------------------------------------------
  /** Test 2 create() functions by creating 3 properties in different
   * approaches.
   */
  void test_Create() {
    // Create property by add 4 entries
    TimeSeriesProperty<double> *p =
        new TimeSeriesProperty<double>("doubleProp");
    TS_ASSERT_THROWS_NOTHING(p->addValue("2007-11-30T16:17:00", 1.00));
    TS_ASSERT_THROWS_NOTHING(p->addValue("2007-11-30T16:17:20", 3.00));
    TS_ASSERT_THROWS_NOTHING(p->addValue("2007-11-30T16:17:10", 2.00));
    TS_ASSERT_THROWS_NOTHING(p->addValue("2007-11-30T16:17:30", 4.00));

    // 2. Create method 1
    std::vector<Mantid::Kernel::DateAndTime> times;
    times.push_back(Mantid::Kernel::DateAndTime("2007-11-30T16:17:00"));
    times.push_back(Mantid::Kernel::DateAndTime("2007-11-30T16:17:20"));
    times.push_back(Mantid::Kernel::DateAndTime("2007-11-30T16:17:10"));
    times.push_back(Mantid::Kernel::DateAndTime("2007-11-30T16:17:30"));
    std::vector<double> values;
    values.push_back(1.00);
    values.push_back(3.00);
    values.push_back(2.00);
    values.push_back(4.00);

    TimeSeriesProperty<double> *p1 =
        new TimeSeriesProperty<double>("Property2");
    p1->create(times, values);

    TS_ASSERT_EQUALS(p->size(), p1->size());
    if (p->size() == p1->size()) {
      std::vector<Mantid::Kernel::DateAndTime> times0 = p->timesAsVector();
      std::vector<Mantid::Kernel::DateAndTime> times1 = p1->timesAsVector();
      for (size_t i = 0; i < static_cast<size_t>(p->size()); i++) {
        TS_ASSERT_EQUALS(times0[i], times1[i]);
        TS_ASSERT_DELTA(p->getSingleValue(times0[i]),
                        p1->getSingleValue(times1[i]), 1.0E-9);
      }
    }

    // 3 Create method 2
    Mantid::Kernel::DateAndTime tStart("2007-11-30T16:17:00");
    std::vector<double> deltaTs;
    std::vector<double> valueXs;

    for (int i = 0; i < 4; i++) {
      deltaTs.push_back(static_cast<double>(i) * 10.0);
      valueXs.push_back(static_cast<double>(i) + 1.0);
    }

    TimeSeriesProperty<double> *p2 =
        new TimeSeriesProperty<double>("Property4");
    p2->create(tStart, deltaTs, valueXs);

    TS_ASSERT_EQUALS(p->size(), p2->size());
    if (p->size() == p2->size()) {
      std::vector<Mantid::Kernel::DateAndTime> times0 = p->timesAsVector();
      std::vector<Mantid::Kernel::DateAndTime> times1 = p2->timesAsVector();
      for (size_t i = 0; i < static_cast<size_t>(p->size()); i++) {
        TS_ASSERT_EQUALS(times0[i], times1[i]);
        TS_ASSERT_DELTA(p->getSingleValue(times0[i]),
                        p2->getSingleValue(times1[i]), 1.0E-9);
      }
    }

    // -1. Clean
    delete p1;
    delete p;
    delete p2;

    return;
  }

  /*
   * Test time_tValue()
   */
  void test_timeTValue() {
    // 1. Create property
    TimeSeriesProperty<double> *p =
        new TimeSeriesProperty<double>("doubleProp");
    TS_ASSERT_THROWS_NOTHING(p->addValue("2007-11-30T16:17:00", 1.00));
    TS_ASSERT_THROWS_NOTHING(p->addValue("2007-11-30T16:17:20", 3.00));
    TS_ASSERT_THROWS_NOTHING(p->addValue("2007-11-30T16:17:10", 2.00));
    TS_ASSERT_THROWS_NOTHING(p->addValue("2007-11-30T16:17:30", 4.00));

    // 2. What is correct
    std::vector<std::string> correctS;
    correctS.push_back("2007-Nov-30 16:17:00 1");
    correctS.push_back("2007-Nov-30 16:17:10 2");
    correctS.push_back("2007-Nov-30 16:17:20 3");
    correctS.push_back("2007-Nov-30 16:17:30 4");

    // 3. Check
    std::vector<std::string> tvalues = p->time_tValue();
    TS_ASSERT_EQUALS(tvalues.size(), 4);

    for (size_t i = 0; i < 4; i++) {
      TS_ASSERT_EQUALS(correctS[i], tvalues[i]);
    }

    // -1. Clean
    delete p;

    return;
  }

  /*
   * Test valueAsCorrectMap()
   */
  void test_valueAsCorrectMap() {
    // 1. Create property
    TimeSeriesProperty<double> *p =
        new TimeSeriesProperty<double>("doubleProp");
    TS_ASSERT_THROWS_NOTHING(p->addValue("2007-11-30T16:17:00", 1.00));
    TS_ASSERT_THROWS_NOTHING(p->addValue("2007-11-30T16:17:20", 3.00));
    TS_ASSERT_THROWS_NOTHING(
        p->addValue("2007-11-30T16:17:10", 1.99)); // this one is ignored
    TS_ASSERT_THROWS_NOTHING(p->addValue("2007-11-30T16:17:10", 2.00));
    TS_ASSERT_THROWS_NOTHING(p->addValue("2007-11-30T16:17:30", 4.00));

    // 2. Get map
    std::map<Mantid::Kernel::DateAndTime, double> tmap = p->valueAsCorrectMap();

    // 3. Check
    std::vector<Mantid::Kernel::DateAndTime> times;
    times.push_back(Mantid::Kernel::DateAndTime("2007-11-30T16:17:00"));
    times.push_back(Mantid::Kernel::DateAndTime("2007-11-30T16:17:10"));
    times.push_back(Mantid::Kernel::DateAndTime("2007-11-30T16:17:20"));
    times.push_back(Mantid::Kernel::DateAndTime("2007-11-30T16:17:30"));
    std::vector<double> values;
    values.push_back(1.00);
    values.push_back(2.00);
    values.push_back(3.00);
    values.push_back(4.00);

    std::map<Mantid::Kernel::DateAndTime, double>::iterator tit;
    size_t index = 0;
    for (tit = tmap.begin(); tit != tmap.end(); ++tit) {
      TS_ASSERT_EQUALS(tit->first, times[index]);
      TS_ASSERT_DELTA(tit->second, values[index], 1.0E-9);
      index++;
    }

    // -1 Clean
    delete p;

    return;
  }

  void test_valueAsMultiMap() {
    // 1. Create property
    TimeSeriesProperty<double> *p =
        new TimeSeriesProperty<double>("doubleProp");
    TS_ASSERT_THROWS_NOTHING(p->addValue("2007-11-30T16:17:00", 1.00));
    TS_ASSERT_THROWS_NOTHING(p->addValue("2007-11-30T16:17:20", 3.00));
    TS_ASSERT_THROWS_NOTHING(p->addValue("2007-11-30T16:17:10", 1.99));
    TS_ASSERT_THROWS_NOTHING(p->addValue("2007-11-30T16:17:10", 2.00));
    TS_ASSERT_THROWS_NOTHING(p->addValue("2007-11-30T16:17:30", 4.00));

    // 2. Get multimap
    std::multimap<Mantid::Kernel::DateAndTime, double> tmap =
        p->valueAsMultiMap();

    // 3. Check
    std::vector<Mantid::Kernel::DateAndTime> times;
    times.push_back(Mantid::Kernel::DateAndTime("2007-11-30T16:17:00"));
    times.push_back(Mantid::Kernel::DateAndTime("2007-11-30T16:17:10"));
    times.push_back(Mantid::Kernel::DateAndTime("2007-11-30T16:17:10"));
    times.push_back(Mantid::Kernel::DateAndTime("2007-11-30T16:17:20"));
    times.push_back(Mantid::Kernel::DateAndTime("2007-11-30T16:17:30"));
    std::vector<double> values;
    values.push_back(1.00);
    values.push_back(1.99);
    values.push_back(2.00);
    values.push_back(3.00);
    values.push_back(4.00);

    size_t index = 0;
    for (auto it = tmap.begin(); it != tmap.end(); ++it) {
      TS_ASSERT_EQUALS(it->first, times[index]);
      TS_ASSERT_DELTA(it->second, values[index], 1.0E-9);
      index++;
    }

    // -1 Clean
    delete p;
  }

  /* Test method valueAsVector
   *
   */
  void test_valueAsVector() {
    // 1. Create property
    TimeSeriesProperty<double> *p =
        new TimeSeriesProperty<double>("doubleProp");
    TS_ASSERT_THROWS_NOTHING(p->addValue("2007-11-30T16:17:00", 1.00));
    TS_ASSERT_THROWS_NOTHING(p->addValue("2007-11-30T16:17:10", 2.00));
    TS_ASSERT_THROWS_NOTHING(p->addValue("2007-11-30T16:17:15", 3.00));
    TS_ASSERT_THROWS_NOTHING(p->addValue("2007-11-30T16:17:20", 3.00));
    TS_ASSERT_THROWS_NOTHING(p->addValue("2007-11-30T16:17:25", 3.00));
    TS_ASSERT_THROWS_NOTHING(p->addValue("2007-11-30T16:17:30", 4.00));

    // 2. Get map
    std::map<Mantid::Kernel::DateAndTime, double> tmap = p->valueAsMap();

    // 3. Check
    std::vector<Mantid::Kernel::DateAndTime> times;
    times.push_back(Mantid::Kernel::DateAndTime("2007-11-30T16:17:00"));
    times.push_back(Mantid::Kernel::DateAndTime("2007-11-30T16:17:10"));
    times.push_back(Mantid::Kernel::DateAndTime("2007-11-30T16:17:15"));
    times.push_back(Mantid::Kernel::DateAndTime("2007-11-30T16:17:30"));
    std::vector<double> values;
    values.push_back(1.00);
    values.push_back(2.00);
    values.push_back(3.00);
    values.push_back(4.00);

    std::map<Mantid::Kernel::DateAndTime, double>::iterator tit;
    size_t index = 0;
    for (tit = tmap.begin(); tit != tmap.end(); ++tit) {
      TS_ASSERT_EQUALS(tit->first, times[index]);
      TS_ASSERT_DELTA(tit->second, values[index], 1.0E-9);
      index++;
    }

    // -1 Clean
    delete p;

    return;
  }

  /*
   * Test valueAsMap()
   */
  void test_valueAsMap() {
    // 1. Create property
    TimeSeriesProperty<double> *p =
        new TimeSeriesProperty<double>("doubleProp");
    TS_ASSERT_THROWS_NOTHING(p->addValue("2007-11-30T16:17:00", 1.00));
    TS_ASSERT_THROWS_NOTHING(p->addValue("2007-11-30T16:17:20", 3.00));
    TS_ASSERT_THROWS_NOTHING(p->addValue("2007-11-30T16:17:25", 3.00));
    TS_ASSERT_THROWS_NOTHING(p->addValue("2007-11-30T16:17:10", 2.00));
    TS_ASSERT_THROWS_NOTHING(p->addValue("2007-11-30T16:17:18", 2.00));
    TS_ASSERT_THROWS_NOTHING(p->addValue("2007-11-30T16:17:30", 4.00));

    // 2. Get map
    std::map<Mantid::Kernel::DateAndTime, double> tmap = p->valueAsMap();

    // 3. Check
    TS_ASSERT_EQUALS(tmap.size(), 4);

    if (tmap.size() == 4) {
      std::vector<Mantid::Kernel::DateAndTime> times;
      times.push_back(Mantid::Kernel::DateAndTime("2007-11-30T16:17:00"));
      times.push_back(Mantid::Kernel::DateAndTime("2007-11-30T16:17:10"));
      times.push_back(Mantid::Kernel::DateAndTime("2007-11-30T16:17:20"));
      times.push_back(Mantid::Kernel::DateAndTime("2007-11-30T16:17:30"));
      std::vector<double> values;
      values.push_back(1.00);
      values.push_back(2.00);
      values.push_back(3.00);
      values.push_back(4.00);

      std::map<Mantid::Kernel::DateAndTime, double>::iterator tit;
      size_t index = 0;
      for (tit = tmap.begin(); tit != tmap.end(); ++tit) {
        TS_ASSERT_EQUALS(tit->first, times[index]);
        TS_ASSERT_DELTA(tit->second, values[index], 1.0E-9);
        index++;
      }
    }

    // -1 Clean
    delete p;

    return;
  }

  /*
   * Test nth Time
   */
  void test_nthTime() {
    TimeSeriesProperty<double> *p =
        new TimeSeriesProperty<double>("doubleProp");

    // 1. Test Throws
    TS_ASSERT_THROWS(p->nthTime(1), std::runtime_error);

    // 2. Add entries
    TS_ASSERT_THROWS_NOTHING(p->addValue("2007-11-30T16:17:00", 1.00));
    TS_ASSERT_THROWS_NOTHING(p->addValue("2007-11-30T16:17:20", 3.00));
    TS_ASSERT_THROWS_NOTHING(p->addValue("2007-11-30T16:17:10", 2.00));
    TS_ASSERT_THROWS_NOTHING(p->addValue("2007-11-30T16:17:30", 4.00));

    // 3. Test with term
    Mantid::Kernel::DateAndTime t0 = p->nthTime(0);
    Mantid::Kernel::DateAndTime t0c("2007-11-30T16:17:00");
    TS_ASSERT_EQUALS(t0, t0c);

    Mantid::Kernel::DateAndTime t2 = p->nthTime(2);
    Mantid::Kernel::DateAndTime t2c("2007-11-30T16:17:20");
    TS_ASSERT_EQUALS(t2, t2c);

    Mantid::Kernel::DateAndTime t3 = p->nthTime(3);
    Mantid::Kernel::DateAndTime t3c("2007-11-30T16:17:30");
    TS_ASSERT_EQUALS(t3, t3c);

    Mantid::Kernel::DateAndTime t100 = p->nthTime(100);
    Mantid::Kernel::DateAndTime t100c("2007-11-30T16:17:30");
    TS_ASSERT_EQUALS(t100, t100c);

    // 4. Double time
    TS_ASSERT_THROWS_NOTHING(p->addValue("2007-11-30T16:17:20", 3.00));
    t3 = p->nthTime(3);
    TS_ASSERT_EQUALS(t3, t2c);

    // -1. Clean
    delete p;

    return;
  }

  /*
   * Test nthInterval()
   */
  void test_nthInterval() {
    TimeSeriesProperty<double> *p =
        new TimeSeriesProperty<double>("doubleProp");

    // 1. Test Throws
    TS_ASSERT_THROWS(p->nthInterval(0), std::runtime_error);

    // 2. Add entries
    TS_ASSERT_THROWS_NOTHING(p->addValue("2007-11-30T16:17:00", 1.00));
    TS_ASSERT_THROWS_NOTHING(p->addValue("2007-11-30T16:17:05", 2.00));
    TS_ASSERT_THROWS_NOTHING(p->addValue("2007-11-30T16:17:15", 3.00));
    TS_ASSERT_THROWS_NOTHING(p->addValue("2007-11-30T16:17:55", 5.00));
    TS_ASSERT_THROWS_NOTHING(p->addValue("2007-11-30T16:17:35", 4.00));

    // 3. Test
    Mantid::Kernel::TimeInterval dt0 = p->nthInterval(0);
    TS_ASSERT_EQUALS(dt0.begin(),
                     Mantid::Kernel::DateAndTime("2007-11-30T16:17:00"));
    TS_ASSERT_EQUALS(dt0.end(),
                     Mantid::Kernel::DateAndTime("2007-11-30T16:17:05"));

    Mantid::Kernel::TimeInterval dt1 = p->nthInterval(1);
    TS_ASSERT_EQUALS(dt1.begin(),
                     Mantid::Kernel::DateAndTime("2007-11-30T16:17:05"));
    TS_ASSERT_EQUALS(dt1.end(),
                     Mantid::Kernel::DateAndTime("2007-11-30T16:17:15"));

    Mantid::Kernel::TimeInterval dt2 = p->nthInterval(2);
    TS_ASSERT_EQUALS(dt2.begin(),
                     Mantid::Kernel::DateAndTime("2007-11-30T16:17:15"));
    TS_ASSERT_EQUALS(dt2.end(),
                     Mantid::Kernel::DateAndTime("2007-11-30T16:17:35"));

    // -1 Clean
    delete p;

    return;
  }

  /*
   * Test filterWith() and clear filter
   */
  void test_filter() {
    // 1. Create a base property
    Mantid::Kernel::DateAndTime tStart("2007-11-30T16:17:00");
    std::vector<double> deltaTs;
    std::vector<double> valueXs;
    for (int i = 0; i < 20; i++) {
      deltaTs.push_back(static_cast<double>(i) * 10.0);
      valueXs.push_back(static_cast<double>(i) + 1.0);
    }
    TimeSeriesProperty<double> *p1 =
        new TimeSeriesProperty<double>("BaseProperty");
    p1->create(tStart, deltaTs, valueXs);

    std::vector<Mantid::Kernel::DateAndTime> times = p1->timesAsVector();
    std::vector<double> values = p1->valuesAsVector();

    // b) Copy size and interval information in order to verify clearFilter()
    size_t origsize = p1->size();
    std::vector<Mantid::Kernel::TimeInterval> dts;

    for (size_t i = 0; i < origsize; i++) {
      dts.push_back(p1->nthInterval(static_cast<int>(i)));
    }

    // 2. Create a filter
    TimeSeriesProperty<bool> *filter = new TimeSeriesProperty<bool>("Filter");
    filter->addValue("2007-11-30T16:17:06", true);
    filter->addValue("2007-11-30T16:17:16", false);
    filter->addValue("2007-11-30T16:18:40", true);
    filter->addValue("2007-11-30T16:19:30", false);

    p1->filterWith(filter);

    // 4. Formal check (1) Size  (2) Number of Interval
    p1->countSize();
    TS_ASSERT_EQUALS(p1->size(), 7);

    Mantid::Kernel::TimeInterval dt1 = p1->nthInterval(1);
    TS_ASSERT_EQUALS(dt1.begin(),
                     Mantid::Kernel::DateAndTime("2007-11-30T16:17:10"));
    TS_ASSERT_EQUALS(dt1.end(),
                     Mantid::Kernel::DateAndTime("2007-11-30T16:17:16"));

    Mantid::Kernel::TimeInterval dt2 = p1->nthInterval(2);
    TS_ASSERT_EQUALS(dt2.begin(),
                     Mantid::Kernel::DateAndTime("2007-11-30T16:18:40"));
    TS_ASSERT_EQUALS(dt2.end(),
                     Mantid::Kernel::DateAndTime("2007-11-30T16:18:50"));

    // 4. Clear filter
    p1->clearFilter();
    p1->countSize();

    size_t finalsize = p1->size();
    TS_ASSERT_EQUALS(finalsize, origsize);

    if (finalsize == origsize) {
      for (size_t i = 0; i < finalsize; i++) {
        Mantid::Kernel::TimeInterval dt = p1->nthInterval(static_cast<int>(i));
        TS_ASSERT_EQUALS(dt.begin(), dts[i].begin());
        TS_ASSERT_EQUALS(dt.end(), dts[i].end());
      }
    }

    // -1. Clean
    delete p1;
    delete filter;

    return;
  }

  void test_filter_with_single_value_in_series() {
    auto p1 = boost::make_shared<TimeSeriesProperty<double>>("SingleValueTSP");
    p1->addValue("2007-11-30T16:17:00", 1.5);

    auto filterEndsBefore =
        boost::make_shared<TimeSeriesProperty<bool>>("EndsBefore");
    filterEndsBefore->addValue("2007-11-30T16:16:30", false);
    filterEndsBefore->addValue("2007-11-30T16:16:58", true);
    p1->filterWith(filterEndsBefore.get());
    TS_ASSERT_EQUALS(1, p1->size());

    p1->clearFilter();
    auto filterEndsAfter =
        boost::make_shared<TimeSeriesProperty<bool>>("EndsAfter");
    filterEndsAfter->addValue("2007-11-30T16:16:30", false);
    filterEndsAfter->addValue("2007-11-30T16:17:01", true);
    p1->filterWith(filterEndsAfter.get());
    TS_ASSERT_EQUALS(1, p1->size());
  }

  /*
   * Test filterWith() on different boundary conditions
   * Filter_T0 < Log_T0 < LogTf < Filter_Tf, T... F... T... F...
   * Log will be extended to Filter_T0
   */
  void test_filterBoundary1() {
    // 1. Create a base property
    Mantid::Kernel::DateAndTime tStart("2007-11-30T16:17:00");
    std::vector<double> deltaTs;
    std::vector<double> valueXs;
    for (int i = 0; i < 20; i++) {
      deltaTs.push_back(static_cast<double>(i) * 10.0);
      valueXs.push_back(static_cast<double>(i) + 1.0);
    }
    TimeSeriesProperty<double> *p1 =
        new TimeSeriesProperty<double>("BaseProperty");
    p1->create(tStart, deltaTs, valueXs);

    std::vector<Mantid::Kernel::DateAndTime> times = p1->timesAsVector();
    std::vector<double> values = p1->valuesAsVector();

    // 2. Create a filter for T. F. T. F...
    TimeSeriesProperty<bool> *filter = new TimeSeriesProperty<bool>("Filter");
    filter->addValue("2007-11-30T16:16:06", true);
    filter->addValue("2007-11-30T16:17:16", false);
    filter->addValue("2007-11-30T16:18:40", true);
    filter->addValue("2007-11-30T17:19:30", false);

    p1->filterWith(filter);

    // 3. Check size
    p1->countSize();
    TS_ASSERT_EQUALS(p1->size(), 12);

    // 4. Check interval & Value
    Mantid::Kernel::TimeInterval dt0 = p1->nthInterval(0);
    TS_ASSERT_EQUALS(dt0.begin(),
                     Mantid::Kernel::DateAndTime("2007-11-30T16:17:00"));
    TS_ASSERT_EQUALS(dt0.end(),
                     Mantid::Kernel::DateAndTime("2007-11-30T16:17:10"));
    double v0 = p1->nthValue(0);
    TS_ASSERT_DELTA(v0, 1, 0.00000001);

    Mantid::Kernel::TimeInterval dt1 = p1->nthInterval(1);
    TS_ASSERT_EQUALS(dt1.begin(),
                     Mantid::Kernel::DateAndTime("2007-11-30T16:17:10"));
    TS_ASSERT_EQUALS(dt1.end(),
                     Mantid::Kernel::DateAndTime("2007-11-30T16:17:16"));
    double v1 = p1->nthValue(1);
    TS_ASSERT_DELTA(v1, 2, 0.00000001);

    Mantid::Kernel::TimeInterval dt2 = p1->nthInterval(2);
    TS_ASSERT_EQUALS(dt2.begin(),
                     Mantid::Kernel::DateAndTime("2007-11-30T16:18:40"));
    TS_ASSERT_EQUALS(dt2.end(),
                     Mantid::Kernel::DateAndTime("2007-11-30T16:18:50"));
    double v2 = p1->nthValue(2);
    TS_ASSERT_DELTA(v2, 11, 0.00000001);

    Mantid::Kernel::TimeInterval dt12 = p1->nthInterval(11);
    TS_ASSERT_EQUALS(dt12.begin(),
                     Mantid::Kernel::DateAndTime("2007-11-30T16:20:10"));
    TS_ASSERT_EQUALS(dt12.end(),
                     Mantid::Kernel::DateAndTime("2007-11-30T17:19:30"));
    double v12 = p1->nthValue(11);
    TS_ASSERT_DELTA(v12, 20, 1.0E-8);

    // 5. Clear filter
    p1->clearFilter();

    // -1. Clean
    delete p1;
    delete filter;

    return;
  }

  /*
    * Test filterWith() on different boundary conditions
    * Filter_T0 < Log_T0 < LogTf < Filter_Tf, F... T... F... T... F...
    */
  void test_filterBoundary2() {
    // 1. Create a base property
    Mantid::Kernel::DateAndTime tStart("2007-11-30T16:17:00");
    std::vector<double> deltaTs;
    std::vector<double> valueXs;
    for (int i = 0; i < 20; i++) {
      deltaTs.push_back(static_cast<double>(i) * 10.0);
      valueXs.push_back(static_cast<double>(i) + 1.0);
    }
    TimeSeriesProperty<double> *p1 =
        new TimeSeriesProperty<double>("BaseProperty");
    p1->create(tStart, deltaTs, valueXs);

    std::vector<Mantid::Kernel::DateAndTime> times = p1->timesAsVector();
    std::vector<double> values = p1->valuesAsVector();

    // 2. Create a filter for T. F. T. F...
    TimeSeriesProperty<bool> *filter = new TimeSeriesProperty<bool>("Filter");
    filter->addValue("2007-11-30T16:16:06", false);
    filter->addValue("2007-11-30T16:17:16", true);
    filter->addValue("2007-11-30T16:18:40", false);
    filter->addValue("2007-11-30T17:19:30", true);

    p1->filterWith(filter);

    // 3. Check size
    p1->countSize();
    TS_ASSERT_EQUALS(p1->size(), 10);

    // 4. Check interval
    Mantid::Kernel::TimeInterval dt0 = p1->nthInterval(0);
    TS_ASSERT_EQUALS(dt0.begin(),
                     Mantid::Kernel::DateAndTime("2007-11-30T16:17:16"));
    TS_ASSERT_EQUALS(dt0.end(),
                     Mantid::Kernel::DateAndTime("2007-11-30T16:17:20"));
    double v0 = p1->nthValue(0);
    TS_ASSERT_DELTA(v0, 2, 1.0E-8);

    // 5. Clear filter
    p1->clearFilter();

    // -1. Clean
    delete p1;
    delete filter;

    return;
  }

  /*
    * Test filterWith() on different boundary conditions
    * Log_T0 < Filter_T0 <  < Filter_Tf  LogTf, T... F... T... F...
    */
  void test_filterBoundary3() {
    // 1. Create a base property
    Mantid::Kernel::DateAndTime tStart("2007-11-30T16:17:00");
    std::vector<double> deltaTs;
    std::vector<double> valueXs;
    for (int i = 0; i < 20; i++) {
      deltaTs.push_back(static_cast<double>(i) * 10.0);
      valueXs.push_back(static_cast<double>(i) + 1.0);
    }
    TimeSeriesProperty<double> *p1 =
        new TimeSeriesProperty<double>("BaseProperty");
    p1->create(tStart, deltaTs, valueXs);

    std::vector<Mantid::Kernel::DateAndTime> times = p1->timesAsVector();
    std::vector<double> values = p1->valuesAsVector();

    // 2. Create a filter for T. F. T. F...
    TimeSeriesProperty<bool> *filter = new TimeSeriesProperty<bool>("Filter");
    filter->addValue("2007-11-30T16:17:06", true);
    filter->addValue("2007-11-30T16:17:16", false);
    filter->addValue("2007-11-30T16:18:40", true);
    filter->addValue("2007-11-30T16:19:30", false);

    p1->filterWith(filter);

    // 3. Check size
    p1->countSize();
    TS_ASSERT_EQUALS(p1->size(), 7);

    // 4. Check interval
    Mantid::Kernel::TimeInterval dt1 = p1->nthInterval(1);
    TS_ASSERT_EQUALS(dt1.begin(),
                     Mantid::Kernel::DateAndTime("2007-11-30T16:17:10"));
    TS_ASSERT_EQUALS(dt1.end(),
                     Mantid::Kernel::DateAndTime("2007-11-30T16:17:16"));
    double v1 = p1->nthValue(1);
    TS_ASSERT_DELTA(v1, 2, 1.0E-8);

    Mantid::Kernel::TimeInterval dt2 = p1->nthInterval(2);
    TS_ASSERT_EQUALS(dt2.begin(),
                     Mantid::Kernel::DateAndTime("2007-11-30T16:18:40"));
    TS_ASSERT_EQUALS(dt2.end(),
                     Mantid::Kernel::DateAndTime("2007-11-30T16:18:50"));
    double v2 = p1->nthValue(2);
    TS_ASSERT_DELTA(v2, 11, 1.0E-8);

    // 5. Clear filter
    p1->clearFilter();

    // -1. Clean
    delete p1;
    delete filter;

    return;
  }

  /*
   * Test filterWith() on different boundary conditions
   * Log_T0 < Filter_T0 <  < Filter_Tf  LogTf,  F... T... F... T... F...
  */

  void test_filterBoundary4() {
    // 1. Create a base property
    Mantid::Kernel::DateAndTime tStart("2007-11-30T16:17:00");
    std::vector<double> deltaTs;
    std::vector<double> valueXs;
    for (int i = 0; i < 20; i++) {
      deltaTs.push_back(static_cast<double>(i) * 10.0);
      valueXs.push_back(static_cast<double>(i) + 1.0);
    }
    TimeSeriesProperty<double> *p1 =
        new TimeSeriesProperty<double>("BaseProperty");
    p1->create(tStart, deltaTs, valueXs);

    std::vector<Mantid::Kernel::DateAndTime> times = p1->timesAsVector();
    std::vector<double> values = p1->valuesAsVector();

    // 2. Create a filter for T. F. T. F...
    TimeSeriesProperty<bool> *filter = new TimeSeriesProperty<bool>("Filter");
    filter->addValue("2007-11-30T16:17:06", false);
    filter->addValue("2007-11-30T16:17:16", true);
    filter->addValue("2007-11-30T16:18:40", false);
    filter->addValue("2007-11-30T16:19:30", true);

    p1->filterWith(filter);

    // 3. Check size
    p1->countSize();
    TS_ASSERT_EQUALS(p1->size(), 14);

    // 4. Check interval
    Mantid::Kernel::TimeInterval dt0 = p1->nthInterval(0);
    TS_ASSERT_EQUALS(dt0.begin(),
                     Mantid::Kernel::DateAndTime("2007-11-30T16:17:16"));
    TS_ASSERT_EQUALS(dt0.end(),
                     Mantid::Kernel::DateAndTime("2007-11-30T16:17:20"));
    double v0 = p1->nthValue(0);
    TS_ASSERT_DELTA(v0, 2, 1.0E-8);

    // 5. Clear filter
    p1->clearFilter();

    // -1. Clean
    delete p1;
    delete filter;

    return;
  }

  /*
   * Test getMemorySize()
   * Note that this will be same with new container
   */
  void test_getMemorySize() {
    TimeSeriesProperty<double> *p =
        new TimeSeriesProperty<double>("doubleProp");

    size_t memsize = p->getMemorySize();
    TS_ASSERT_EQUALS(memsize, 0);

    TS_ASSERT_THROWS_NOTHING(p->addValue("2007-11-30T16:17:00", 1.00));
    TS_ASSERT_THROWS_NOTHING(p->addValue("2007-11-30T16:17:20", 3.00));
    TS_ASSERT_THROWS_NOTHING(p->addValue("2007-11-30T16:17:10", 2.00));
    TS_ASSERT_THROWS_NOTHING(p->addValue("2007-11-30T16:17:30", 4.00));

    memsize = p->getMemorySize();
    TS_ASSERT_EQUALS(memsize, 64);

    TS_ASSERT_THROWS_NOTHING(p->addValue("2007-11-30T16:27:00", 1.00));
    TS_ASSERT_THROWS_NOTHING(p->addValue("2007-11-30T16:27:20", 3.00));
    TS_ASSERT_THROWS_NOTHING(p->addValue("2007-11-30T16:27:10", 2.00));
    TS_ASSERT_THROWS_NOTHING(p->addValue("2007-11-30T16:27:30", 4.00));

    memsize = p->getMemorySize();
    TS_ASSERT_EQUALS(memsize, 128);

    delete p;

    return;
  }

  void test_filter_by_first_value() {
    TimeSeriesProperty<double> series("doubleProperty");

    const double expectedFilteredValue = 1;
    series.addValue("2000-11-30T01:01:01", expectedFilteredValue);
    series.addValue("2000-11-30T01:01:02", 2);

    const double actualFilteredValue =
        filterByStatistic(&series, Mantid::Kernel::Math::FirstValue);
    TSM_ASSERT_EQUALS("Filtering by FirstValue is not working.",
                      expectedFilteredValue, actualFilteredValue);
  }

  void test_filter_by_last_value() {
    TimeSeriesProperty<double> series("doubleProperty");

    const double expectedFilteredValue = 1;
    series.addValue("2000-11-30T01:01:01", 0);
    series.addValue("2000-11-30T01:01:02", expectedFilteredValue);

    const double actualFilteredValue =
        filterByStatistic(&series, Mantid::Kernel::Math::LastValue);
    TSM_ASSERT_EQUALS("Filtering by LastValue is not working.",
                      expectedFilteredValue, actualFilteredValue);
  }

  void test_filter_by_minimum_value() {
    TimeSeriesProperty<double> series("doubleProperty");

    const double expectedFilteredValue = 1;
    series.addValue("2000-11-30T01:01:01", 3);
    series.addValue("2000-11-30T01:01:02",
                    expectedFilteredValue); // minimum. 1 < 3 < 4
    series.addValue("2000-11-30T01:01:03", 4);

    const double actualFilteredValue =
        filterByStatistic(&series, Mantid::Kernel::Math::Minimum);
    TSM_ASSERT_EQUALS("Filtering by Minimum is not working.",
                      expectedFilteredValue, actualFilteredValue);
  }

  void test_filter_by_maximum_value() {
    TimeSeriesProperty<double> series("doubleProperty");

    const double expectedFilteredValue = 1;
    series.addValue("2000-11-30T01:01:01", 0.1);
    series.addValue("2000-11-30T01:01:02",
                    expectedFilteredValue); // maximum. 1 > 0.9 > 0.1
    series.addValue("2000-11-30T01:01:03", 0.9);

    const double actualFilteredValue =
        filterByStatistic(&series, Mantid::Kernel::Math::Maximum);
    TSM_ASSERT_EQUALS("Filtering by Maximum is not working.",
                      expectedFilteredValue, actualFilteredValue);
  }

  void test_filter_by_mean_value() {
    TimeSeriesProperty<double> series("doubleProperty");

    const double expectedFilteredValue = 1;
    series.addValue("2000-11-30T01:01:01", 0);
    series.addValue("2000-11-30T01:01:02",
                    expectedFilteredValue); // time series mean = value at T =
                                            // (T1 + T2 + T3) / 3
    series.addValue("2000-11-30T01:01:03", 2);

    const double actualFilteredValue =
        filterByStatistic(&series, Mantid::Kernel::Math::Mean);
    TSM_ASSERT_EQUALS("Filtering by Mean Time is not working.",
                      expectedFilteredValue, actualFilteredValue);
  }

  void test_filter_by_median() {
    TimeSeriesProperty<double> series("doubleProperty");

    const double expectedFilteredValue = 2;
    series.addValue("2000-11-30T01:01:01", 0);
    series.addValue("2000-11-30T01:01:02", 1);
    series.addValue("2000-11-30T01:01:03",
                    expectedFilteredValue); // Median time.
    series.addValue("2000-11-30T01:01:04", 4);
    series.addValue("2000-11-30T01:02:00", 5);

    const double actualFilteredValue =
        filterByStatistic(&series, Mantid::Kernel::Math::Median);
    TSM_ASSERT_EQUALS("Filtering by Median Time is not working.",
                      expectedFilteredValue, actualFilteredValue);
  }

  //----------------------------------------------------------------------------

  /** A test for filter nothing
    */
  void test_filterByTime_out_of_range_filters_nothing() {
    TimeSeriesProperty<int> *log = createIntegerTSP(6);

    size_t original_size = log->realSize();

    TS_ASSERT_EQUALS(original_size, 6);

    DateAndTime start = DateAndTime(
        "2007-11-30T15:00:00"); // Much earlier than first time series value
    DateAndTime stop = DateAndTime(
        "2007-11-30T17:00:00"); // Much later than last time series value

    log->filterByTime(start, stop);

    TSM_ASSERT_EQUALS("Shouldn't be filtering anything!", original_size,
                      log->realSize());

    delete log;
  }

private:
  TimeSeriesProperty<int> *iProp;
  TimeSeriesProperty<double> *dProp;
  TimeSeriesProperty<std::string> *sProp;
};

#endif /*TIMESERIESPROPERTYTEST_H_*/<|MERGE_RESOLUTION|>--- conflicted
+++ resolved
@@ -117,14 +117,12 @@
     // Calling this method sorts the vector by time, so long as the internal
     // flag says it isn't sorted
     auto threeVals = dProp->valuesAsVector();
-<<<<<<< HEAD
-    TS_ASSERT_EQUALS( threeVals.size(), 3 );
-    TS_ASSERT_EQUALS( twoVals[0], threeVals[0] );
-    TS_ASSERT_EQUALS( twoVals[1], threeVals[2] );
-    TS_ASSERT_EQUALS( newVal, threeVals[1] );
-  }
-
-  void test_GetDerivative()
+    TS_ASSERT_EQUALS(threeVals.size(), 3);
+    TS_ASSERT_EQUALS(twoVals[0], threeVals[0]);
+    TS_ASSERT_EQUALS(twoVals[1], threeVals[2]);
+    TS_ASSERT_EQUALS(newVal, threeVals[1]);
+  }
+ void test_GetDerivative()
   {
     dProp->addValue("2007-11-30T16:17:10",10);
     dProp->addValue("2007-11-30T16:17:12",12);
@@ -152,21 +150,6 @@
     derValues = derProp->valuesAsVector();
     TS_ASSERT_EQUALS(derValues[0],1);
   }
-
-  void test_timesAsVector()
-  {
-    TimeSeriesProperty<double> * p = new TimeSeriesProperty<double>("doubleProp");
-    TS_ASSERT_THROWS_NOTHING( p->addValue("2007-11-30T16:17:20",5.55) );
-    TS_ASSERT_THROWS_NOTHING( p->addValue("2007-11-30T16:17:00",9.99) );
-    TS_ASSERT_THROWS_NOTHING( p->addValue("2007-11-30T16:17:10",5.55) );
-    TS_ASSERT_THROWS_NOTHING( p->addValue("2007-11-30T16:17:30",5.55) );
-=======
-    TS_ASSERT_EQUALS(threeVals.size(), 3);
-    TS_ASSERT_EQUALS(twoVals[0], threeVals[0]);
-    TS_ASSERT_EQUALS(twoVals[1], threeVals[2]);
-    TS_ASSERT_EQUALS(newVal, threeVals[1]);
-  }
-
   void test_timesAsVector() {
     TimeSeriesProperty<double> *p =
         new TimeSeriesProperty<double>("doubleProp");
@@ -174,7 +157,6 @@
     TS_ASSERT_THROWS_NOTHING(p->addValue("2007-11-30T16:17:00", 9.99));
     TS_ASSERT_THROWS_NOTHING(p->addValue("2007-11-30T16:17:10", 5.55));
     TS_ASSERT_THROWS_NOTHING(p->addValue("2007-11-30T16:17:30", 5.55));
->>>>>>> 37f617dd
     std::vector<double> timeSec;
     timeSec = p->timesAsVectorSeconds();
     TS_ASSERT_DELTA(timeSec[0], 0.0, 1e-6);
@@ -567,7 +549,7 @@
     auto intLog = createIntegerTSP(5);
 
     TS_ASSERT_DELTA(dblLog->timeAverageValue(), 7.6966, .0001);
-    TS_ASSERT_DELTA(intLog->timeAverageValue(), 2.5, .0001);
+    TS_ASSERT_DELTA(intLog->timeAverageValue(), 2.5,    .0001);
 
     // Clean up
     delete dblLog;
@@ -1127,7 +1109,7 @@
       std::vector<Mantid::Kernel::DateAndTime> times0 = p->timesAsVector();
       std::vector<Mantid::Kernel::DateAndTime> times1 = p2->timesAsVector();
       for (size_t i = 0; i < static_cast<size_t>(p->size()); i++) {
-        TS_ASSERT_EQUALS(times0[i], times1[i]);
+          TS_ASSERT_EQUALS(times0[i], times1[i]);
         TS_ASSERT_DELTA(p->getSingleValue(times0[i]),
                         p2->getSingleValue(times1[i]), 1.0E-9);
       }
@@ -1608,165 +1590,165 @@
     * Filter_T0 < Log_T0 < LogTf < Filter_Tf, F... T... F... T... F...
     */
   void test_filterBoundary2() {
-    // 1. Create a base property
-    Mantid::Kernel::DateAndTime tStart("2007-11-30T16:17:00");
-    std::vector<double> deltaTs;
-    std::vector<double> valueXs;
+     // 1. Create a base property
+     Mantid::Kernel::DateAndTime tStart("2007-11-30T16:17:00");
+     std::vector<double> deltaTs;
+     std::vector<double> valueXs;
     for (int i = 0; i < 20; i++) {
       deltaTs.push_back(static_cast<double>(i) * 10.0);
       valueXs.push_back(static_cast<double>(i) + 1.0);
-    }
+     }
     TimeSeriesProperty<double> *p1 =
         new TimeSeriesProperty<double>("BaseProperty");
-    p1->create(tStart, deltaTs, valueXs);
-
-    std::vector<Mantid::Kernel::DateAndTime> times = p1->timesAsVector();
-    std::vector<double> values = p1->valuesAsVector();
-
-    // 2. Create a filter for T. F. T. F...
-    TimeSeriesProperty<bool> *filter = new TimeSeriesProperty<bool>("Filter");
-    filter->addValue("2007-11-30T16:16:06", false);
-    filter->addValue("2007-11-30T16:17:16", true);
-    filter->addValue("2007-11-30T16:18:40", false);
-    filter->addValue("2007-11-30T17:19:30", true);
-
-    p1->filterWith(filter);
-
-    // 3. Check size
-    p1->countSize();
-    TS_ASSERT_EQUALS(p1->size(), 10);
-
-    // 4. Check interval
-    Mantid::Kernel::TimeInterval dt0 = p1->nthInterval(0);
+     p1->create(tStart, deltaTs, valueXs);
+
+     std::vector<Mantid::Kernel::DateAndTime> times = p1->timesAsVector();
+     std::vector<double> values = p1->valuesAsVector();
+
+     // 2. Create a filter for T. F. T. F...
+     TimeSeriesProperty<bool> *filter = new TimeSeriesProperty<bool>("Filter");
+     filter->addValue("2007-11-30T16:16:06", false);
+     filter->addValue("2007-11-30T16:17:16", true);
+     filter->addValue("2007-11-30T16:18:40", false);
+     filter->addValue("2007-11-30T17:19:30", true);
+
+     p1->filterWith(filter);
+
+     // 3. Check size
+     p1->countSize();
+     TS_ASSERT_EQUALS(p1->size(), 10);
+
+     // 4. Check interval
+     Mantid::Kernel::TimeInterval dt0 = p1->nthInterval(0);
     TS_ASSERT_EQUALS(dt0.begin(),
                      Mantid::Kernel::DateAndTime("2007-11-30T16:17:16"));
     TS_ASSERT_EQUALS(dt0.end(),
                      Mantid::Kernel::DateAndTime("2007-11-30T16:17:20"));
-    double v0 = p1->nthValue(0);
-    TS_ASSERT_DELTA(v0, 2, 1.0E-8);
-
-    // 5. Clear filter
-    p1->clearFilter();
-
-    // -1. Clean
-    delete p1;
-    delete filter;
-
-    return;
-  }
-
-  /*
-    * Test filterWith() on different boundary conditions
-    * Log_T0 < Filter_T0 <  < Filter_Tf  LogTf, T... F... T... F...
-    */
+     double v0 = p1->nthValue(0);
+     TS_ASSERT_DELTA(v0, 2, 1.0E-8);
+
+     // 5. Clear filter
+     p1->clearFilter();
+
+     // -1. Clean
+     delete p1;
+     delete filter;
+
+     return;
+   }
+
+   /*
+     * Test filterWith() on different boundary conditions
+     * Log_T0 < Filter_T0 <  < Filter_Tf  LogTf, T... F... T... F...
+     */
   void test_filterBoundary3() {
-    // 1. Create a base property
-    Mantid::Kernel::DateAndTime tStart("2007-11-30T16:17:00");
-    std::vector<double> deltaTs;
-    std::vector<double> valueXs;
+      // 1. Create a base property
+      Mantid::Kernel::DateAndTime tStart("2007-11-30T16:17:00");
+      std::vector<double> deltaTs;
+      std::vector<double> valueXs;
     for (int i = 0; i < 20; i++) {
       deltaTs.push_back(static_cast<double>(i) * 10.0);
       valueXs.push_back(static_cast<double>(i) + 1.0);
-    }
+      }
     TimeSeriesProperty<double> *p1 =
         new TimeSeriesProperty<double>("BaseProperty");
-    p1->create(tStart, deltaTs, valueXs);
-
-    std::vector<Mantid::Kernel::DateAndTime> times = p1->timesAsVector();
-    std::vector<double> values = p1->valuesAsVector();
-
-    // 2. Create a filter for T. F. T. F...
-    TimeSeriesProperty<bool> *filter = new TimeSeriesProperty<bool>("Filter");
-    filter->addValue("2007-11-30T16:17:06", true);
-    filter->addValue("2007-11-30T16:17:16", false);
-    filter->addValue("2007-11-30T16:18:40", true);
-    filter->addValue("2007-11-30T16:19:30", false);
-
-    p1->filterWith(filter);
-
-    // 3. Check size
-    p1->countSize();
-    TS_ASSERT_EQUALS(p1->size(), 7);
-
-    // 4. Check interval
-    Mantid::Kernel::TimeInterval dt1 = p1->nthInterval(1);
+      p1->create(tStart, deltaTs, valueXs);
+
+      std::vector<Mantid::Kernel::DateAndTime> times = p1->timesAsVector();
+      std::vector<double> values = p1->valuesAsVector();
+
+      // 2. Create a filter for T. F. T. F...
+      TimeSeriesProperty<bool> *filter = new TimeSeriesProperty<bool>("Filter");
+      filter->addValue("2007-11-30T16:17:06", true);
+      filter->addValue("2007-11-30T16:17:16", false);
+      filter->addValue("2007-11-30T16:18:40", true);
+      filter->addValue("2007-11-30T16:19:30", false);
+
+      p1->filterWith(filter);
+
+      // 3. Check size
+      p1->countSize();
+      TS_ASSERT_EQUALS(p1->size(), 7);
+
+      // 4. Check interval
+      Mantid::Kernel::TimeInterval dt1 = p1->nthInterval(1);
     TS_ASSERT_EQUALS(dt1.begin(),
                      Mantid::Kernel::DateAndTime("2007-11-30T16:17:10"));
     TS_ASSERT_EQUALS(dt1.end(),
                      Mantid::Kernel::DateAndTime("2007-11-30T16:17:16"));
-    double v1 = p1->nthValue(1);
-    TS_ASSERT_DELTA(v1, 2, 1.0E-8);
-
-    Mantid::Kernel::TimeInterval dt2 = p1->nthInterval(2);
+      double v1 = p1->nthValue(1);
+      TS_ASSERT_DELTA(v1, 2, 1.0E-8);
+
+      Mantid::Kernel::TimeInterval dt2 = p1->nthInterval(2);
     TS_ASSERT_EQUALS(dt2.begin(),
                      Mantid::Kernel::DateAndTime("2007-11-30T16:18:40"));
     TS_ASSERT_EQUALS(dt2.end(),
                      Mantid::Kernel::DateAndTime("2007-11-30T16:18:50"));
-    double v2 = p1->nthValue(2);
-    TS_ASSERT_DELTA(v2, 11, 1.0E-8);
-
-    // 5. Clear filter
-    p1->clearFilter();
-
-    // -1. Clean
-    delete p1;
-    delete filter;
-
-    return;
-  }
-
-  /*
-   * Test filterWith() on different boundary conditions
-   * Log_T0 < Filter_T0 <  < Filter_Tf  LogTf,  F... T... F... T... F...
-  */
+      double v2 = p1->nthValue(2);
+      TS_ASSERT_DELTA(v2, 11, 1.0E-8);
+
+      // 5. Clear filter
+      p1->clearFilter();
+
+      // -1. Clean
+      delete p1;
+      delete filter;
+
+      return;
+    }
+
+    /*
+     * Test filterWith() on different boundary conditions
+     * Log_T0 < Filter_T0 <  < Filter_Tf  LogTf,  F... T... F... T... F...
+    */
 
   void test_filterBoundary4() {
-    // 1. Create a base property
-    Mantid::Kernel::DateAndTime tStart("2007-11-30T16:17:00");
-    std::vector<double> deltaTs;
-    std::vector<double> valueXs;
+      // 1. Create a base property
+      Mantid::Kernel::DateAndTime tStart("2007-11-30T16:17:00");
+      std::vector<double> deltaTs;
+      std::vector<double> valueXs;
     for (int i = 0; i < 20; i++) {
       deltaTs.push_back(static_cast<double>(i) * 10.0);
       valueXs.push_back(static_cast<double>(i) + 1.0);
-    }
+      }
     TimeSeriesProperty<double> *p1 =
         new TimeSeriesProperty<double>("BaseProperty");
-    p1->create(tStart, deltaTs, valueXs);
-
-    std::vector<Mantid::Kernel::DateAndTime> times = p1->timesAsVector();
-    std::vector<double> values = p1->valuesAsVector();
-
-    // 2. Create a filter for T. F. T. F...
-    TimeSeriesProperty<bool> *filter = new TimeSeriesProperty<bool>("Filter");
-    filter->addValue("2007-11-30T16:17:06", false);
-    filter->addValue("2007-11-30T16:17:16", true);
-    filter->addValue("2007-11-30T16:18:40", false);
-    filter->addValue("2007-11-30T16:19:30", true);
-
-    p1->filterWith(filter);
-
-    // 3. Check size
-    p1->countSize();
-    TS_ASSERT_EQUALS(p1->size(), 14);
-
-    // 4. Check interval
-    Mantid::Kernel::TimeInterval dt0 = p1->nthInterval(0);
+      p1->create(tStart, deltaTs, valueXs);
+
+      std::vector<Mantid::Kernel::DateAndTime> times = p1->timesAsVector();
+      std::vector<double> values = p1->valuesAsVector();
+
+      // 2. Create a filter for T. F. T. F...
+      TimeSeriesProperty<bool> *filter = new TimeSeriesProperty<bool>("Filter");
+      filter->addValue("2007-11-30T16:17:06", false);
+      filter->addValue("2007-11-30T16:17:16", true);
+      filter->addValue("2007-11-30T16:18:40", false);
+      filter->addValue("2007-11-30T16:19:30", true);
+
+      p1->filterWith(filter);
+
+      // 3. Check size
+      p1->countSize();
+      TS_ASSERT_EQUALS(p1->size(), 14);
+
+      // 4. Check interval
+      Mantid::Kernel::TimeInterval dt0 = p1->nthInterval(0);
     TS_ASSERT_EQUALS(dt0.begin(),
                      Mantid::Kernel::DateAndTime("2007-11-30T16:17:16"));
     TS_ASSERT_EQUALS(dt0.end(),
                      Mantid::Kernel::DateAndTime("2007-11-30T16:17:20"));
-    double v0 = p1->nthValue(0);
-    TS_ASSERT_DELTA(v0, 2, 1.0E-8);
-
-    // 5. Clear filter
-    p1->clearFilter();
-
-    // -1. Clean
-    delete p1;
-    delete filter;
-
-    return;
-  }
+      double v0 = p1->nthValue(0);
+      TS_ASSERT_DELTA(v0, 2, 1.0E-8);
+
+      // 5. Clear filter
+      p1->clearFilter();
+
+      // -1. Clean
+      delete p1;
+      delete filter;
+
+      return;
+    }
 
   /*
    * Test getMemorySize()
