# NOTE that there are a lot of places in this CMakeLists where files need to
# be explicitly listed - we not only have to add the sources and headers,
# but also the files that need to be made known to Qt and sip.

###########################################################################
# Add the source files
###########################################################################

set ( QTIPLOT_SRCS src/ApplicationWindow.cpp
                   src/ArrowMarker.cpp
                   src/AssociationsDialog.cpp
                   src/AxesDialog.cpp
                   src/AxisDetails.cpp
                   src/Bar.cpp
                   src/BoxCurve.cpp
                   src/CanvasPicker.cpp
                   src/ColorMapDialog.cpp
                   src/Cone3D.cpp
                   src/ConfigDialog.cpp
                   src/ContourLinesEditor.cpp
                   src/Convolution.cpp
                   src/Correlation.cpp
                   src/CurveRangeDialog.cpp
                   src/CurvesDialog.cpp
                   src/CustomActionDialog.cpp
                   src/DataPickerTool.cpp
                   src/DataSetDialog.cpp
                   src/Differentiation.cpp
                   src/DockedWindow.cpp
                   src/ErrDialog.cpp
                   src/ExpDecayDialog.cpp
                   src/ExponentialFit.cpp
                   src/ExportDialog.cpp
                   src/FFT.cpp
                   src/FFTDialog.cpp
                   src/FFTFilter.cpp
                   src/Filter.cpp
                   src/FilterDialog.cpp
                   src/FindDialog.cpp
                   src/Fit.cpp
                   src/FitDialog.cpp
                   src/fit_gsl.cpp
                   src/FitModelHandler.cpp
                   src/FloatingWindow.cpp
                   src/Folder.cpp
                   src/FunctionCurve.cpp
                   src/FunctionDialog.cpp
                   src/Graph3D.cpp
                   src/Graph.cpp
                   src/Grid.cpp
                   src/GridDetails.cpp
                   src/ImageDialog.cpp
                   src/ImageExportDialog.cpp
                   src/ImageMarker.cpp
                   src/ImportASCIIDialog.cpp
                   src/importOPJ.cpp
                   src/IntDialog.cpp
                   src/Integration.cpp
                   src/Interpolation.cpp
                   src/InterpolationDialog.cpp
                   src/LabelTool.cpp
                   src/LayerDialog.cpp
                   src/LegendWidget.cpp
                   src/LineDialog.cpp
                   src/LineProfileTool.cpp
                   src/LogisticFit.cpp
                   src/MatrixCommand.cpp
                   src/Matrix.cpp
                   src/MatrixDialog.cpp
                   src/MatrixModel.cpp
                   src/MatrixSizeDialog.cpp
                   src/MatrixValuesDialog.cpp
                   src/MdiSubWindow.cpp
                   src/MultiLayer.cpp
                   src/MultiPeakFit.cpp
                   src/MultiPeakFitTool.cpp
                   src/muParserScript.cpp
                   src/muParserScripting.cpp
                   src/MyParser.cpp
                   src/NonLinearFit.cpp
                   src/Note.cpp
                   src/nrutil.cpp
                   src/OpenProjectDialog.cpp
                   src/pixmaps.cpp
                   src/Plot3DDialog.cpp
                   src/Plot.cpp
                   src/PlotCurve.cpp
                   src/PlotDialog.cpp
                   src/PlotWizard.cpp
                   src/PluginFit.cpp
                   src/PolynomFitDialog.cpp
                   src/PolynomialFit.cpp
                   src/PythonScript.cpp
                   src/PythonScripting.cpp
                   src/QwtBarCurve.cpp
                   src/QwtErrorPlotCurve.cpp
                   src/QwtHistogram.cpp
                   src/QwtPieCurve.cpp
                   src/RangeSelectorTool.cpp
                   src/RenameWindowDialog.cpp
                   src/ScaleDetails.cpp
                   src/ScaleDraw.cpp
                   src/ScalePicker.cpp
                   src/ScreenPickerTool.cpp
                   src/Script.cpp
                   src/ScriptCode.cpp
                   src/Scripted.cpp
                   src/ScriptingEnv.cpp
                   src/ScriptingLangDialog.cpp
                   src/ScriptingWindow.cpp
                   src/ScriptFileInterpreter.cpp
                   src/MultiTabScriptInterpreter.cpp
                   src/ScriptOutputDisplay.cpp
                   src/SelectionMoveResizer.cpp
                   src/SendToProgramDialog.cpp
                   src/SetColValuesDialog.cpp
                   src/SigmoidalFit.cpp
                   src/SmoothCurveDialog.cpp
                   src/SmoothFilter.cpp
                   src/SortDialog.cpp
                   src/Spectrogram.cpp
                   src/SurfaceDialog.cpp
                   src/Table.cpp
                   src/TableDialog.cpp
                   src/TableStatistics.cpp
                   src/TextDialog.cpp
                   src/TextEditor.cpp
                   src/TextFileIO.cpp
                   src/TiledWindow.cpp
                   src/TitlePicker.cpp
                   src/TranslateCurveTool.cpp
                   src/UserFunction.cpp
                   src/VectorCurve.cpp
                   src/origin/OPJFile.cpp
                   src/plot2D/ImageSymbol.cpp
                   src/plot2D/ScaleEngine.cpp
                   src/analysis/fft2D.cpp
                   src/lib/src/CollapsiveGroupBox.cpp
                   src/lib/src/ColorBox.cpp
                   src/lib/src/ColorButton.cpp
                   src/lib/src/ColorMapEditor.cpp
                   src/lib/src/DoubleSpinBox.cpp
                   src/lib/src/ExtensibleFileDialog.cpp
                   src/lib/src/LineNumberDisplay.cpp
                   src/lib/src/PatternBox.cpp
                   src/lib/src/PenStyleBox.cpp
                   src/lib/src/SymbolBox.cpp
                   src/lib/src/SymbolDialog.cpp
                   src/lib/src/TextFormatButtons.cpp
                   src/lib/3rdparty/qtcolorpicker/src/qtcolorpicker.cpp
)

set ( QTIPLOT_C_SRC src/zlib123/minigzip.c )

# Suppress compiler warning on file that isn't ours
if ( CMAKE_COMPILER_IS_GNUCXX )
  set_source_files_properties ( src/lib/3rdparty/qtcolorpicker/src/qtcolorpicker.cpp
                                PROPERTIES COMPILE_FLAGS -Wno-cast-qual )
endif ()

set ( MANTID_SRCS  src/Mantid/AlgorithmMonitor.cpp
                   src/Mantid/AlgorithmHistoryWindow.cpp
                   src/Mantid/ErrorBarSettings.cpp
                   src/Mantid/FirstTimeSetup.cpp
                   src/Mantid/FitParameterTie.cpp
                   src/Mantid/FlowLayout.cpp
                   src/Mantid/IFunctionWrapper.cpp
                   src/Mantid/ImportWorkspaceDlg.cpp
                   src/Mantid/InputHistory.cpp
                   src/Mantid/LoadDAEDlg.cpp
                   src/Mantid/ManageCustomMenus.cpp
                   src/Mantid/ManageInterfaceCategories.cpp
                   src/Mantid/MantidAbout.cpp
                   src/Mantid/MantidApplication.cpp
                   src/Mantid/MantidCurve.cpp
                   src/Mantid/MantidDock.cpp
                   src/Mantid/MantidMatrix.cpp
                   src/Mantid/MantidMatrixCurve.cpp
                   src/Mantid/MantidMatrixFunction.cpp
                   src/Mantid/MantidMDCurve.cpp
                   src/Mantid/MantidMDCurveDialog.cpp
                   src/Mantid/MantidMatrixDialog.cpp
                   src/Mantid/MantidSampleLogDialog.cpp
                   src/Mantid/MantidSampleMaterialDialog.cpp
                   src/Mantid/MantidUI.cpp
                   src/Mantid/MantidTable.cpp
                   src/Mantid/MantidWSIndexDialog.cpp
                   src/Mantid/PeakPickerTool.cpp
                   src/Mantid/Preferences.cpp
                   src/Mantid/RemoveErrorsDialog.cpp
                   src/Mantid/SetUpParaview.cpp
                   src/Mantid/UserFitFunctionDialog.cpp
                   src/Mantid/WorkspaceIcons.cpp
                   src/Mantid/InstrumentWidget/BinDialog.cpp
                   src/Mantid/InstrumentWidget/CompAssemblyActor.cpp
                   src/Mantid/InstrumentWidget/ComponentActor.cpp
                   src/Mantid/InstrumentWidget/SampleActor.cpp
                   src/Mantid/InstrumentWidget/GLActorCollection.cpp
                   src/Mantid/InstrumentWidget/GLActor.cpp
                   src/Mantid/InstrumentWidget/GLActorVisitor.cpp
                   src/Mantid/InstrumentWidget/GLColor.cpp
                   src/Mantid/InstrumentWidget/GLObject.cpp
                   src/Mantid/InstrumentWidget/ICompAssemblyActor.cpp
                   src/Mantid/InstrumentWidget/InputController.cpp
                   src/Mantid/InstrumentWidget/InstrumentActor.cpp
                   src/Mantid/InstrumentWidget/InstrumentTreeModel.cpp
                   src/Mantid/InstrumentWidget/InstrumentTreeWidget.cpp
                   src/Mantid/InstrumentWidget/InstrumentWindow.cpp
                   src/Mantid/InstrumentWidget/InstrumentWindowTab.cpp
                   src/Mantid/InstrumentWidget/InstrumentWindowRenderTab.cpp
                   src/Mantid/InstrumentWidget/InstrumentWindowPickTab.cpp
                   src/Mantid/InstrumentWidget/InstrumentWindowMaskTab.cpp
                   src/Mantid/InstrumentWidget/InstrumentWindowTreeTab.cpp
                   src/Mantid/InstrumentWidget/MantidGLWidget.cpp
                   src/Mantid/InstrumentWidget/ColorMapWidget.cpp
                   src/Mantid/InstrumentWidget/ObjCompAssemblyActor.cpp
                   src/Mantid/InstrumentWidget/ObjComponentActor.cpp
                   src/Mantid/InstrumentWidget/OpenGLError.cpp
                   src/Mantid/InstrumentWidget/RectangularDetectorActor.cpp
                   src/Mantid/InstrumentWidget/UnwrappedCylinder.cpp
                   src/Mantid/InstrumentWidget/UnwrappedSphere.cpp
                   src/Mantid/InstrumentWidget/UnwrappedSurface.cpp
                   src/Mantid/InstrumentWidget/RotationSurface.cpp
                   src/Mantid/InstrumentWidget/PanelsSurface.cpp
                   src/Mantid/InstrumentWidget/ProjectionSurface.cpp
                   src/Mantid/InstrumentWidget/Projection3D.cpp
                   src/Mantid/InstrumentWidget/PeakMarker2D.cpp
                   src/Mantid/InstrumentWidget/PeakOverlay.cpp
                   src/Mantid/InstrumentWidget/RectF.cpp
                   src/Mantid/InstrumentWidget/OneCurvePlot.cpp
                   src/Mantid/InstrumentWidget/CollapsiblePanel.cpp
                   src/Mantid/InstrumentWidget/XIntegrationControl.cpp
                   src/Mantid/InstrumentWidget/Shape2D.cpp
                   src/Mantid/InstrumentWidget/Shape2DCollection.cpp
                   src/Mantid/InstrumentWidget/SimpleWidget.cpp
                   src/Mantid/InstrumentWidget/Viewport.cpp
                   src/Mantid/InstrumentWidget/DetXMLFile.cpp
                   src/Mantid/InstrumentWidget/UCorrectionDialog.cpp
)

###########################################################################
# Add the headers (so they show up in Visual Studio solutions)
###########################################################################

set ( QTIPLOT_HDRS src/ApplicationWindow.h
                   src/ArrowMarker.h
                   src/AssociationsDialog.h
                   src/AxesDialog.h
                   src/AxisDetails.h
                   src/Bar.h
                   src/BoxCurve.h
                   src/CanvasPicker.h
                   src/ColorMapDialog.h
                   src/Cone3D.h
                   src/ConfigDialog.h
                   src/ContourLinesEditor.h
                   src/Convolution.h
                   src/Correlation.h
                   src/cursors.h
                   src/CurveRangeDialog.h
                   src/CurvesDialog.h
                   src/CustomActionDialog.h
                   src/customevents.h
                   src/DataPickerTool.h
                   src/DataSetDialog.h
                   src/Differentiation.h
                   src/DockedWindow.h
                   src/ErrDialog.h
                   src/ExpDecayDialog.h
                   src/ExponentialFit.h
                   src/ExportDialog.h
                   src/FFTDialog.h
                   src/FFTFilter.h
                   src/FFT.h
                   src/FilterDialog.h
                   src/Filter.h
                   src/FindDialog.h
                   src/FitDialog.h
                   src/fit_gsl.h
                   src/Fit.h
                   src/FitModelHandler.h
                   src/FloatingWindow.h
                   src/Folder.h
                   src/FunctionCurve.h
                   src/FunctionDialog.h
                   src/globals.h
                   src/Graph3D.h
                   src/Graph.h
                   src/Grid.h
                   src/GridDetails.h
                   src/ImageDialog.h
                   src/ImageExportDialog.h
                   src/ImageMarker.h
                   src/ImportASCIIDialog.h
                   src/importOPJ.h
                   src/IntDialog.h
                   src/Integration.h
                   src/InterpolationDialog.h
                   src/Interpolation.h
                   src/LabelTool.h
                   src/LayerDialog.h
                   src/LegendWidget.h
                   src/LineDialog.h
                   src/LineProfileTool.h
                   src/LogisticFit.h
                   src/MatrixCommand.h
                   src/MatrixDialog.h
                   src/Matrix.h
                   src/MatrixModel.h
                   src/MatrixSizeDialog.h
                   src/MatrixValuesDialog.h
                   src/MdiSubWindow.h
                   src/MultiLayer.h
                   src/MultiPeakFit.h
                   src/MultiPeakFitTool.h
                   src/muParserScript.h
                   src/muParserScripting.h
                   src/MyParser.h
                   src/NonLinearFit.h
                   src/Note.h
                   src/nrutil.h
                   src/OpenProjectDialog.h
                   src/pixmaps.h
                   src/Plot3DDialog.h
                   src/PlotCurve.h
                   src/PlotDialog.h
                   src/Plot.h
                   src/PlotToolInterface.h
                   src/PlotWizard.h
                   src/PluginFit.h
                   src/PolynomFitDialog.h
                   src/PolynomialFit.h
                   src/PythonScript.h
                   src/PythonScripting.h
                   src/PythonSystemHeader.h
                   src/PythonThreading.h
                   src/QwtBarCurve.h
                   src/qwt_compat.h
                   src/QwtErrorPlotCurve.h
                   src/QwtHistogram.h
                   src/QwtPieCurve.h
                   src/RangeSelectorTool.h
                   src/RenameWindowDialog.h
                   src/resource.h
                   src/ScaleDetails.h
                   src/ScaleDraw.h
                   src/ScalePicker.h
                   src/ScreenPickerTool.h
                   src/Scripted.h
                   src/Script.h
                   src/ScriptCode.h
                   src/ScriptingEnv.h
                   src/ScriptingLangDialog.h
                   src/ScriptingWindow.h
                   src/MultiTabScriptInterpreter.h
                   src/ScriptOutputDisplay.h
                   src/ScriptFileInterpreter.h
                   src/SelectionMoveResizer.h
                   src/SendToProgramDialog.h
                   src/SetColValuesDialog.h
                   src/SigmoidalFit.h
                   src/SmoothCurveDialog.h
                   src/SmoothFilter.h
                   src/SortDialog.h
                   src/Spectrogram.h
                   src/SurfaceDialog.h
                   src/TableDialog.h
                   src/Table.h
                   src/TableStatistics.h
                   src/TextDialog.h
                   src/TextEditor.h
                   src/TextFileIO.h
                   src/TiledWindow.h
                   src/TitlePicker.h
                   src/TranslateCurveTool.h
                   src/UserFunction.h
                   src/VectorCurve.h
                   src/analysis/fft2D.h
                   src/origin/OPJFile.h
                   src/plot2D/ImageSymbol.h
                   src/plot2D/ScaleEngine.h
                   src/lib/include/CollapsiveGroupBox.h
                   src/lib/include/ColorBox.h
                   src/lib/include/ColorButton.h
                   src/lib/include/ColorMapEditor.h
                   src/lib/include/DoubleSpinBox.h
                   src/lib/include/ExtensibleFileDialog.h
                   src/lib/include/LineNumberDisplay.h
                   src/lib/include/PatternBox.h
                   src/lib/include/PenStyleBox.h
                   src/lib/include/SymbolBox.h
                   src/lib/include/SymbolDialog.h
                   src/lib/include/TextFormatButtons.h
                   src/lib/3rdparty/qtcolorpicker/src/qtcolorpicker.h
)

set ( MANTID_HDRS  src/Mantid/AlgorithmMonitor.h
                   src/Mantid/AlgorithmHistoryWindow.h
                   src/Mantid/ErrorBarSettings.h
                   src/Mantid/FirstTimeSetup.h
                   src/Mantid/FitParameterTie.h
                   src/Mantid/FlowLayout.h
                   src/Mantid/IFunctionWrapper.h
                   src/Mantid/ImportWorkspaceDlg.h
                   src/Mantid/InputHistory.h
                   src/Mantid/LoadDAEDlg.h
                   src/Mantid/ManageCustomMenus.h
                   src/Mantid/ManageInterfaceCategories.h
                   src/Mantid/MantidAbout.h
                   src/Mantid/MantidApplication.h
                   src/Mantid/MantidCurve.h
                   src/Mantid/MantidDock.h
                   src/Mantid/MantidMatrixCurve.h
                   src/Mantid/MantidMDCurve.h
                   src/Mantid/MantidMDCurveDialog.h
                   src/Mantid/MantidMatrixDialog.h
                   src/Mantid/MantidMatrix.h
                   src/Mantid/MantidMatrixFunction.h
                   src/Mantid/MantidAlgorithmMetatype.h
                   src/Mantid/MantidSampleLogDialog.h
                   src/Mantid/MantidSampleMaterialDialog.h
                   src/Mantid/MantidUI.h
                   src/Mantid/MantidWSIndexDialog.h
                   src/Mantid/MantidTable.h
                   src/Mantid/PeakPickerTool.h
                   src/Mantid/Preferences.h
                   src/Mantid/RemoveErrorsDialog.h
                   src/Mantid/SetUpParaview.h
                   src/Mantid/UserFitFunctionDialog.h
                   src/Mantid/WorkspaceIcons.h
                   src/Mantid/InstrumentWidget/BinDialog.h
                   src/Mantid/InstrumentWidget/CompAssemblyActor.h
                   src/Mantid/InstrumentWidget/ComponentActor.h
                   src/Mantid/InstrumentWidget/SampleActor.h
                   src/Mantid/InstrumentWidget/GLActorCollection.h
                   src/Mantid/InstrumentWidget/GLActor.h
                   src/Mantid/InstrumentWidget/GLActorVisitor.h
                   src/Mantid/InstrumentWidget/GLColor.h
                   src/Mantid/InstrumentWidget/GLObject.h
                   src/Mantid/InstrumentWidget/ICompAssemblyActor.h
                   src/Mantid/InstrumentWidget/InputController.h
                   src/Mantid/InstrumentWidget/InstrumentActor.h
                   src/Mantid/InstrumentWidget/InstrumentTreeModel.h
                   src/Mantid/InstrumentWidget/InstrumentTreeWidget.h
                   src/Mantid/InstrumentWidget/InstrumentWindow.h
                   src/Mantid/InstrumentWidget/InstrumentWindowTab.h
                   src/Mantid/InstrumentWidget/InstrumentWindowRenderTab.h
                   src/Mantid/InstrumentWidget/InstrumentWindowPickTab.h
                   src/Mantid/InstrumentWidget/InstrumentWindowMaskTab.h
                   src/Mantid/InstrumentWidget/InstrumentWindowTreeTab.h
                   src/Mantid/InstrumentWidget/MantidGLWidget.h
                   src/Mantid/InstrumentWidget/ColorMapWidget.h
                   src/Mantid/InstrumentWidget/ObjCompAssemblyActor.h
                   src/Mantid/InstrumentWidget/ObjComponentActor.h
                   src/Mantid/InstrumentWidget/OpenGLError.h
                   src/Mantid/InstrumentWidget/RectangularDetectorActor.h
                   src/Mantid/InstrumentWidget/UnwrappedCylinder.h
                   src/Mantid/InstrumentWidget/UnwrappedSphere.h
                   src/Mantid/InstrumentWidget/UnwrappedSurface.h
                   src/Mantid/InstrumentWidget/RotationSurface.h
                   src/Mantid/InstrumentWidget/PeakMarker2D.h
                   src/Mantid/InstrumentWidget/PeakOverlay.h
                   src/Mantid/InstrumentWidget/PanelsSurface.h
                   src/Mantid/InstrumentWidget/ProjectionSurface.h
                   src/Mantid/InstrumentWidget/Projection3D.h
                   src/Mantid/InstrumentWidget/RectF.h
                   src/Mantid/InstrumentWidget/OneCurvePlot.h
                   src/Mantid/InstrumentWidget/CollapsiblePanel.h
                   src/Mantid/InstrumentWidget/XIntegrationControl.h
                   src/Mantid/InstrumentWidget/Shape2D.h
                   src/Mantid/InstrumentWidget/Shape2DCollection.h
                   src/Mantid/InstrumentWidget/SimpleWidget.h
                   src/Mantid/InstrumentWidget/Viewport.h
                   src/Mantid/InstrumentWidget/DetXMLFile.h
                   src/Mantid/InstrumentWidget/UCorrectionDialog.h
)

###########################################################################
# Add Qt to the include path
###########################################################################

include ( UseSystemQt4 )

###########################################################################
# Do the sip generation.
###########################################################################

include_directories ( ${PYTHON_INCLUDE_PATH} )

set ( SIP_SPEC ${CMAKE_CURRENT_SOURCE_DIR}/src/qti.sip )
set ( SIP_SRC_IN ${CMAKE_CURRENT_SOURCE_DIR}/src/sipqti.cpp.in )
set ( SIP_SRC ${CMAKE_CURRENT_BINARY_DIR}/sipqti.cpp )
set ( SIP_SRC_AUTO sip_qtipart0.cpp )


# We need to manually add all the headers that are in qti.sip
# so that the dependencies are known to CMake
set ( SIP_HDRS src/MdiSubWindow.h
               src/Table.h
               src/Matrix.h
               src/ArrowMarker.h
               src/ImageMarker.h
               src/LegendWidget.h
               src/Grid.h
               src/Graph.h
               src/MultiLayer.h
               src/Note.h
               src/Graph3D.h
               src/ApplicationWindow.h
               src/Spectrogram.h
               src/PythonScripting.h
               src/PythonScript.h
               src/Folder.h
               src/plot2D/ImageSymbol.h
               src/Mantid/ErrorBarSettings.h
               src/Mantid/MantidUI.h
               src/Mantid/MantidMatrix.h
               src/Mantid/InstrumentWidget/InstrumentWindow.h
)

set( SRC_UNITY_IGNORE_FILES )

###########################################################################
# Sip generated files
###########################################################################

# The code generated by sip causes compiler warnings therefore the
# generated file is wrapped by ${SIP_SRC} and these warnings are
# disabled. In order for VS2010 to to this correctly the second
# custom command below is required along with the committed
# src/sipqti.cpp.rule file.
add_custom_command ( OUTPUT ${SIP_SRC_AUTO}
                     COMMAND ${SIP_EXECUTABLE}
                          -I ${PYQT4_SIP_DIR} -I ${CMAKE_CURRENT_SOURCE_DIR}/../MantidQt/Python ${PYQT4_SIP_FLAGS}
                          -c ${CMAKE_CURRENT_BINARY_DIR} -j1 -w -o
                          ${SIP_SPEC}
                     DEPENDS src/qti.sip ${SIP_HDRS}
                     COMMENT "Generating python bindings using sip"
)

add_custom_command ( OUTPUT ${SIP_SRC}
                     COMMAND ${CMAKE_COMMAND} ARGS -E copy_if_different ${SIP_SRC_IN} ${SIP_SRC}
                     DEPENDS ${SIP_SRC_AUTO}
                     COMMENT ""
)

# Needed for sip.h header that can end up in a different place to to the main Python include directory
include_directories ( ${SIP_INCLUDE_DIR} )
# Needed for sip generated files to find includes in src
include_directories ( ${CMAKE_CURRENT_SOURCE_DIR} )

###########################################################################
# Specify the files that we need to pass to Qt macros
###########################################################################

set ( QTIPLOT_MOC_FILES src/ApplicationWindow.h
                        src/AssociationsDialog.h
                        src/AxesDialog.h
                        src/AxisDetails.h
                        src/CanvasPicker.h
                        src/ColorMapDialog.h
                        src/ConfigDialog.h
                        src/ContourLinesEditor.h
                        src/Convolution.h
                        src/Correlation.h
                        src/CurveRangeDialog.h
                        src/CurvesDialog.h
                        src/CustomActionDialog.h
                        src/DataPickerTool.h
                        src/DataSetDialog.h
                        src/Differentiation.h
                        src/DockedWindow.h
                        src/ErrDialog.h
                        src/ExpDecayDialog.h
                        src/ExponentialFit.h
                        src/ExportDialog.h
                        src/FFTDialog.h
                        src/FFTFilter.h
                        src/FFT.h
                        src/FilterDialog.h
                        src/Filter.h
                        src/FindDialog.h
                        src/FitDialog.h
                        src/Fit.h
                        src/FloatingWindow.h
                        src/Folder.h
                        src/FunctionDialog.h
                        src/Graph3D.h
                        src/Graph.h
                        src/Grid.h
                        src/GridDetails.h
                        src/ImageDialog.h
                        src/ImageExportDialog.h
                        src/ImportASCIIDialog.h
                        src/IntDialog.h
                        src/Integration.h
                        src/InterpolationDialog.h
                        src/Interpolation.h
                        src/LabelTool.h
                        src/LayerDialog.h
                        src/LegendWidget.h
                        src/LineDialog.h
                        src/LineProfileTool.h
                        src/LogisticFit.h
                        src/MatrixDialog.h
                        src/Matrix.h
                        src/MatrixModel.h
                        src/MatrixSizeDialog.h
                        src/MatrixValuesDialog.h
                        src/MdiSubWindow.h
                        src/MultiLayer.h
                        src/MultiPeakFit.h
                        src/MultiPeakFitTool.h
                        src/muParserScript.h
                        src/muParserScripting.h
                        src/NonLinearFit.h
                        src/Note.h
                        src/OpenProjectDialog.h
                        src/Plot3DDialog.h
                        src/PlotCurve.h
                        src/PlotDialog.h
                        src/Plot.h
                        src/PlotWizard.h
                        src/PluginFit.h
                        src/PolynomFitDialog.h
                        src/PolynomialFit.h
                        src/PythonScript.h
                        src/PythonScripting.h
                        src/QwtPieCurve.h
                        src/RangeSelectorTool.h
                        src/RenameWindowDialog.h
                   	src/ScaleDetails.h
                        src/ScalePicker.h
                        src/ScreenPickerTool.h
                        src/Script.h
                        src/ScriptingEnv.h
                        src/ScriptingLangDialog.h
                        src/ScriptingWindow.h
                        src/MultiTabScriptInterpreter.h
                        src/ScriptOutputDisplay.h
                        src/ScriptFileInterpreter.h
                        src/SelectionMoveResizer.h
                        src/SendToProgramDialog.h
                        src/SetColValuesDialog.h
                        src/SigmoidalFit.h
                        src/SmoothCurveDialog.h
                        src/SmoothFilter.h
                        src/Spectrogram.h
                        src/SortDialog.h
                        src/SurfaceDialog.h
                        src/TableDialog.h
                        src/Table.h
                        src/TableStatistics.h
                        src/TextDialog.h
                        src/TextEditor.h
                        src/TiledWindow.h
                        src/TitlePicker.h
                        src/TranslateCurveTool.h
                        src/lib/include/CollapsiveGroupBox.h
                        src/lib/include/ColorBox.h
                        src/lib/include/ColorButton.h
                        src/lib/include/ColorMapEditor.h
                        src/lib/include/DoubleSpinBox.h
                        src/lib/include/ExtensibleFileDialog.h
                        src/lib/include/LineNumberDisplay.h
                        src/lib/include/PatternBox.h
                        src/lib/include/PenStyleBox.h
                        src/lib/include/SymbolBox.h
                        src/lib/include/SymbolDialog.h
                        src/lib/include/TextFormatButtons.h
                        src/lib/3rdparty/qtcolorpicker/src/qtcolorpicker.h
)

set ( MANTID_MOC_FILES src/Mantid/AlgorithmMonitor.h
                       src/Mantid/AlgorithmHistoryWindow.h
                       src/Mantid/ErrorBarSettings.h
                       src/Mantid/FirstTimeSetup.h
                       src/Mantid/IFunctionWrapper.h
                       src/Mantid/ImportWorkspaceDlg.h
                       src/Mantid/LoadDAEDlg.h
                       src/Mantid/ManageCustomMenus.h
                       src/Mantid/ManageInterfaceCategories.h
                       src/Mantid/MantidAbout.h
                       src/Mantid/MantidApplication.h
                       src/Mantid/MantidCurve.h
                       src/Mantid/MantidDock.h
                       src/Mantid/MantidMatrixCurve.h
                       src/Mantid/MantidMDCurve.h
                       src/Mantid/MantidMDCurveDialog.h
                       src/Mantid/MantidMatrixDialog.h
                       src/Mantid/MantidMatrix.h
                       src/Mantid/MantidMatrixFunction.h
                       src/Mantid/MantidSampleLogDialog.h
                       src/Mantid/MantidSampleMaterialDialog.h
                       src/Mantid/MantidUI.h
                       src/Mantid/MantidWSIndexDialog.h
                       src/Mantid/MantidTable.h
                       src/Mantid/PeakPickerTool.h
                       src/Mantid/RemoveErrorsDialog.h
                       src/Mantid/SetUpParaview.h
                       src/Mantid/UserFitFunctionDialog.h
                       src/Mantid/InstrumentWidget/XIntegrationControl.h
                       src/Mantid/InstrumentWidget/BinDialog.h
                       src/Mantid/InstrumentWidget/InputController.h
                       src/Mantid/InstrumentWidget/InstrumentTreeModel.h
                       src/Mantid/InstrumentWidget/InstrumentTreeWidget.h
                       src/Mantid/InstrumentWidget/InstrumentWindow.h
                       src/Mantid/InstrumentWidget/InstrumentWindowTab.h
                       src/Mantid/InstrumentWidget/InstrumentWindowRenderTab.h
                       src/Mantid/InstrumentWidget/InstrumentWindowPickTab.h
                       src/Mantid/InstrumentWidget/InstrumentWindowMaskTab.h
                       src/Mantid/InstrumentWidget/InstrumentWindowTreeTab.h
                       src/Mantid/InstrumentWidget/ColorMapWidget.h
                       src/Mantid/InstrumentWidget/MantidGLWidget.h
                       src/Mantid/InstrumentWidget/OneCurvePlot.h
                       src/Mantid/InstrumentWidget/CollapsiblePanel.h
                       src/Mantid/InstrumentWidget/InstrumentActor.h
                       src/Mantid/InstrumentWidget/PeakOverlay.h
                       src/Mantid/InstrumentWidget/ProjectionSurface.h
                       src/Mantid/InstrumentWidget/Projection3D.h
                       src/Mantid/InstrumentWidget/Shape2DCollection.h
                       src/Mantid/InstrumentWidget/UnwrappedSurface.h
					   src/Mantid/InstrumentWidget/UCorrectionDialog.h
)

set ( UI_FILES src/SendToProgramDialog.ui
               src/Mantid/FirstTimeSetup.ui
               src/Mantid/UserFitFunctionDialog.ui
               src/Mantid/MantidAbout.ui
               src/Mantid/RemoveErrorsDialog.ui
               src/Mantid/SetUpParaview.ui
               src/Mantid/ManageCustomMenus.ui
               src/Mantid/ManageInterfaceCategories.ui
               src/Mantid/MantidMDCurveDialog.ui
               src/Mantid/MantidSampleMaterialDialog.ui
      			   src/Mantid/InstrumentWidget/UCorrectionDialog.ui
)

qt4_wrap_cpp ( MOCCED_FILES ${QTIPLOT_MOC_FILES} ${MANTID_MOC_FILES} )
# Call separate function on third-party code that expects moc output to have certain name
qt4_generate_moc ( src/lib/3rdparty/qtcolorpicker/src/qtcolorpicker.cpp
                   ${CMAKE_CURRENT_BINARY_DIR}/qtcolorpicker.moc )
set_source_files_properties ( ${CMAKE_CURRENT_BINARY_DIR}/qtcolorpicker.moc
                             PROPERTIES HEADER_FILE_ONLY true )
set ( MOCCED_FILES ${MOCCED_FILES} ${CMAKE_CURRENT_BINARY_DIR}/qtcolorpicker.moc )

set ( SRC_FILES ${QTIPLOT_SRCS} ${MANTID_SRCS} ${SIP_SRC} )
set ( INC_FILES ${QTIPLOT_HDRS} ${MANTID_HDRS} )
set ( ALL_SRC ${SRC_FILES} ${MOCCED_FILES} )

# Use a precompiled header where they are supported
enable_precompiled_headers( src/PrecompiledHeader.h ALL_SRC )

qt4_wrap_ui ( UI_HDRS ${UI_FILES} )

# The generated ui headers will go here:
include_directories ( ${CMAKE_CURRENT_BINARY_DIR} )

###########################################################################
# Internal icon links
###########################################################################

qt4_add_resources ( RES_FILES ${PROJECT_SOURCE_DIR}/Images/images.qrc )
qt4_add_resources ( RES_FILES ${CMAKE_CURRENT_SOURCE_DIR}/icons/icons.qrc )
qt4_add_resources ( RES_FILES ${PROJECT_SOURCE_DIR}/MantidQt/SliceViewer/icons/SliceViewerIcons.qrc )
qt4_add_resources ( RES_FILES ${PROJECT_SOURCE_DIR}/Vates/VatesSimpleGui/ViewWidgets/icons/ViewWidgetsIcons.qrc )

###########################################################################
# Add the dependencies
###########################################################################

include_directories ( SYSTEM ${MUPARSER_INCLUDE_DIR} )
include_directories ( ${ZLIB_INCLUDE_DIRS} )

include_directories ( SYSTEM ${QWT_INCLUDE_DIR} )

find_package ( QwtPlot3d REQUIRED )
include_directories ( SYSTEM ${QWTPLOT3D_INCLUDE_DIR} )

find_package ( QScintilla REQUIRED )
include_directories ( ${QSCINTILLA_INCLUDE_DIR} )

###########################################################################
# Now create the target and add its dependencies and flags
###########################################################################

add_definitions ( -DSCRIPTING_MUPARSER )
add_definitions ( -DSCRIPTING_PYTHON )
add_definitions ( -DQSCINTILLA_DLL )     # Will only have an effect on Windows (as is desired)

include_directories ( src )
include_directories ( src/lib/include )
include_directories ( src/lib/3rdparty/qtcolorpicker/src )

include_directories ( ../QtPropertyBrowser/src )
include_directories ( ../MantidQt/API/inc )
include_directories ( ../MantidQt/MantidWidgets/inc )
include_directories ( ../MantidQt/SliceViewer/inc )
include_directories ( ../MantidQt/SpectrumViewer/inc )
include_directories ( ../MantidQt/Factory/inc )
# ui_ files end up in these places
include_directories ( ${CMAKE_BINARY_DIR}/MantidQt/API )
include_directories ( ${CMAKE_BINARY_DIR}/MantidQt/MantidWidgets )
include_directories ( ${CMAKE_BINARY_DIR}/MantidQt/SliceViewer )


###########################################################################
# Application icon files
###########################################################################
if( WIN32 )
   set ( MANTID_RC_FILE icons/MantidPlotDesktop.rc )
   if ( CONSOLE )
     set ( WIN_CONSOLE )
   else ()
     set( WIN_CONSOLE WIN32 )
   endif( CONSOLE )
endif( WIN32 )

if ( APPLE )
  set ( MANTID_RC_FILE ${CMAKE_SOURCE_DIR}/Images/MantidPlot.icns )
  set_source_files_properties(MANTID_RC_FILE PROPERTIES MACOSX_PACKAGE_LOCATION Resources)
endif ()

###########################################################################
# Config reset scripts
###########################################################################

if ( WIN32 )
  set ( CONFIG_RESET_SCRIPT mantid_reset_settings.bat )
else ()
  set ( CONFIG_RESET_SCRIPT mantid_reset_settings.sh )
endif ()

copy_files_to_dir ( "${CONFIG_RESET_SCRIPT}"
                     ${CMAKE_CURRENT_SOURCE_DIR}
                     ${CMAKE_LIBRARY_OUTPUT_DIRECTORY}/${CMAKE_CFG_INTDIR}
                     CONFIG_RESET_SCRIPT_FILE )

###########################################################################
# Required Python config files
###########################################################################

# Top-level python scripts
<<<<<<< HEAD
set( PY_FILES mantidplotrc.py)
copy_python_files_to_dir ( "${PY_FILES}"
                            ${CMAKE_CURRENT_SOURCE_DIR}
                            ${CMAKE_LIBRARY_OUTPUT_DIRECTORY}/${CMAKE_CFG_INTDIR}
                            PYTHON_INSTALL_FILES )
# mantidplot package
=======
set( PY_FILES mantidplotrc.py mantidplot.py mantid_qt_settings_editor.py )
copy_files_to_dir ( "${PY_FILES}"
                     ${CMAKE_CURRENT_SOURCE_DIR}
                     ${CMAKE_LIBRARY_OUTPUT_DIRECTORY}/${CMAKE_CFG_INTDIR}
                     PYTHON_INSTALL_FILES )
# mantidplot.py package
>>>>>>> fe2a80f5
set( MTDPLOTPY_FILES
  __init__.py
  proxies.py
)
<<<<<<< HEAD
copy_python_files_to_dir ( "${MTDPLOTPY_FILES}"
                            ${CMAKE_CURRENT_SOURCE_DIR}/mantidplot
                            ${CMAKE_LIBRARY_OUTPUT_DIRECTORY}/${CMAKE_CFG_INTDIR}/mantidplot
                            MTDPLOT_INSTALL_FILES )
                            
set( FUTURE_FILES
  __init__.py
  pyplot.py
)
copy_python_files_to_dir ( "${FUTURE_FILES}"
                            ${CMAKE_CURRENT_SOURCE_DIR}/mantidplot/future
                            ${CMAKE_LIBRARY_OUTPUT_DIRECTORY}/${CMAKE_CFG_INTDIR}/mantidplot/future
                            MTDPLOT_FUTURE_INSTALL_FILES )
=======
copy_files_to_dir ( "${MTDPLOTPY_FILES}"
                     ${CMAKE_CURRENT_SOURCE_DIR}/mantidplotpy
                     ${CMAKE_LIBRARY_OUTPUT_DIRECTORY}/${CMAKE_CFG_INTDIR}/mantidplotpy
                     MTDPLOT_INSTALL_FILES )
>>>>>>> fe2a80f5

# IPython scripts
set( IPY_FILES
  __init__.py
  mantid_ipython_widget.py
)
copy_files_to_dir ( "${IPY_FILES}"
                     ${CMAKE_CURRENT_SOURCE_DIR}/ipython_widget
                     ${CMAKE_LIBRARY_OUTPUT_DIRECTORY}/${CMAKE_CFG_INTDIR}/ipython_widget
                     IPYTHON_INSTALL_FILES )

###########################################################################
# MantidPlot executable
###########################################################################

add_executable ( MantidPlot ${WIN_CONSOLE} MACOSX_BUNDLE ${ALL_SRC} src/main.cpp
							${INC_FILES} ${QTIPLOT_C_SRC} ${UI_HDRS}
							${RES_FILES} ${MANTID_RC_FILE}
<<<<<<< HEAD
							${PYTHON_INSTALL_FILES} ${MTDPLOT_INSTALL_FILES} ${MTDPLOT_FUTURE_INSTALL_FILES} ${IPYTHON_INSTALL_FILES}
=======
              ${PYTHON_INSTALL_FILES} ${MTDPLOT_INSTALL_FILES} ${IPYTHON_INSTALL_FILES} ${CONFIG_RESET_SCRIPT_FILE}
>>>>>>> fe2a80f5
)

# Library dependencies
target_link_libraries ( MantidPlot
                        ${CORE_MANTIDLIBS}
                        MantidQtAPI MantidWidgets MantidQtSliceViewer MantidQtFactory
                        MantidQtSpectrumViewer
                        QtPropertyBrowser ${QT_LIBRARIES}
                        ${QWT_LIBRARIES} ${QWTPLOT3D_LIBRARIES}
                        ${QSCINTILLA_LIBRARIES}
                        ${PYTHON_LIBRARIES}
                        ${ZLIB_LIBRARIES}
)
# Plugin dependencies
add_dependencies( MantidPlot mantidqtpython )


###########################################################################
# Custom Info.plist file for OS X
###########################################################################
if( APPLE )
  # Setting the CFBundleIdentifer attribute on OS X 10.6 (SL) and before
  # causes problems with trying to install the package on the same
  # machine as it was built. It tries to relocate the package to the build directory
  # because the bundle identifiers match. Mountain Lion requires the attribute
  # to avoid crashes when accessing certain system dialogs from Qt.
  # The ideal would be to pass the --no-relocate
  # option to packagemaker but we can't control that so only set the
  # identifier for 10.7 and above
  #
  # This can disappear when if/when we move to a drag-n-drop package.
  if (OSX_VERSION VERSION_GREATER 10.7 OR OSX_VERSION VERSION_EQUAL 10.7)
    set ( MAC_BUNDLE_IDENTIFIER "org.mantidproject.MantidPlot" )
  else()
    set ( MAC_BUNDLE_IDENTIFIER "" )
  endif()

  configure_file ( ${CMAKE_CURRENT_SOURCE_DIR}/../Installers/MacInstaller/Info.plist.in
                   ${CMAKE_CURRENT_BINARY_DIR}/Info.plist
                   @ONLY )

  set_target_properties( MantidPlot PROPERTIES MACOSX_BUNDLE_INFO_PLIST
                         ${CMAKE_CURRENT_BINARY_DIR}/Info.plist )
endif()

###########################################################################
# Entry point flag for Windows to ensure we always link to standard main
###########################################################################
if( WIN32 )
   set_target_properties( MantidPlot PROPERTIES LINK_FLAGS "/ENTRY:mainCRTStartup" )
   if ( CONSOLE )
     set_target_properties( MantidPlot PROPERTIES COMPILE_DEFINITIONS "_CONSOLE" )
   endif ( CONSOLE )
endif( WIN32 )

###########################################################################
# MantidPlot Python Unit Tests
###########################################################################

# List of .py files than must be run WITHIN MantidPlot.
set ( MANTIDPLOT_TEST_PY_FILES
    MantidPlotAlgorithmDialogTest.py
    MantidPlotInstrumentViewTest.py
    MantidPlotSliceViewerTest.py
    MantidPlot1DPlotTest.py
    MantidPlot2DPlotTest.py
    MantidPlotProxiesTest.py
    MantidPlotPythonImportTest.py
    MantidPlotFoldersTest.py
    MantidPlotMdiSubWindowTest.py
    MantidPlotTiledWindowTest.py
    MantidPlotInputArgsCheck.py
    MantidPlotFuturePyplotGeneralTest.py
)

if ( 0 )
	message (STATUS "Your CMAKE_SYSTEM string is '${CMAKE_SYSTEM}'")
	message (STATUS "Your CMAKE_SYSTEM_NAME string is '${CMAKE_SYSTEM_NAME}'")
	message (STATUS "Your CMAKE_BINARY_DIR string is '${CMAKE_BINARY_DIR}'")
	message (STATUS "Your BIN_DIR string is '${BIN_DIR}'")
	message (STATUS "Your CMAKE_LIBRARY_OUTPUT_DIRECTORY string is '${CMAKE_LIBRARY_OUTPUT_DIRECTORY}'")
	message (STATUS "Your CMAKE_CFG_INTDIR string is '${CMAKE_CFG_INTDIR}'")
	message (STATUS "Your CMAKE_CURRENT_BINARY_DIR string is '${CMAKE_CURRENT_BINARY_DIR}'")
endif ()


# Check system version
if ( ${CMAKE_SYSTEM} MATCHES ".*\\.el5" )
  	# This is RHEL5. GUI tests hang on this platform for some reason
  	message ( "RHEL5 hangs on GUI tests. Disabling MantidPlot python tests." )
else ()
	# Find the path to the built MantidPlot app. Need different paths for MAC for some reason.
	set (MANTIDPLOT_PATH  "${CMAKE_BINARY_DIR}/${BIN_DIR}/MantidPlot" )

	# Screenshots destination
	if ("$ENV{WORKSPACE}" STREQUAL "")
		set (SCREENSHOTS_DIR "${CMAKE_LIBRARY_OUTPUT_DIRECTORY}/screenshots" )
	else ()
		set (SCREENSHOTS_DIR "$ENV{WORKSPACE}/screenshots" )
	endif ()

	# Add an environment property MANTID_SOURCE so that the script can find the source of xmlrunner
	set (TEST_ENVIRONMENT "MANTID_SOURCE=${CMAKE_SOURCE_DIR};PYTHONPATH=${CMAKE_CURRENT_SOURCE_DIR}/test;MANTID_SCREENSHOT_REPORT=${SCREENSHOTS_DIR}" )

	# Fixes for Darwin (MacOS)
	if ( ${CMAKE_SYSTEM_NAME} MATCHES "Darwin")
		set (MANTIDPLOT_PATH  "${CMAKE_LIBRARY_OUTPUT_DIRECTORY}/${BIN_DIR}/MantidPlot" )
		# Append to the path and set MANTIDPATH for MacOS' MantidPlot to run
		set (TEST_ENVIRONMENT "PATH=$ENV{PATH}:${CMAKE_LIBRARY_OUTPUT_DIRECTORY};MANTIDPATH=${CMAKE_LIBRARY_OUTPUT_DIRECTORY};MANTID_SOURCE=${CMAKE_SOURCE_DIR};MANTID_SCREENSHOT_REPORT=${SCREENSHOTS_DIR}" )
	endif ()

	# Make a ctest target for each file
	foreach  ( PYFILE ${MANTIDPLOT_TEST_PY_FILES} )
	 	# Add the test. Name of test = name of the file
		ADD_TEST( ${PYFILE} ${MANTIDPLOT_PATH} -xq ${CMAKE_CURRENT_SOURCE_DIR}/test/${PYFILE} )
		# Set the previously-built environment
		set_tests_properties( ${PYFILE} PROPERTIES ENVIRONMENT "${TEST_ENVIRONMENT}")
	endforeach ()

    add_dependencies( GUITests MantidPlot )
endif()

###########################################################################
# Installation settings
###########################################################################

install ( TARGETS MantidPlot RUNTIME DESTINATION ${BIN_DIR}
                             BUNDLE DESTINATION .
)

# Ship required files. Explicit so some can be disabled easily if necessary
install ( FILES ${PY_FILES} DESTINATION ${BIN_DIR} )
foreach(PY_FILE ${MTDPLOTPY_FILES} )
  install ( FILES mantidplot/${PY_FILE} DESTINATION ${BIN_DIR}/mantidplot )
endforeach()
foreach(PY_FILE ${IPY_FILES} )
  install ( FILES ipython_widget/${PY_FILE} DESTINATION ${BIN_DIR}/ipython_widget )
endforeach()
install ( FILES ${CONFIG_RESET_SCRIPT} DESTINATION ${BIN_DIR} )

if ( APPLE )
  configure_file ( ${CMAKE_CURRENT_SOURCE_DIR}/FixBundle.cmake.in
                   ${CMAKE_CURRENT_BINARY_DIR}/FixBundle.cmake
                   @ONLY
  )

  install ( SCRIPT ${CMAKE_CURRENT_BINARY_DIR}/FixBundle.cmake )
endif ()
<|MERGE_RESOLUTION|>--- conflicted
+++ resolved
@@ -841,26 +841,16 @@
 ###########################################################################
 
 # Top-level python scripts
-<<<<<<< HEAD
 set( PY_FILES mantidplotrc.py)
 copy_python_files_to_dir ( "${PY_FILES}"
                             ${CMAKE_CURRENT_SOURCE_DIR}
                             ${CMAKE_LIBRARY_OUTPUT_DIRECTORY}/${CMAKE_CFG_INTDIR}
                             PYTHON_INSTALL_FILES )
 # mantidplot package
-=======
-set( PY_FILES mantidplotrc.py mantidplot.py mantid_qt_settings_editor.py )
-copy_files_to_dir ( "${PY_FILES}"
-                     ${CMAKE_CURRENT_SOURCE_DIR}
-                     ${CMAKE_LIBRARY_OUTPUT_DIRECTORY}/${CMAKE_CFG_INTDIR}
-                     PYTHON_INSTALL_FILES )
-# mantidplot.py package
->>>>>>> fe2a80f5
 set( MTDPLOTPY_FILES
   __init__.py
   proxies.py
 )
-<<<<<<< HEAD
 copy_python_files_to_dir ( "${MTDPLOTPY_FILES}"
                             ${CMAKE_CURRENT_SOURCE_DIR}/mantidplot
                             ${CMAKE_LIBRARY_OUTPUT_DIRECTORY}/${CMAKE_CFG_INTDIR}/mantidplot
@@ -874,12 +864,6 @@
                             ${CMAKE_CURRENT_SOURCE_DIR}/mantidplot/future
                             ${CMAKE_LIBRARY_OUTPUT_DIRECTORY}/${CMAKE_CFG_INTDIR}/mantidplot/future
                             MTDPLOT_FUTURE_INSTALL_FILES )
-=======
-copy_files_to_dir ( "${MTDPLOTPY_FILES}"
-                     ${CMAKE_CURRENT_SOURCE_DIR}/mantidplotpy
-                     ${CMAKE_LIBRARY_OUTPUT_DIRECTORY}/${CMAKE_CFG_INTDIR}/mantidplotpy
-                     MTDPLOT_INSTALL_FILES )
->>>>>>> fe2a80f5
 
 # IPython scripts
 set( IPY_FILES
@@ -898,11 +882,7 @@
 add_executable ( MantidPlot ${WIN_CONSOLE} MACOSX_BUNDLE ${ALL_SRC} src/main.cpp
 							${INC_FILES} ${QTIPLOT_C_SRC} ${UI_HDRS}
 							${RES_FILES} ${MANTID_RC_FILE}
-<<<<<<< HEAD
 							${PYTHON_INSTALL_FILES} ${MTDPLOT_INSTALL_FILES} ${MTDPLOT_FUTURE_INSTALL_FILES} ${IPYTHON_INSTALL_FILES}
-=======
-              ${PYTHON_INSTALL_FILES} ${MTDPLOT_INSTALL_FILES} ${IPYTHON_INSTALL_FILES} ${CONFIG_RESET_SCRIPT_FILE}
->>>>>>> fe2a80f5
 )
 
 # Library dependencies
