#ifndef MANTIDPLOT_MANTIDCURVE_H
#define MANTIDPLOT_MANTIDCURVE_H

#include "../PlotCurve.h"
#include "MantidQtAPI/WorkspaceObserver.h"
#include "MantidAPI/Workspace.h"

/** Base class for MantidCurve types. 
    
    @date 17/11/2011

    Copyright &copy; 2011 ISIS Rutherford Appleton Laboratory & NScD Oak Ridge National Laboratory

    This file is part of Mantid.

    Mantid is free software; you can redistribute it and/or modify
    it under the terms of the GNU General Public License as published by
    the Free Software Foundation; either version 3 of the License, or
    (at your option) any later version.

    Mantid is distributed in the hope that it will be useful,
    but WITHOUT ANY WARRANTY; without even the implied warranty of
    MERCHANTABILITY or FITNESS FOR A PARTICULAR PURPOSE.  See the
    GNU General Public License for more details.


    You should have received a copy of the GNU General Public License
    along with this program.  If not, see <http://www.gnu.org/licenses/>.

    File change history is stored at: <https://svn.mantidproject.org/mantid/trunk/Code/Mantid>
    Code Documentation is available at: <http://doxygen.mantidproject.org>    
*/
<<<<<<< HEAD

class MantidCurve:public PlotCurve, public MantidQt::API::WorkspaceObserver
{
  Q_OBJECT
public:

  /// More complex constructor setting some defaults for the curve
  MantidCurve(const QString& name, const QString& wsName, Graph* g, int index,
              bool err = false, bool distr = false, Graph::CurveType style = Graph::Unspecified);

  /// More complex constructor setting some defaults for the curve
  MantidCurve(const QString& wsName, Graph* g, int index,
              bool err = false, bool distr = false, Graph::CurveType style = Graph::Unspecified);

  /// Copy constructor 
  MantidCurve(const MantidCurve& c);

  ~MantidCurve();

  PlotCurve* clone(const Graph*)const;

  /// Curve type. Used in the QtiPlot API.
  int rtti() const{return Rtti_PlotUserItem;}

  /// Used for waterfall plots: updates the data curves with an offset
  void loadData();

  /// Overrides qwt_plot_curve::setData to make sure only data of MantidQwtData type can  be set
  void setData(const QwtData &data);

  /// Overrides qwt_plot_curve::boundingRect
  QwtDoubleRect boundingRect() const;
  /// Invalidates the bounding rect forcing it to be recalculated
  void invalidateBoundingRect(){m_boundingRect = QwtDoubleRect();}

  /// Return pointer to the data if it of the right type or 0 otherwise
  MantidQwtData* mantidData();
  /// Return pointer to the data if it of the right type or 0 otherwise, const version
  const MantidQwtData* mantidData()const;

  /// Enables/disables drawing of error bars
  void setErrorBars(bool yes=true,bool drawAll = false){m_drawErrorBars = yes;m_drawAllErrorBars = drawAll;}

  /// Enables/disables drawing as distribution, ie dividing each y-value by the bin width.
  bool setDrawAsDistribution(bool on = true);

  /// Returns whether the curve is plotted as a distribution
  bool isDistribution() const;

  /// Returns whether the curve has error bars
  bool hasErrorBars() const;

  virtual void draw(QPainter *p, 
    const QwtScaleMap &xMap, const QwtScaleMap &yMap,
    const QRect &) const;

  /// Overriden virtual method
  void itemChanged();
  /// saves the mantidcurve details to project file.
  QString saveToString();

  /// The workspace name
  QString workspaceName()const{return m_wsName;}
  /// Returns the workspace index if a spectrum is plotted and -1 if it is a bin.
  int workspaceIndex()const;
  /// Return the x units
  Mantid::Kernel::Unit_sptr xUnits()const{return m_xUnits;}
  /// Return the y units
  Mantid::Kernel::Unit_sptr yUnits()const{return m_yUnits;}

private:
  using PlotCurve::draw; // Avoid Intel compiler warning

  /// Init the curve
  void init(Graph* g, bool distr, Graph::CurveType style);

  /// Handles delete notification
  void deleteHandle(const std::string& wsName,const boost::shared_ptr<Mantid::API::Workspace> ws)
  {
    (void) ws; //Avoid compiler warning
    if (wsName == m_wsName.toStdString())
    {
      observeDelete(false);
      emit removeMe(this);
    }
  }
  /// Handles afterReplace notification
  void afterReplaceHandle(const std::string& wsName,const boost::shared_ptr<Mantid::API::Workspace> ws);

  /// Handle an ADS clear notificiation
  void clearADSHandle()
  {
    emit removeMe(this);
  }

signals:

  void resetData(const QString&);

private slots:

  void dataReset(const QString&);

  void axisScaleChanged(int axis, bool toLog);

private:

  /// Make the curve name
  static QString createCurveName(const boost::shared_ptr<const Mantid::API::MatrixWorkspace> ws,
                                 const QString& wsName,int index);
  /// Make a name for a copied curve
  static QString createCopyName(const QString& curveName);
  bool m_drawErrorBars;///< True for drawing error bars
  bool m_drawAllErrorBars; ///< if true and m_drawErrorBars is true draw all error bars (no skipping)
  QString m_wsName;///< Workspace name. If empty the ws isn't in the data service
  /// workspace index
  int  m_index;
  /// The bounding rect used by qwt to set the axes
  mutable QwtDoubleRect m_boundingRect;
  /// x units
  Mantid::Kernel::Unit_sptr m_xUnits;
  /// y units
  Mantid::Kernel::Unit_sptr m_yUnits;
};


//=================================================================================================
//=================================================================================================
/**  This class implements QwtData with direct access to a spectrum in a MatrixWorkspace.
 */
class MantidQwtData: public QObject, public QwtData
=======
class Graph;
class MantidCurve :public PlotCurve, public MantidQt::API::WorkspaceObserver
>>>>>>> 6be2eb3a
{
public:
  /// Constructor
  MantidCurve(const QString& wsName);
  /// Default constructor
  MantidCurve();
  /// Destructor
  virtual ~MantidCurve();
  /// Clone
  virtual MantidCurve* clone(const Graph* g) const = 0;

private:

  //To ensure that all MantidCurves can work with Mantid Workspaces.
  virtual void init(Mantid::API::Workspace_const_sptr workspace,Graph* g,
              int index,bool distr) = 0;
};

#endif
<|MERGE_RESOLUTION|>--- conflicted
+++ resolved
@@ -30,142 +30,8 @@
     File change history is stored at: <https://svn.mantidproject.org/mantid/trunk/Code/Mantid>
     Code Documentation is available at: <http://doxygen.mantidproject.org>    
 */
-<<<<<<< HEAD
-
-class MantidCurve:public PlotCurve, public MantidQt::API::WorkspaceObserver
-{
-  Q_OBJECT
-public:
-
-  /// More complex constructor setting some defaults for the curve
-  MantidCurve(const QString& name, const QString& wsName, Graph* g, int index,
-              bool err = false, bool distr = false, Graph::CurveType style = Graph::Unspecified);
-
-  /// More complex constructor setting some defaults for the curve
-  MantidCurve(const QString& wsName, Graph* g, int index,
-              bool err = false, bool distr = false, Graph::CurveType style = Graph::Unspecified);
-
-  /// Copy constructor 
-  MantidCurve(const MantidCurve& c);
-
-  ~MantidCurve();
-
-  PlotCurve* clone(const Graph*)const;
-
-  /// Curve type. Used in the QtiPlot API.
-  int rtti() const{return Rtti_PlotUserItem;}
-
-  /// Used for waterfall plots: updates the data curves with an offset
-  void loadData();
-
-  /// Overrides qwt_plot_curve::setData to make sure only data of MantidQwtData type can  be set
-  void setData(const QwtData &data);
-
-  /// Overrides qwt_plot_curve::boundingRect
-  QwtDoubleRect boundingRect() const;
-  /// Invalidates the bounding rect forcing it to be recalculated
-  void invalidateBoundingRect(){m_boundingRect = QwtDoubleRect();}
-
-  /// Return pointer to the data if it of the right type or 0 otherwise
-  MantidQwtData* mantidData();
-  /// Return pointer to the data if it of the right type or 0 otherwise, const version
-  const MantidQwtData* mantidData()const;
-
-  /// Enables/disables drawing of error bars
-  void setErrorBars(bool yes=true,bool drawAll = false){m_drawErrorBars = yes;m_drawAllErrorBars = drawAll;}
-
-  /// Enables/disables drawing as distribution, ie dividing each y-value by the bin width.
-  bool setDrawAsDistribution(bool on = true);
-
-  /// Returns whether the curve is plotted as a distribution
-  bool isDistribution() const;
-
-  /// Returns whether the curve has error bars
-  bool hasErrorBars() const;
-
-  virtual void draw(QPainter *p, 
-    const QwtScaleMap &xMap, const QwtScaleMap &yMap,
-    const QRect &) const;
-
-  /// Overriden virtual method
-  void itemChanged();
-  /// saves the mantidcurve details to project file.
-  QString saveToString();
-
-  /// The workspace name
-  QString workspaceName()const{return m_wsName;}
-  /// Returns the workspace index if a spectrum is plotted and -1 if it is a bin.
-  int workspaceIndex()const;
-  /// Return the x units
-  Mantid::Kernel::Unit_sptr xUnits()const{return m_xUnits;}
-  /// Return the y units
-  Mantid::Kernel::Unit_sptr yUnits()const{return m_yUnits;}
-
-private:
-  using PlotCurve::draw; // Avoid Intel compiler warning
-
-  /// Init the curve
-  void init(Graph* g, bool distr, Graph::CurveType style);
-
-  /// Handles delete notification
-  void deleteHandle(const std::string& wsName,const boost::shared_ptr<Mantid::API::Workspace> ws)
-  {
-    (void) ws; //Avoid compiler warning
-    if (wsName == m_wsName.toStdString())
-    {
-      observeDelete(false);
-      emit removeMe(this);
-    }
-  }
-  /// Handles afterReplace notification
-  void afterReplaceHandle(const std::string& wsName,const boost::shared_ptr<Mantid::API::Workspace> ws);
-
-  /// Handle an ADS clear notificiation
-  void clearADSHandle()
-  {
-    emit removeMe(this);
-  }
-
-signals:
-
-  void resetData(const QString&);
-
-private slots:
-
-  void dataReset(const QString&);
-
-  void axisScaleChanged(int axis, bool toLog);
-
-private:
-
-  /// Make the curve name
-  static QString createCurveName(const boost::shared_ptr<const Mantid::API::MatrixWorkspace> ws,
-                                 const QString& wsName,int index);
-  /// Make a name for a copied curve
-  static QString createCopyName(const QString& curveName);
-  bool m_drawErrorBars;///< True for drawing error bars
-  bool m_drawAllErrorBars; ///< if true and m_drawErrorBars is true draw all error bars (no skipping)
-  QString m_wsName;///< Workspace name. If empty the ws isn't in the data service
-  /// workspace index
-  int  m_index;
-  /// The bounding rect used by qwt to set the axes
-  mutable QwtDoubleRect m_boundingRect;
-  /// x units
-  Mantid::Kernel::Unit_sptr m_xUnits;
-  /// y units
-  Mantid::Kernel::Unit_sptr m_yUnits;
-};
-
-
-//=================================================================================================
-//=================================================================================================
-/**  This class implements QwtData with direct access to a spectrum in a MatrixWorkspace.
- */
-class MantidQwtData: public QObject, public QwtData
-=======
 class Graph;
 class MantidCurve :public PlotCurve, public MantidQt::API::WorkspaceObserver
->>>>>>> 6be2eb3a
 {
 public:
   /// Constructor
@@ -180,8 +46,7 @@
 private:
 
   //To ensure that all MantidCurves can work with Mantid Workspaces.
-  virtual void init(Mantid::API::Workspace_const_sptr workspace,Graph* g,
-              int index,bool distr) = 0;
+  virtual void init(Graph* g, bool distr, Graph::CurveType style) = 0;
 };
 
 #endif
