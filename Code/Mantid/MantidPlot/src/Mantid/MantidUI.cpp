--- conflicted
+++ resolved
@@ -723,21 +723,10 @@
     }
 
     {
-<<<<<<< HEAD
       QMdiSubWindow *vatesSubWindow = new QMdiSubWindow;
       vatesSubWindow->setAttribute(Qt::WA_DeleteOnClose, false);
-=======
-      QWidget *vwidget = m_vatesSubWindow->widget();
-      vwidget->show();
-      qobject_cast<MantidQt::API::VatesViewerInterface *>(vwidget)->renderWorkspace(wsName, wsType, instrumentName);
-      return;
-    }
-    else
-    {
-      m_vatesSubWindow = new QMdiSubWindow;
-      m_vatesSubWindow->setAttribute(Qt::WA_DeleteOnClose, false);
->>>>>>> a77ee7a4
-      QIcon icon; icon.addFile(QString::fromUtf8(":/VatesSimpleGuiViewWidgets/icons/pvIcon.png"), QSize(), QIcon::Normal, QIcon::Off);
+      QIcon icon; 
+      icon.addFile(QString::fromUtf8(":/VatesSimpleGuiViewWidgets/icons/pvIcon.png"), QSize(), QIcon::Normal, QIcon::Off);
       vatesSubWindow->setWindowIcon(icon);
       connect(m_appWindow, SIGNAL(shutting_down()), vatesSubWindow, SLOT(close()));
 
@@ -747,7 +736,6 @@
       {
         connect(m_appWindow, SIGNAL(shutting_down()),
           vsui, SLOT(shutdown()));
-<<<<<<< HEAD
         connect(vsui, SIGNAL(requestClose()), vatesSubWindow, SLOT(close()));
         vsui->setParent(vatesSubWindow);
         vatesSubWindow->setWindowTitle("Vates Simple Interface");
@@ -756,17 +744,6 @@
         vatesSubWindow->setWidget(vsui);
         vatesSubWindow->widget()->show();
         vsui->renderWorkspace(wsName, wsType);
-=======
-        connect(vsui, SIGNAL(requestClose()), m_vatesSubWindow, SLOT(close()));
-        vsui->setParent(m_vatesSubWindow);
-        m_vatesSubWindow->setWindowTitle("Vates Simple Interface");
-
-        vsui->setupPluginMode();
-        //m_appWindow->setGeometry(m_vatesSubWindow, vsui);
-        m_vatesSubWindow->setWidget(vsui);
-        m_vatesSubWindow->widget()->show();
-        vsui->renderWorkspace(wsName, wsType, instrumentName);
->>>>>>> a77ee7a4
       }
       else
       {
