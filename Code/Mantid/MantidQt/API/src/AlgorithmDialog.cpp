//----------------------------------
// Includes
//----------------------------------
#include "MantidAPI/FileProperty.h"
#include "MantidAPI/AlgorithmManager.h"
#include "MantidAPI/IWorkspaceProperty.h"
#include "MantidAPI/MultipleFileProperty.h"
#include "MantidKernel/DateAndTime.h"
#include "MantidKernel/Logger.h"

#include "MantidQtAPI/AlgorithmDialog.h"
#include "MantidQtAPI/AlgorithmInputHistory.h"
#include "MantidQtAPI/MantidWidget.h"
#include "MantidQtAPI/HelpWindow.h"
#include "MantidQtAPI/FilePropertyWidget.h"
#include "MantidQtAPI/PropertyWidgetFactory.h"

#include <QIcon>
#include <QLabel>
#include <QMessageBox>
#include <QFileDialog>
#include <QFileInfo>
#include <QLineEdit>
#include <QComboBox>
#include <QCheckBox>
#include <QPushButton>
#include <QDesktopServices>
#include <QUrl>
#include <QHBoxLayout>
#include <QSignalMapper>
#include <QCheckBox>
#include <QtGui>

#include <Poco/AbstractObserver.h>
#include <Poco/ActiveResult.h>

using namespace MantidQt::API;
using Mantid::API::IAlgorithm;
using Mantid::Kernel::DateAndTime;

namespace
{
  Mantid::Kernel::Logger g_log("AlgorithmDialog");
}

//------------------------------------------------------
// Public member functions
//------------------------------------------------------
/**
 * Default Constructor
 */
AlgorithmDialog::AlgorithmDialog(QWidget* parent) :
  QDialog(parent), m_algorithm(), m_algName(""), m_algProperties(),
  m_propertyValueMap(), m_tied_properties(), m_forScript(false), m_python_arguments(),
  m_enabled(), m_disabled(), m_strMessage(""), m_msgAvailable(false), m_isInitialized(false), m_autoParseOnInit(true),
  m_validators(), m_noValidation(), m_inputws_opts(), m_outputws_fields(), m_wsbtn_tracker()
{
}

/**
 * Destructor
 */
AlgorithmDialog::~AlgorithmDialog()
{
}

/**
 * Create the layout for this dialog.
 *
 * The default is to execute the algorithm when accept() is called. This
 * assumes that the AlgorithmManager owns the
 * algorithm pointer as it must survive after the dialog is destroyed.
 */
void AlgorithmDialog::initializeLayout()
{
  if( isInitialized() ) return;

  //Set a common title
  setWindowTitle(QString::fromStdString(getAlgorithm()->name()) + " input dialog");
  //Set the icon
  setWindowIcon(QIcon(":/MantidPlot_Icon_32offset.png"));

  // These containers are for ensuring the 'replace input workspace; button works correctly
  // Store all combo boxes that relate to an input workspace
  m_inputws_opts.clear();
  // Store all line edit fields that relate to an output workspace name
  m_outputws_fields.clear();
  // Keep track of the input workspace that has been used to fill the output workspace. Each button click
  // cycles through all of the input workspaces
  m_wsbtn_tracker.clear();

  // This derived class function creates the layout of the widget. It can also add default input if the
  // dialog has been written this way
  this->initLayout();

  if(m_autoParseOnInit)
  {
    // Check if there is any default input
    this->parse();
    // Unless told not to, try to set these values. This will validate the defaults and mark those that are invalid, if any.
    this->setPropertyValues();
  }

  executeOnAccept(true);

  m_isInitialized = true;
}

/**
 * Has this dialog been initialized yet
 *  @returns Whether initialzedLayout has been called yet
 */
bool AlgorithmDialog::isInitialized() const
{
  return m_isInitialized;
}


//------------------------------------------------------
// Protected member functions
//------------------------------------------------------
/**
 * Parse input from widgets on the dialog. This function does nothing in the
 * base class
 */
void AlgorithmDialog::parseInput()
{
}


//-------------------------------------------------------------------------------------------------
/**
 * Save the property values to the input history
 */
void AlgorithmDialog::saveInput()
{
  AlgorithmInputHistory::Instance().clearAlgorithmInput(m_algName);
  QStringList::const_iterator pend = m_algProperties.end();
  for( QStringList::const_iterator pitr = m_algProperties.begin(); pitr != pend; ++pitr )
  {
    Mantid::Kernel::Property* p = getAlgorithmProperty(*pitr);
    if ( p->remember() )
    {
      QString pName = *pitr;
      QString value = m_propertyValueMap.value(pName);
      AlgorithmInputHistory::Instance().storeNewValue(m_algName, QPair<QString, QString>(pName, value));
    }
  }
}


//-------------------------------------------------------------------------------------------------
/**
 * Set the algorithm pointer
 * @param alg :: A pointer to the algorithm
 */
void AlgorithmDialog::setAlgorithm(Mantid::API::IAlgorithm_sptr alg)
{
  m_algorithm = alg;
  m_algName = QString::fromStdString(alg->name());
  m_algProperties.clear();
  m_tied_properties.clear();
  std::vector<Mantid::Kernel::Property*>::const_iterator iend = alg->getProperties().end();
  for( std::vector<Mantid::Kernel::Property*>::const_iterator itr = alg->getProperties().begin(); itr != iend;
       ++itr )
  {
    Mantid::Kernel::Property *p = *itr;
    if( dynamic_cast<Mantid::API::IWorkspaceProperty*>(p) || p->direction() != Mantid::Kernel::Direction::Output )
    {
      m_algProperties.append(QString::fromStdString(p->name()));
    }
  }

  m_validators.clear();
  m_noValidation.clear();
}

/**
 * Get the algorithm pointer
 * @returns A pointer to the algorithm that is associated with the dialog
 */
Mantid::API::IAlgorithm_sptr AlgorithmDialog::getAlgorithm() const
{
  return m_algorithm;
}

/**
 * Get a named property for this algorithm
 * @param propName :: The name of the property
 */
Mantid::Kernel::Property* AlgorithmDialog::getAlgorithmProperty(const QString & propName) const
{
  if( m_algProperties.contains(propName) )
  {
    return m_algorithm->getProperty(propName.toStdString());
  }
  else return NULL;
}

/**
 * Return a true if the given property requires user input
 * @param propName :: The name of the property
 */
bool AlgorithmDialog::requiresUserInput(const QString & propName) const
{
  return m_algProperties.contains(propName);
}


//-------------------------------------------------------------------------------------------------
/**
 * Get an input value from the form, dealing with blank inputs etc
 * @param propName :: The name of the property
 */
QString AlgorithmDialog::getInputValue(const QString& propName) const
{
  QString value = m_propertyValueMap.value(propName);
  if( value.isEmpty() )
  {
    Mantid::Kernel::Property* prop = getAlgorithmProperty(propName);
    if( prop ) return QString::fromStdString(prop->getDefault());
    else return "";
  }
  else return value;
  return value;
}


//-------------------------------------------------------------------------------------------------
/** Get or make a property validator label (that little red star)
 *
 * @param propname :: name of the Property
 * @return the QLabel pointer. Will create one if needed.
 */
QLabel* AlgorithmDialog::getValidatorMarker(const QString & propname)
{
  if( m_noValidation.contains(propname) ) return NULL;
  QLabel *validLbl(NULL);
  if( !m_validators.contains(propname) )
  {
    validLbl = new QLabel("*", this);
    QPalette pal = validLbl->palette();
    pal.setColor(QPalette::WindowText, Qt::darkRed);
    validLbl->setPalette(pal);
    validLbl->setVisible(true);
    m_validators[propname] = validLbl;
  }
  else
  {
    validLbl = m_validators.value(propname);
  }
  return validLbl;
}


//-------------------------------------------------------------------------------------------------
/**
 * Adds a property (name,value) pair to the stored map
 */
void AlgorithmDialog::storePropertyValue(const QString & name, const QString & value)
{
  if( name.isEmpty() ) return;
  m_propertyValueMap.insert(name, value);
}

//-------------------------------------------------------------------------------------------------
/**
<<<<<<< HEAD
 * Removes a property (name,value) pair to the stored map
 */
void AlgorithmDialog::removePropertyValue(const QString & name)
=======
 * Adds a property (name,value) pair to the stored map.
 * @param name :: The name of the property.
 */
void AlgorithmDialog::removePropertyValue(const QString& name)
>>>>>>> ca6beab6
{
  if( name.isEmpty() ) return;
  m_propertyValueMap.remove(name);
}


//-------------------------------------------------------------------------------------------------
/** Show the validators for all the properties */
void AlgorithmDialog::showValidators()
{
  // Do nothing for non-generic algorithm dialogs
  QStringList::const_iterator pend = m_algProperties.end();
  for( QStringList::const_iterator pitr = m_algProperties.begin(); pitr != pend; ++pitr )
  {
    const QString propName = *pitr;

    // Find the widget for this property.
    if (m_tied_properties.contains(propName))
    {
      // Show/hide the validator label (that red star)
      QString error = "";
      if (m_errors.contains(propName)) error = m_errors[propName];

      QLabel *validator = getValidatorMarker(propName);
      // If there's no validator then assume it's handling its own validation notification
      if( validator && validator->parent() )
      {
        validator->setToolTip( error );
        validator->setVisible( error.length() != 0);
      }
    } // widget is tied
  } // for each property
}

//-------------------------------------------------------------------------------------------------
/** Sets the value of a single property, using the value previously stored using
 * storePropertyValue()
 *
 * @param pName :: name of the property to set
 * @param validateOthers :: set to true to validate, enable, or hide ALL other properties after.
 *        Set false if you are setting ALL property values and do it once at the end.
 * @return true if the property is valid.
 */
bool AlgorithmDialog::setPropertyValue(const QString pName, bool validateOthers)
{
  //Mantid::Kernel::Property *p = getAlgorithmProperty(pName);
  QString value = getInputValue(pName);

  std::string error("");
  try
  {
    //error = p->setValue(value.toStdString());
    getAlgorithm()->setPropertyValue(pName.toStdString(),value.toStdString());
  }
  catch(std::exception & err_details)
  {
    error = err_details.what();
  }
  // Save the error string for later
  m_errors[pName] = QString::fromStdString(error).trimmed();

  // Go through all the other properties' validators
  if (validateOthers)
    this->showValidators();


  // Prop was valid if the error string is empty
  return error.empty();
}


//-------------------------------------------------------------------------------------------------
/** Set the properties that have been parsed from the dialog.
 *
 * @param skipList :: An optional list of property names whose values will not be set
 * @returns A boolean that indicates if the validation was successful.
 */
bool AlgorithmDialog::setPropertyValues(const QStringList & skipList)
{
  QStringList::const_iterator pend = m_algProperties.end();
  bool allValid(true);
  for( QStringList::const_iterator pitr = m_algProperties.begin(); pitr != pend; ++pitr )
  {
    const QString pName = *pitr;
    if( skipList.contains(pName) )
    {
      // For the load dialog, skips setting some properties
      Mantid::Kernel::Property *p = getAlgorithmProperty(pName);
      std::string error = p->isValid();
      m_errors[pName] = QString::fromStdString(error).trimmed();
      if (!error.empty()) allValid = false;
    }
    else
    {
      bool thisValid = this->setPropertyValue(pName, false);
      allValid = allValid && thisValid;
    }
  }

  // Do additional validation on the WHOLE set of properties
  // But only if the individual validation passed
  if ( allValid )
  {
    std::map<std::string, std::string> errs = m_algorithm->validateInputs();
    for (auto it = errs.begin(); it != errs.end(); it++)
    {
      // only count as an error if the named property exists
      if (m_algorithm->existsProperty(it->first))
      {
        const QString pName = QString::fromStdString(it->first);
        const QString value = QString::fromStdString(it->second);
        if (m_errors.contains(pName))
        {
          if (!m_errors[pName].isEmpty())
            m_errors[pName] += "\n";
          m_errors[pName] += value;
        }
        else
          m_errors[pName] = value;
        // There is at least one whole-algo error
        allValid = false;
      }
    }
  }

  // OK all the values have been set once. Time to look for which should be enabled
  this->showValidators();

  return allValid;
}


//-------------------------------------------------------------------------------------------------
/**
 * Return the message string
 * @returns the message string
 */
const QString & AlgorithmDialog::getOptionalMessage() const
{
  return m_strMessage;
}


//-------------------------------------------------------------------------------------------------
/** Add the optional message in a light yellow box to the layout
 *
 * @param mainLay :: layout
 */
void AlgorithmDialog::addOptionalMessage(QVBoxLayout *mainLay)
{
  QLabel *inputMessage = new QLabel(this);
  inputMessage->setFrameStyle(QFrame::Panel | QFrame::Sunken);
  QPalette pal = inputMessage->palette();
  pal.setColor(inputMessage->backgroundRole(), QColor(255,255,224)); // Light yellow
  pal.setColor(inputMessage->foregroundRole(), Qt::black);
  inputMessage->setPalette(pal);
  inputMessage->setAutoFillBackground(true);
  inputMessage->setWordWrap(true);
  inputMessage->setAlignment(Qt::AlignJustify);
  inputMessage->setMargin(3);
  inputMessage->setText(getOptionalMessage());
  QHBoxLayout *msgArea = new QHBoxLayout;
  msgArea->addWidget(inputMessage);
  mainLay->addLayout(msgArea, 0);
}


//-------------------------------------------------------------------------------------------------
/**
 * Was this dialog raised from a script? This is important when deciding what to
 * do with properties that have old input
 * @returns A boolean inidcating whether we are being called from a script
 */
bool AlgorithmDialog::isForScript() const
{
  return m_forScript;
}

/*
 * Is there a message string available
 * @returns A boolean indicating whether the message string is empty
 */
bool AlgorithmDialog::isMessageAvailable() const
{
  return !m_strMessage.isEmpty();
}


//-------------------------------------------------------------------------------------------------
/**
 * Check if the control should be enabled for this property
 * @param propName :: The name of the property
 */
bool AlgorithmDialog::isWidgetEnabled(const QString & propName) const
{
  // To avoid errors
  if( propName.isEmpty() ) return true;

  // Otherwise it must be disabled but only if it is valid
  Mantid::Kernel::Property *property = getAlgorithmProperty(propName);
  if (!property) return true;


  if( !isForScript() )
  {
    // Regular C++ algo. Let the property tell us,
    // possibly using validators, if it is to be shown enabled
    if (property->getSettings())
      return property->getSettings()->isEnabled(getAlgorithm().get());
    else
      return true;
  }
  else
  {
    // Algorithm dialog was called from a script(i.e. Python)
    // Keep things enabled if requested
    if( m_enabled.contains(propName) ) return true;

    /**
    * The control is disabled if
    *   (1) It is contained in the disabled list or
    *   (2) A user passed a value into the dialog
    */
    if( m_disabled.contains(propName) || m_python_arguments.contains(propName) )
    {
      return false;
    }
    else
    {
      return true;
    }
  }

}

//-------------------------------------------------------------------------------------------------
/**
 * UnTie a property
 * @param property :: The name of the property to tie the given widget to
 */
void AlgorithmDialog::untie(const QString & property)
{
  if( m_tied_properties.contains(property) )
  {
    m_tied_properties.remove(property);
  }
}

//-------------------------------------------------------------------------------------------------
/**
 * Tie together an input widget and a property
 * @param widget :: The widget that will collect the input
 * @param property :: The name of the property to tie the given widget to
 * @param parent_layout :: An optional pointer to a QLayout class that is reponsible for managing the passed widget.
 * If given, a validator label will be added for the given input widget
 * @param readHistory :: If true then a history value will be retrieved
 *
 * @return A NULL pointer if a valid label was successfully add to a passed parent_layout otherwise it
 *          returns a pointer to the QLabel instance marking the validity
 */
QWidget* AlgorithmDialog::tie(QWidget* widget, const QString & property, QLayout *parent_layout,
                  bool readHistory)
{
  if( m_tied_properties.contains(property) )
    m_tied_properties.remove(property);

  Mantid::Kernel::Property * prop = getAlgorithmProperty(property);
  if( prop )
  { //Set a few things on the widget
    widget->setToolTip(QString::fromStdString(prop->briefDocumentation()));
  }
  widget->setEnabled(isWidgetEnabled(property));

  PropertyWidget * propWidget = qobject_cast<PropertyWidget*>(widget);

  // Save in the hashes
  m_tied_properties.insert(property, widget);

  // If the widget's layout has been given then assume that a validator is required, else assume not
  QWidget* validlbl(NULL);
  if( parent_layout )
  {
    // Check if the validator is already there
    validlbl = getValidatorMarker(property);
    if( validlbl )
    {
      // Find where it was sitting in the layout
      int item_index;
      if (propWidget)
        item_index = parent_layout->indexOf(propWidget->getMainWidget());
      else
        item_index = parent_layout->indexOf(widget);

      if( QBoxLayout *box = qobject_cast<QBoxLayout*>(parent_layout) )
      {
        box->insertWidget(item_index + 1, validlbl);
      }
      else if( QGridLayout *grid = qobject_cast<QGridLayout*>(parent_layout) )
      {
        int row(0), col(0), span(0);
        grid->getItemPosition(item_index, &row, &col, &span, &span);
        grid->addWidget(validlbl, row, col+2);
      }
      else
      {}
    }
  }
  else
  {
    m_noValidation.append(property);
  }

  if( readHistory )
  {
    setPreviousValue(widget, property);
  }

  return validlbl;
}



//-------------------------------------------------------------------------------------------------
/**
 * Open a file selection box. The type of dialog, i.e. load/save will depend on the
 * property type
 * @param propName :: The property name that this is associated with.
 */
QString AlgorithmDialog::openFileDialog(const QString & propName)
{
  if( propName.isEmpty() ) return "";
  return FilePropertyWidget::openFileDialog( this->getAlgorithmProperty(propName) );
}




//-------------------------------------------------------------------------------------------------
/**
 * Takes a combobox and adds the allowed values of the given property to its list.
 * It also sets the displayed value to the correct one based on either the history
 * or a script input value
 * @param propName :: The name of the property
 * @param optionsBox :: A pointer to a QComoboBox object
 * @returns A newed QComboBox
 */
void AlgorithmDialog::fillAndSetComboBox(const QString & propName, QComboBox* optionsBox) const
{
  if( !optionsBox ) return;
  Mantid::Kernel::Property *property = getAlgorithmProperty(propName);
  if( !property ) return;

  std::vector<std::string> items = property->allowedValues();
  std::vector<std::string>::const_iterator vend = items.end();
  for(std::vector<std::string>::const_iterator vitr = items.begin(); vitr != vend;
      ++vitr)
  {
    optionsBox->addItem(QString::fromStdString(*vitr));
  }

  // Display the appropriate value
  QString displayed("");
  if( !isForScript() )
  {
    displayed = AlgorithmInputHistory::Instance().previousInput(m_algName, propName);
  }
  if( displayed.isEmpty() )
  {
    displayed = QString::fromStdString(property->value());
  }

  int index = optionsBox->findText(displayed);
  if( index >= 0 )
  {
    optionsBox->setCurrentIndex(index);
  }
}


//-------------------------------------------------------------------------------------------------
/**
 * Set the input for a text box based on either the history or a script value
 * @param propName :: The name of the property
 * @param textField :: The QLineEdit field
 */
void AlgorithmDialog::fillLineEdit(const QString & propName, QLineEdit* textField)
{
  if( !isForScript() )
  {
    textField->setText(AlgorithmInputHistory::Instance().previousInput(m_algName, propName));
  }
  else
  {
    Mantid::Kernel::Property *property = getAlgorithmProperty(propName);
    if( property && property->isValid().empty() &&
    ( m_python_arguments.contains(propName) || !property->isDefault() ) )
    {
      textField->setText(QString::fromStdString(property->value()));
    }
  }
}



//-------------------------------------------------------------------------------------------------
/** Layout the buttons and others in the generic dialog */
QHBoxLayout *
AlgorithmDialog::createDefaultButtonLayout(const QString & helpText,
                       const QString & loadText,
                       const QString & cancelText)
{
  QPushButton *okButton = new QPushButton(loadText);
  connect(okButton, SIGNAL(clicked()), this, SLOT(accept()));
  okButton->setDefault(true);

  QPushButton *exitButton = new QPushButton(cancelText);
  connect(exitButton, SIGNAL(clicked()), this, SLOT(close()));

  QHBoxLayout *buttonRowLayout = new QHBoxLayout;
  buttonRowLayout->addWidget(createHelpButton(helpText));
  buttonRowLayout->addStretch();
  buttonRowLayout->addWidget(okButton);
  buttonRowLayout->addWidget(exitButton);

  return buttonRowLayout;
}


//-------------------------------------------------------------------------------------------------
/**
 * Create a help button that, when clicked, will open a browser to the Mantid wiki page
 * for that algorithm
 */
QPushButton* AlgorithmDialog::createHelpButton(const QString & helpText) const
{
  QPushButton *help = new QPushButton(helpText);
  help->setMaximumWidth(25);
  connect(help, SIGNAL(clicked()), this, SLOT(helpClicked()));
  return help;
}



/**
 * Flag an input workspace widget
 * @param inputWidget :: A widget used to enter the input workspace
 */
void AlgorithmDialog::flagInputWS(QWidget *inputWidget)
{
  m_inputws_opts.push_back(inputWidget);
}

//-----------------------------------------------------------
// Protected slots
//-----------------------------------------------------------
/**
 * A slot that can be used to connect a button that accepts the dialog if
 * all of the properties are valid
 */
void AlgorithmDialog::accept()
{
  // Get property values
  parse();

  //Try and set and validate the properties and
  if( setPropertyValues() )
  {
    //Store input for next time
    saveInput();
    QDialog::accept();
  }
  else
  {
    QMessageBox::critical(this, "",
              "One or more properties are invalid. The invalid properties are\n"
        "marked with a *, hold your mouse over the * for more information." );
  }
}

//-------------------------------------------------------------------------------------------------

/**
 * A slot to handle the help button click
 */
void AlgorithmDialog::helpClicked()
{
  // determine the version to show
  int version(-1); // the latest version
  if (m_algorithm)
    version = m_algorithm->version();

  // bring up the help window
  HelpWindow::showAlgorithm(this->nativeParentWidget(), m_algName, version);
}

//-------------------------------------------------------------------------------------------------
/**
 * Execute the underlying algorithm
 */
void AlgorithmDialog::executeAlgorithmAsync()
{
  try
  {
    // Add AlgorithmObservers to the algorithm
    for(auto it = m_observers.begin(); it != m_observers.end(); ++it)
      (*it)->observeAll(m_algorithm);

    m_algorithm->executeAsync();
    m_observers.clear();
  }
  catch (Poco::NoThreadAvailableException &)
  {
    g_log.error() << "No thread was available to run the " << m_algorithm->name() << " algorithm in the background." << std::endl;
  }
}

//-------------------------------------------------------------------------------------------------
/*
 */
void AlgorithmDialog::removeAlgorithmFromManager()
{
  using namespace Mantid::API;
  AlgorithmManager::Instance().removeById(m_algorithm->getAlgorithmID());
}

//------------------------------------------------------
// Private member functions
//------------------------------------------------------
/**
 * Parse out information from the dialog
 */
void AlgorithmDialog::parse()
{
  QHashIterator<QString, QWidget*> itr(m_tied_properties);
  while( itr.hasNext() )
  {
    itr.next();
    //Need to do different things depending on the type of the widget. getValue sorts this out
    storePropertyValue(itr.key(), getValue(itr.value()));
  }

  //Now call parseInput, which can be overridden in an inheriting class
  parseInput();
}

//-------------------------------------------------------------------------------------------------
/**
  * Set a list of values for the properties
  * @param presetValues :: A string containing a list of "name=value" pairs with each separated by an '|' character
  */
void AlgorithmDialog::setPresetValues(const QHash<QString,QString> & presetValues)
{
  if( presetValues.isEmpty() ) return;
  QHashIterator<QString,QString> itr(presetValues);
  m_python_arguments.clear();
  while( itr.hasNext() )
  {
    itr.next();
    QString name = itr.key();
    m_python_arguments.append(name);
    QString value = itr.value();
    storePropertyValue(name, value);
  }
  setPropertyValues();
}

//------------------------------------------------------------------------------------------------
/**
 * Set list of enabled and disabled parameter names
 * @param enabled:: A list of parameter names to keep enabled
 * @param disabled:: A list of parameter names whose widgets should be disabled
 */
void AlgorithmDialog::addEnabledAndDisableLists(const QStringList & enabled, const QStringList & disabled)
{
  m_enabled = enabled;
  m_disabled = disabled;
}

//------------------------------------------------------------------------------------------------
/**
 * Returns true if the parameter name has been explicity requested to be kept enabled. If the parameter
 * has been explicity requested to be disabled then return false as well as if neither have been specified
 */
bool AlgorithmDialog::requestedToKeepEnabled(const QString& propName) const
{
  bool enabled(true);
  if( m_disabled.contains(propName) )
  {
    enabled = false;
  }
  else if( m_enabled.contains(propName) ) // Definitely enable
  {
    enabled = true;
  }
  else //Nothing was specified
  {
    enabled = false;
  }
  return enabled;
}

//------------------------------------------------------------------------------------------------
/** Set if we are for a script or not
 * @param forScript :: A boolean indicating whether we are being called from a script */
void AlgorithmDialog::isForScript(bool forScript)
{
  m_forScript = forScript;
}

//------------------------------------------------------------------------------------------------
/**
 * @param on If true the algorithm is executed when "ok" is pressed
 */
void AlgorithmDialog::executeOnAccept(bool on)
{
  if(on)
  {
    connect(this, SIGNAL(accepted()), this, SLOT(executeAlgorithmAsync()));
    connect(this, SIGNAL(rejected()), this, SLOT(removeAlgorithmFromManager()));
  }
  else
  {
    disconnect(this, SIGNAL(accepted()), this, SLOT(executeAlgorithmAsync()));
    disconnect(this, SIGNAL(rejected()), this, SLOT(removeAlgorithmFromManager()));
  }
}

//-------------------------------------------------------------------------------------------------
/** Set an optional message to be displayed at the top of the widget
 * @param message :: The message string */
void AlgorithmDialog::setOptionalMessage(const QString & message)
{
  m_strMessage = message;
  if( message.isEmpty() ) m_strMessage = QString::fromStdString(getAlgorithm()->summary());
  if( m_strMessage.isEmpty() ) m_msgAvailable = false;
  else m_msgAvailable = true;
}

//-------------------------------------------------------------------------------------------------
/** Get a value from a widget.
 *
 * The function needs to know about the types of widgets
 * that are being used. Currently it knows about QComboBox, QLineEdit, QCheckBox and MWRunFiles
 * @param widget :: A pointer to the widget
 */
QString AlgorithmDialog::getValue(QWidget *widget)
{
  if( QComboBox *opts = qobject_cast<QComboBox*>(widget) )
  {
    return opts->currentText().trimmed();
  }
  else if( QLineEdit *textfield = qobject_cast<QLineEdit*>(widget) )
  {
    return textfield->text().trimmed();
  }
  else if( QAbstractButton *checker = qobject_cast<QAbstractButton*>(widget) )
  {
    if(checker->isChecked())
      return QString("1");
    else
      return QString("0");
  }
  else if( QDateTimeEdit *dateEdit = qobject_cast<QDateTimeEdit*>(widget) )
  {
    // String in ISO8601 format /* add toUTC() to go from local time */
    QString value = dateEdit->dateTime().toString(Qt::ISODate);
    return value;
  }
  else if( MantidWidget *mtd_widget = qobject_cast<MantidWidget*>(widget) )
  {
    return mtd_widget->getUserInput().toString().trimmed();
  }
  else if (PropertyWidget * propWidget =  qobject_cast<PropertyWidget*>(widget) )
  {
    return propWidget->getValue().trimmed();
  }
  else
  {
    QMessageBox::warning(this, windowTitle(),
             QString("Cannot parse input from ") + widget->metaObject()->className() +
             ". Update AlgorithmDialog::getValue() to cope with this widget.");
    return "";
  }
}

QString AlgorithmDialog::getPreviousValue(const QString& propName)
{
  QString value;

  if (!isForScript())
  {
    value = m_propertyValueMap.value(propName);
    if (value.isEmpty())
      value = AlgorithmInputHistory::Instance().previousInput(m_algName, propName);
  }
  else if(getAlgorithmProperty(propName))
  {
    value = m_propertyValueMap.value(propName);
  }

  return value;
}

//------------------------------------------------------------------------------------------------
/** Set a value for a widget.
 *
 * The function needs to know about the types of widgets
 * that are being used. Currently it knows about QComboBox, QLineEdit and QCheckBox
 * @param widget :: A pointer to the widget
 * @param propName :: The property name
 */
void AlgorithmDialog::setPreviousValue(QWidget* widget, const QString& propName)
{
  // If is called from a script, check if we have such property
  if(isForScript() && !getAlgorithmProperty(propName))
    return;

  QString value = getPreviousValue(propName);

  Mantid::Kernel::Property *property = getAlgorithmProperty(propName);

  // Do the right thing for the widget type
  if( QComboBox *opts = qobject_cast<QComboBox*>(widget) )
  {
    if( property && value.isEmpty() )
    {
      value = QString::fromStdString(property->value());
    }
    int index = opts->findText(value);
    if( index >= 0 )
    {
      opts->setCurrentIndex(index);
    }
    return;
  }
  if( QAbstractButton *checker = qobject_cast<QAbstractButton*>(widget) )
  {
    if( value.isEmpty() && dynamic_cast<Mantid::Kernel::PropertyWithValue<bool>* >(property) )
      value = QString::fromStdString(property->value());
    checker->setChecked(value != "0");
    return;
  }
  if( QDateTimeEdit *dateEdit = qobject_cast<QDateTimeEdit*>(widget) )
  {
    // String in ISO8601 format
    DateAndTime t = DateAndTime::getCurrentTime();
    try
    { t.setFromISO8601(value.toStdString()); }
    catch (std::exception &)
    { }
    dateEdit->setDate( QDate(t.year(), t.month(), t.day()) );
    dateEdit->setTime( QTime(t.hour(), t.minute(), t.second(), 0) );
    return;
  }

  QLineEdit *textfield = qobject_cast<QLineEdit*>(widget);
  MantidWidget *mtdwidget = qobject_cast<MantidWidget*>(widget);
  if( textfield || mtdwidget )
  {
    if( !isForScript() )
    {
      if( textfield ) textfield->setText(value);
      else mtdwidget->setUserInput(value);
    }
    else
    {
      //Need to check if this is the default value as we don't fill them in if they are
      if( m_python_arguments.contains(propName) || !property->isDefault() )
      {
        if( textfield ) textfield->setText(value);
        else mtdwidget->setUserInput(value);
      }
    }
    return;
  }

  PropertyWidget * propWidget = qobject_cast<PropertyWidget*>(widget);
  if (propWidget)
  {
    propWidget->setPreviousValue(value);

    return;
  }

  // Reaching here means we have a widget type we don't understand. Tell the developer
  QMessageBox::warning(this, windowTitle(),
               QString("Cannot set value for ") + widget->metaObject()->className() +
               ". Update AlgorithmDialog::setValue() to cope with this widget.");
}

/**
 * Observer the execution of the algorithm using an AlgorithmObserver.
 *
 * All notifications will be observed.
 *
 * @param observer Pointer to the AlgorithmObserver to add.
 */
void AlgorithmDialog::addAlgorithmObserver(Mantid::API::AlgorithmObserver *observer)
{
  m_observers.push_back(observer);
}<|MERGE_RESOLUTION|>--- conflicted
+++ resolved
@@ -265,16 +265,10 @@
 
 //-------------------------------------------------------------------------------------------------
 /**
-<<<<<<< HEAD
- * Removes a property (name,value) pair to the stored map
- */
-void AlgorithmDialog::removePropertyValue(const QString & name)
-=======
  * Adds a property (name,value) pair to the stored map.
  * @param name :: The name of the property.
  */
 void AlgorithmDialog::removePropertyValue(const QString& name)
->>>>>>> ca6beab6
 {
   if( name.isEmpty() ) return;
   m_propertyValueMap.remove(name);
