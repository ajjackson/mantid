#include "MantidQtAPI/PythonRunner.h"
#include "MantidKernel/Logger.h"

#include <QTemporaryFile>
#include <QDir>
#include <QTextStream>
#include <stdexcept>

using namespace MantidQt::API;

namespace
{
  Mantid::Kernel::Logger g_log("PythonRunner");

  /// Format of python warning message. It will be removed from any output string
  QString PYTHON_V1_WARN = "Warning: Python API v1 call has been made.\n";
}


/** Run a piece of python code and return any output that it writes to stdout
*  @param code :: the Python commands to execute
*  @param no_output :: if set to true this method returns an empty string, if false it returns the output from any Python print statements
*  @return output from Python print statements unless no_output is false
*/
QString PythonRunner::runPythonCode(const QString & code, bool no_output)
{
  using Mantid::Kernel::Logger;

<<<<<<< HEAD
  //FIXME: Ticket-9217 - Commented out for the moment to try and get working with clang
  //if(LOGGER.is(Logger::Priority::PRIO_DEBUG)) LOGGER.debug() << "Running Python code:\n" << code.toAscii().data() << "\n";
=======
  if(g_log.is(Logger::Priority::PRIO_DEBUG)) g_log.debug() << "Running Python code:\n" << code.toAscii().data() << "\n";
>>>>>>> 21d4d2d4

  if( no_output )
  {
    emit runAsPythonScript(code, true);
    return QString();
  }

  // Otherwise we need to gather the information from stdout. This is achieved by redirecting the stdout stream
  // to a temproary file and then reading its contents
  // A QTemporaryFile object is used since the file is automatically deleted when the object goes out of scope
  QTemporaryFile tmp_file;
  if( !tmp_file.open() )
  {
    throw std::runtime_error("An error occurred opening a temporary file in " + QDir::tempPath().toStdString());
  }
  //The file name is only valid when the file is open
  QString tmpstring = tmp_file.fileName();
  tmp_file.close();
  QString code_to_run = "import sys; sys.stdout = open(\"" + tmpstring + "\", 'w');\n" + code;
  emit runAsPythonScript(code_to_run, true);

  //Now get the output
  tmp_file.open();
  QTextStream stream(&tmp_file);
  tmpstring.clear();

  while( !stream.atEnd() )
  {
    tmpstring.append(stream.readLine().trimmed() + "\n");
  }
<<<<<<< HEAD
  //FIXME: Ticket-9217 - Commented out for the moment to try and get working with clang
  //if(LOGGER.is(Logger::Priority::PRIO_DEBUG)) LOGGER.debug() << "Raw output from execution:\n" << tmpstring.toAscii().data() << "\n";
=======
  if(g_log.is(Logger::Priority::PRIO_DEBUG)) g_log.debug() << "Raw output from execution:\n" << tmpstring.toAscii().data() << "\n";
>>>>>>> 21d4d2d4
  return tmpstring;
}
/** This Python helper function converts a list of strings into one
* string that Python will recognise as a Python tuple
* @param list string entries
* @return the strings as a comma separated list in brakets
*/
const QString PythonRunner::stringList2Tuple(const QStringList & list)
{
  QString tuple("(");
  QStringList::const_iterator end = list.end();
  for(QStringList::const_iterator it = list.begin(); it != end; ++it)
  {
    tuple += "'"+*it+"',";
  }
  tuple += ")";
  return tuple;
}<|MERGE_RESOLUTION|>--- conflicted
+++ resolved
@@ -26,12 +26,8 @@
 {
   using Mantid::Kernel::Logger;
 
-<<<<<<< HEAD
   //FIXME: Ticket-9217 - Commented out for the moment to try and get working with clang
-  //if(LOGGER.is(Logger::Priority::PRIO_DEBUG)) LOGGER.debug() << "Running Python code:\n" << code.toAscii().data() << "\n";
-=======
   if(g_log.is(Logger::Priority::PRIO_DEBUG)) g_log.debug() << "Running Python code:\n" << code.toAscii().data() << "\n";
->>>>>>> 21d4d2d4
 
   if( no_output )
   {
@@ -62,12 +58,8 @@
   {
     tmpstring.append(stream.readLine().trimmed() + "\n");
   }
-<<<<<<< HEAD
   //FIXME: Ticket-9217 - Commented out for the moment to try and get working with clang
-  //if(LOGGER.is(Logger::Priority::PRIO_DEBUG)) LOGGER.debug() << "Raw output from execution:\n" << tmpstring.toAscii().data() << "\n";
-=======
   if(g_log.is(Logger::Priority::PRIO_DEBUG)) g_log.debug() << "Raw output from execution:\n" << tmpstring.toAscii().data() << "\n";
->>>>>>> 21d4d2d4
   return tmpstring;
 }
 /** This Python helper function converts a list of strings into one
