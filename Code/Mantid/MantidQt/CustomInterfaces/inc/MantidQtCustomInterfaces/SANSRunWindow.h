#ifndef MANTIDQTCUSTOMINTERFACES_SANSRUNWINDOW_H_
#define MANTIDQTCUSTOMINTERFACES_SANSRUNWINDOW_H_

//----------------------
// Includes
//----------------------
#include "ui_SANSRunWindow.h"
#include "MantidQtAPI/UserSubWindow.h"
#include "MantidQtCustomInterfaces/SANSAddFiles.h"
#include "MantidQtMantidWidgets/SaveWorkspaces.h"
#include "MantidQtCustomInterfaces/SANSDiagnostics.h"
#include "MantidQtCustomInterfaces/SANSPlotSpecial.h"

#include <QHash>
#include <QSettings>
#include <QStringList>
#include <Poco/NObserver.h>
#include "MantidAPI/AnalysisDataService.h"
#include "MantidAPI/MatrixWorkspace_fwd.h"
#include "MantidKernel/ConfigService.h"
#include <vector>

namespace Mantid
{
  namespace Kernel
  {
    class Logger;
  }
  namespace API
  {
    class MatrixWorkspace;
  }
}

class QAction;

namespace MantidQt
{
namespace CustomInterfaces
{
	/** 
    Implements the SANS, small angle neutron scattering, dialog box

    @author Martyn Gigg

    Copyright &copy; 2010 ISIS Rutherford Appleton Laboratory, NScD Oak Ridge National Laboratory & European Spallation Source

    This file is part of Mantid.

    Mantid is free software; you can redistribute it and/or modify
    it under the terms of the GNU General Public License as published by
    the Free Software Foundation; either version 3 of the License, or
    (at your option) any later version.

    Mantid is distributed in the hope that it will be useful,
    but WITHOUT ANY WARRANTY; without even the implied warranty of
    MERCHANTABILITY or FITNESS FOR A PARTICULAR PURPOSE.  See the
    GNU General Public License for more details.

    You should have received a copy of the GNU General Public License
    along with this program.  If not, see <http://www.gnu.org/licenses/>.

    File change history is stored at: <https://github.com/mantidproject/mantid>
    Code Documentation is available at: <http://doxygen.mantidproject.org>    
    */
class SANSRunWindow : public MantidQt::API::UserSubWindow
{
  Q_OBJECT
  Q_ENUMS(States)

public:
  /// Name of the interface
  static std::string name() { return "ISIS SANS"; }
  // This interface's categories.
  static QString categoryInfo() { return "SANS"; }

  ///Stores the batch or single run mode selection
  enum States {
    NoSample,                                           ///< No sample workspace has yet been loaded
    Loading,                                            ///< Workspaces are loading
    Ready,                                              ///< A sample workspace is loaded and the reduce buttons should be active
    OneD,                                               ///< Signifies a 1D reduction
    TwoD                                                ///< For 2D reductions
  };
  /// Default Constructor
  SANSRunWindow(QWidget *parent = 0);
  /// Destructor
  ~SANSRunWindow();  
  
  
signals:
  ///Indicate the state of the loaded data.
  void dataReadyToProcess(bool state);
  //signal  to notify mask file loaded
  void userfileLoaded();

private:
  ///Stores the batch or single run mode selection
  enum RunMode { SingleMode = 0, BatchMode };

  /// mask type
  enum MaskType{ DefaultMask=0,TimeMask=1,PixelMask=2};

  /// Enumerate the tabs of this interface.
  enum Tab
  { 
    RUN_NUMBERS, REDUCTION_SETTINGS, GEOMETRY, MASKING, 
    LOGGING, ADD_RUNS, DIAGNOSTICS, ONE_D_ANALYSIS 
  };

  /// Initialize the layout
  virtual void initLayout();
  /// Init Python environment
  virtual void initLocalPython();
  /**@name Utility functions */
  //@{
  /// Initialise some of the data and signal connections in the save box
  void setupSaveBox();
  /// connect the buttons click events to signals
  void connectButtonSignals();
  void connectFirstPageSignals();
  void connectAnalysDetSignals();
  /// Create the necessary widget maps
  void initWidgetMaps();
  ///Read previous settings
  void readSettings();
  /// Sets the states of the save box controls to the states read from the QSettings object
  void readSaveSettings(QSettings & valueStore);
  ///Save settings
  void saveSettings();
  ///Stores the state of the save box controls in QSettings
  void saveSaveSettings(QSettings & valueStore);
  /// Run a reduce function
  QString runReduceScriptFunction(const QString & pycode);
  /// Trim python print markers
  void trimPyMarkers(QString & txt);
  /// Load the user file specified in the text field
  bool loadUserFile();
  /// Load a CSV file
  bool loadCSVFile();
  /// Set limits step and type options
  void setLimitStepParameter(const QString & pname, QString param, QLineEdit* step_value,  QComboBox* step_type);
  ///Construct mask table
  void updateMaskTable();
  /// Add spectrum masks to table
  void addSpectrumMasksToTable(const QString & mask_string, const QString & det_name);
  /// Add a time mask string to the mask table
  void addTimeMasksToTable(const QString & mask_string, const QString & det_name);
  /// Append the given information as a new row to the masking table.
  void appendRowToMaskTable(const QString & type, const QString & detector, const QString & details);
  void readNumberOfEntries(const QString & RunStep, MantidWidgets::MWRunFiles * const output);
  QString readUserFileGUIChanges(const States type);
  QString readSampleObjectGUIChanges();
  /// Get the component distances
  void componentLOQDistances(boost::shared_ptr<const Mantid::API::MatrixWorkspace> workspace, double & lms, double & lsda, double & lsdb);
  /// Enable/disable user interaction
  void setProcessingState(const States action);
  ///Check for workspace name in the AnalysisDataService
  bool workspaceExists(const QString & ws_name) const;
  Mantid::API::MatrixWorkspace_sptr getGroupMember(Mantid::API::Workspace_const_sptr in, const int member) const;
  ///Construct a QStringList of the currently loaded workspaces
  QStringList currentWorkspaceList() const;
  ///Is the user file loaded
  bool isUserFileLoaded() const;
  /// Create a mask string
  void addUserMaskStrings(QString & exec_script,const QString& importCommand,enum MaskType mType);
  /// Set geometry details
  void setGeometryDetails();
  /// Set the SANS2D geometry
  void setSANS2DGeometry(boost::shared_ptr<const Mantid::API::MatrixWorkspace> workspace, int wscode);
  /// Set LOQ geometry
  void setLOQGeometry(boost::shared_ptr<const Mantid::API::MatrixWorkspace> workspace, int wscode);
  /// Mark an error on a label
  void markError(QLabel* label);
  /// set the name of the output workspace, empty means there is no output
  void resetDefaultOutput(const QString & wsName="");
  /// Run an assign command
  bool runAssign(int key, QString & logs);
  /// Load a scatter sample file or can run via Python objects using the passed Python command
  bool assignDetBankRun(MantidWidgets::MWRunFiles & runFile, const QString & assignFn);
  /// runs that contain only monitor counts can be direct or transmission runs
  bool assignMonitorRun(MantidWidgets::MWRunFiles & trans, MantidWidgets::MWRunFiles & direct, const QString & assignFn);
  /// Get the detectors' names
  void fillDetectNames(QComboBox *output);
  QStringList getSaveAlgs();
  /// Handle a delete notification from Mantid
  void handleMantidDeleteWorkspace(Mantid::API::WorkspacePostDeleteNotification_ptr p_dnf);
  // Format a double in a string with a specfied colour, format and precision
  QString formatDouble(double value, const QString & colour = "black", char format = 'f', int precision = 3);
  /// Issue a warning 
  void raiseOneTimeMessage(const QString & msg, int index = -1);
  /// Reset the geometry box to blank
  void resetGeometryDetailsBox();
  ///Cleanup old raw files
  void cleanup();
  /// Flip the reload flag
  void forceDataReload(bool force = true);
  /// Browse for a file
  bool browseForFile(const QString & box_title, QLineEdit* file_field, QString file_filter = QString());
  /// Add a csv line to the batch grid
  int addBatchLine(QString csv_line, QString separator = "");
  ///Save the batch file
  QString saveBatchGrid(const QString & filename = "");
  /// Check that the workspace can have the zero errors removed
  bool isValidWsForRemovingZeroErrors(QString& originalWorkspaceName);
  //@}
  public slots:
     /// apply mask
  void applyMask(const QString& wsName,bool time_pixel);
  /// Create a zero error free clone for the specified workspace
  void createZeroErrorFreeClone(QString& originalWorkspaceName, QString& clonedWorkspaceName);
  /// Destroy a zero error free cloned workspace
  void deleteZeroErrorFreeClone(QString& clonedWorkspaceName);


private slots:
  /// phi masking has changed 
  void phiMaskingChanged();
  /// phi masking has changed
  void phiMaskingChanged(int i); 
  /// Select the data directory
  void selectDataDir();
  /// Select the user file
  void selectUserFile();
  /// Select a CSV file
  void selectCSVFile();
  /// Raises a browse dialog to select the filename used to save the output
  void saveFileBrowse();
  /// Raises a dialog that allows people to save multiple workspaces
  void saveWorkspacesDialog();
  ///deals with the save workspaces dialog box closing
  void saveWorkspacesClosed();
  /// Receive a load button click
  bool handleLoadButtonClick();
  /// Reduce button clicked
  void handleReduceButtonClick(const QString & type);
  /// Find centre button click handler
  void handleRunFindCentre();
  ///Save the output from a single run reduction in the user selected formats
  void handleDefSaveClick();
  void handleWavComboChange(int new_index);
  /// A ComboBox option change
  void handleStepComboChange(int new_index);
  /// Called when the show mask button has been clicked
  void handleShowMaskButtonClick();
  ///Handle the change in instrument 
  void handleInstrumentChange();
  ///Record if that user has changed the default filename
  void setUserFname();
  /// Enables or disables the floodFile run widget
  void prepareFlood(int state);
  /// Enable the default save button only if there an output workspace and a filename to save it to
  void enableOrDisableDefaultSave();
  /// connected to the Multi-period check box it shows or hides the multi-period boxes on the file widgets
  void disOrEnablePeriods(const int);
  /// Switch mode
  void switchMode();
  ///Paste to batch table
  void pasteToBatchTable();
  ///Clear the batch table
  void clearBatchTable();
  ///Clear logger
   void clearLogger();
  ///Default trans changed state
  void updateTransInfo(int state);
  /// So user can decide to use fixed q range or not
  void updateFrontDetQrange(int state);
  void checkList();
  /// Adds a warning message to the tab title
  void setLoggerTabTitleToWarn();
  /// Handle selection of the transmission
  void transSelectorChanged(int );
  void loadTransmissionSettings();
  
  void handleSlicePushButton();
  /// Open the help page of whichever tab the user is currently viewing.
  void openHelpPage();
<<<<<<< HEAD
  /// React to change in Left/Right checkbox
  void onLeftRightCheckboxChanged();
  /// React to change in Up/Down checkbox
  void onUpDownCheckboxChanged();
=======
  /// Transmission setting for M3
  void onTransmissionM3CheckboxChanged();
  /// Transmission setting for M4
  void onTransmissionM4CheckboxChanged();
  /// Transmission setting for Radius
  void onTransmissionRadiusCheckboxChanged();
  /// Transmission setting for ROI files
  void onTransmissionROIFilesCheckboxChanged();
>>>>>>> 26e89bd3

private:
  /// used to specify the range of validation to do
  enum ValCheck
  {
    ALL,                                                    ///< for checking all validators
    LOAD,                                                   ///< for checking the load validators only
    RUN                                                     ///< for checking the run validators only
  };

  enum TransSettings {
    M3,
    M4,
    RADIUS,
    ROI
  };

  /// holds pointer to validators and their locations
  typedef std::map<QWidget * const, std::pair<QWidget *, QWidget *> > ValMap;
  /// The form generated by Qt Designer
  Ui::SANSRunWindow m_uiForm;
  /// this object holds the functionality in the Add Files tab
  SANSAddFiles *m_addFilesTab;
  /// this object holds the functionality/ui for the "Display" tab
  SANSPlotSpecial* m_displayTab;

  SANSDiagnostics* m_diagnosticsTab;
  /// this points to a saveWorkspaces, which allows users to save any workspace, when one is opened
  MantidWidgets::SaveWorkspaces *m_saveWorkspaces;
  /// The data directory (as an absolute path)
  QString m_data_dir;
  /// The instrument definition directory
  QString m_ins_defdir;
  /// The last directory that was viewed
  QString m_last_dir;
  /// Is the user file loaded
  bool m_cfg_loaded;
  ///True if the user cahnged the default filename text, false otherwise
  bool m_userFname;
  /// The sample that was loaded
  QString m_sample_file;
  /// The workspace containing the experimental run one the sample under investigation
  QString m_experWksp;
  /// The workspace containing the can run
  QString m_experCan;
  /// List of all run entry widgets, which are on tab page 1
  std::vector< MantidWidgets::MWRunFiles * > m_runFiles;
  /// There validators are searched before a reduction begins. Where there is a problem focus goes to the widget linked to a validator whose tab is also stored in the pair. Disabling a validator QLabel disables checking that validator
  ValMap m_validators;
  /// List of all validators searched through before a load operation is possible
  ValMap m_loadValids;
  /// A list of the full workspace names
  std::set<QString> m_workspaceNames;
  /// Stores the last output workspace from single run mode, should be emptied when run in batch mode
  QString m_outputWS;
  /// A signal mapper to pick up various button clicks
  QSignalMapper *m_reducemapper;
  /// A flag to mark that warnings have been issued about geometry issues
  bool m_warnings_issued;
  /// A flag that causes the reload of the data
  bool m_force_reload;
  /// Holds pointers to the check box for each supported save format with the name of its save algorithm
  QHash<const QCheckBox * const, QString> m_savFormats;
  typedef QHash<const QCheckBox * const, QString>::const_iterator SavFormatsConstIt;
  /// Get notified when the system input directories have changed
  Poco::NObserver<SANSRunWindow, Mantid::Kernel::ConfigValChangeNotification> m_newInDir;
  /// An observer for a delete notification from Mantid
  Poco::NObserver<SANSRunWindow, Mantid::API::WorkspacePostDeleteNotification> m_delete_observer;
  /// A map of S2D detector names to QLabel pointers
  QList<QHash<QString, QLabel*> > m_s2d_detlabels;
  /// A map of LOQ detector names to QLabel pointers
  QList<QHash<QString, QLabel*> > m_loq_detlabels;
  /// A map of allowed batch csv tags to column numbers
  QHash<QString,int> m_allowed_batchtags;
  /// Indicate if the reduce module has been loaded?
  bool m_have_reducemodule;
  /// A flag marking if the batch grid has been changed
  bool m_dirty_batch_grid;
  /// If set, the filename specified is removed after a batch run
  QString m_tmp_batchfile;
  /// A paste action for the batch table
  QAction *m_batch_paste;
  ///A clear action for the batch table
  QAction *m_batch_clear;
  //Time/Pixel mask string
  QString m_maskScript;
  /// Success keyword
  static const QString m_pythonSuccessKeyword;
  /// Keyword for empty return value in python
  static const QString m_pythonEmptyKeyword;
  /// Stores the URL of each tab's help page.
  QMap<Tab, QString> m_helpPageUrls;
  
  void initAnalysDetTab();
  void makeValidator(QLabel * const newValid, QWidget * control, QWidget * tab, const QString & errorMsg);
  void upDateDataDir();
  void handleInputDirChange(Mantid::Kernel::ConfigValChangeNotification_ptr pDirInfo);
  QString getInstrumentClass() const;
  bool entriesAreValid(const ValCheck check=ALL);
  bool entriesAreValid(ValMap & vals);
  bool runFilesAreValid();
  QString reduceSingleRun() const;
  void setValidators();

  /// set logic for M3 or M4 selection
  void setM3M4Logic(TransSettings setting, bool isNowChecked);
  /// set logic for beam stop selection
  void setBeamStopLogic(TransSettings setting, bool isNowChecked);
  /// set logic for radius and mask
  void setRadiusAndMaskLogic(bool isNowChecked);
  /// set logic for ROI and mask
  void setROIAndMaskLogic(bool isNowChecked);
  /// validate float input
  //void validateNumericInput(QString numericInput);
  /// validate file input
  //void valideateFileInput(QString fileInput);
  /// set the transmission settings
  //void sendTransmissionSettings();
  /// get the transmission settings
  void setTransmissionSettingsFromUserFile();
  /// write the transmission settings to a python script
  void writeTransmissionSettingsToPythonScript(QString& pythonCode);
  /// initialize the connections for the transmission settings
  void initTransmissionSettings();
  /// Set all trans fields to a certain enabled state
  void resetAllTransFields();

  UserSubWindow * slicingWindow;

};

}
}

#endif //MANTIDQTCUSTOMINTERFACES_SANSRUNWINDOW_H_<|MERGE_RESOLUTION|>--- conflicted
+++ resolved
@@ -275,12 +275,6 @@
   void handleSlicePushButton();
   /// Open the help page of whichever tab the user is currently viewing.
   void openHelpPage();
-<<<<<<< HEAD
-  /// React to change in Left/Right checkbox
-  void onLeftRightCheckboxChanged();
-  /// React to change in Up/Down checkbox
-  void onUpDownCheckboxChanged();
-=======
   /// Transmission setting for M3
   void onTransmissionM3CheckboxChanged();
   /// Transmission setting for M4
@@ -289,7 +283,11 @@
   void onTransmissionRadiusCheckboxChanged();
   /// Transmission setting for ROI files
   void onTransmissionROIFilesCheckboxChanged();
->>>>>>> 26e89bd3
+  /// React to change in Left/Right checkbox
+  void onLeftRightCheckboxChanged();
+  /// React to change in Up/Down checkbox
+  void onUpDownCheckboxChanged();
+  
 
 private:
   /// used to specify the range of validation to do
