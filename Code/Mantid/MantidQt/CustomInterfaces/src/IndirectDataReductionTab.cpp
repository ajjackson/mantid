--- conflicted
+++ resolved
@@ -18,37 +18,10 @@
   //----------------------------------------------------------------------------------------------
   /** Constructor
    */
-<<<<<<< HEAD
   IndirectDataReductionTab::IndirectDataReductionTab(Ui::IndirectDataReduction& uiForm, QObject* parent) : IndirectTab(parent),
       m_uiForm(uiForm)
   {
-=======
-  IndirectDataReductionTab::IndirectDataReductionTab(Ui::IndirectDataReduction& uiForm, QObject* parent) : QObject(parent),
-      m_plots(), m_curves(), m_rangeSelectors(),
-      m_tabRunning(false),
-      m_properties(),
-      m_dblManager(new QtDoublePropertyManager()),
-      m_blnManager(new QtBoolPropertyManager()),
-      m_grpManager(new QtGroupPropertyManager()),
-      m_dblEdFac(new DoubleEditorFactory()),
-      m_batchAlgoRunner(NULL),
-      m_uiForm(uiForm)
-  {
-    m_parentWidget = dynamic_cast<QWidget *>(parent);
-
-    m_batchAlgoRunner = new MantidQt::API::BatchAlgorithmRunner(m_parentWidget);
-    m_valInt = new QIntValidator(m_parentWidget);
-    m_valDbl = new QDoubleValidator(m_parentWidget);
-    m_valPosDbl = new QDoubleValidator(m_parentWidget);
-
-    const double tolerance = 0.00001;
-    m_valPosDbl->setBottom(tolerance);
-
-    connect(m_batchAlgoRunner, SIGNAL(batchComplete(bool)), this, SLOT(algorithmFinished(bool)));
     connect(m_batchAlgoRunner, SIGNAL(batchComplete(bool)), this, SLOT(tabExecutionComplete(bool)));
-
-    connect(&m_pythonRunner, SIGNAL(runAsPythonScript(const QString&, bool)), this, SIGNAL(runAsPythonScript(const QString&, bool)));
->>>>>>> dd0a9f33
   }
 
   //----------------------------------------------------------------------------------------------
@@ -58,8 +31,6 @@
   {
   }
 
-<<<<<<< HEAD
-=======
   void IndirectDataReductionTab::runTab()
   {
     if(validate())
@@ -74,63 +45,6 @@
     }
   }
 
-  void IndirectDataReductionTab::setupTab()
-  {
-    setup();
-  }
-
-  void IndirectDataReductionTab::validateTab()
-  {
-    validate();
-  }
-
-  /**
-   * Slot used to update the run button when an algorithm that was strted by the Run button complete.
-   *
-   * @param error Unused
-   */
-  void IndirectDataReductionTab::tabExecutionComplete(bool error)
-  {
-    UNUSED_ARG(error);
-
-    if(m_tabRunning)
-    {
-      m_tabRunning = false;
-      emit updateRunButton();
-    }
-  }
-
-  /**
-   * Run the load algorithm with the supplied filename and spectrum range
-   *
-   * @param filename :: The name of the file to load
-   * @param outputName :: The name of the output workspace
-   * @param specMin :: Lower spectra bound
-   * @param specMax :: Upper spectra bound
-   * @return If the algorithm was successful
-   */
-  bool IndirectDataReductionTab::loadFile(const QString& filename, const QString& outputName,
-      const int specMin, const int specMax)
-  {
-    Algorithm_sptr load = AlgorithmManager::Instance().createUnmanaged("Load", -1);
-    load->initialize();
-
-    load->setProperty("Filename", filename.toStdString());
-    load->setProperty("OutputWorkspace", outputName.toStdString());
-
-    if(specMin != -1)
-      load->setProperty("SpectrumMin", specMin);
-
-    if(specMax != -1)
-      load->setProperty("SpectrumMax", specMax);
-
-    load->execute();
-
-    //If reloading fails we're out of options
-    return load->isExecuted();
-  }
-
->>>>>>> dd0a9f33
   /**
    * Loads an empty instrument into a workspace (__empty_INST) unless the workspace already exists.
    *
