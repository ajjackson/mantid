#include "MantidAPI/AlgorithmManager.h"
#include "MantidAPI/Run.h"
#include "MantidAPI/TextAxis.h"
#include "MantidQtCustomInterfaces/JumpFit.h"
#include "MantidQtCustomInterfaces/UserInputValidator.h"

#include <string>
#include <boost/lexical_cast.hpp>

namespace MantidQt
{
	namespace CustomInterfaces
	{
		JumpFit::JumpFit(QWidget * parent) : 
			IndirectBayesTab(parent)
		{
			m_uiForm.setupUi(parent);

			//add the plot to the ui form
			m_uiForm.plotSpace->addWidget(m_plot);
			//add the properties browser to the ui form
			m_uiForm.treeSpace->addWidget(m_propTree);

			m_properties["QMin"] = m_dblManager->addProperty("QMin");
			m_properties["QMax"] = m_dblManager->addProperty("QMax");
			
			m_dblManager->setDecimals(m_properties["QMin"], NUM_DECIMALS);
			m_dblManager->setDecimals(m_properties["QMax"], NUM_DECIMALS);

			m_propTree->addProperty(m_properties["QMin"]);
			m_propTree->addProperty(m_properties["QMax"]);

			m_uiForm.cbWidth->setEnabled(false);

			// Connect data selector to handler method
			connect(m_uiForm.dsSample, SIGNAL(dataReady(const QString&)), this, SLOT(handleSampleInputReady(const QString&)));
			// Connect width selector to handler method
			connect(m_uiForm.cbWidth, SIGNAL(currentIndexChanged(const QString&)), this, SLOT(handleWidthChange(const QString&)));
		}

		/**
		 * Validate the form to check the program can be run
		 * 
		 * @return :: Whether the form was valid
		 */
		bool JumpFit::validate()
		{
			UserInputValidator uiv;
			uiv.checkDataSelectorIsValid("Sample", m_uiForm.dsSample);

			//this workspace doesn't have any valid widths
			if(m_spectraList.size() == 0)
			{
				uiv.addErrorMessage("Input workspace doesn't appear to contain any width data.");
			}

			QString errors = uiv.generateErrorMessage();
			if (!errors.isEmpty())
			{
				emit showMessageBox(errors);
				return false;
			}

			return true;
		}

		/**
		 * Collect the settings on the GUI and build a python
		 * script that runs JumpFit
		 */
		void JumpFit::run() 
		{
      using namespace Mantid::API;

			// Fit function to use
			QString fitFunction("ChudleyElliot");
			switch(m_uiForm.cbFunction->currentIndex())
			{
				case 0:
					fitFunction = "ChudleyElliot";
					break;
				case 1:
					fitFunction = "HallRoss";
					break;
				case 2:
					fitFunction = "FickDiffusion";
					break;
				case 3:
					fitFunction = "TeixeiraWater";
					break;
			}

      // Loaded workspace name
			QString sample = m_uiForm.dsSample->getCurrentDataName();
			auto ws = Mantid::API::AnalysisDataService::Instance().retrieve(sample.toStdString());

			std::string widthText = m_uiForm.cbWidth->currentText().toStdString();
      long width = m_spectraList[widthText];

      IAlgorithm_sptr fitAlg = AlgorithmManager::Instance().create("JumpFit");
      fitAlg->initialize();

      fitAlg->setProperty("InputWorkspace", ws);
      fitAlg->setProperty("Function", fitFunction.toStdString());

      fitAlg->setProperty("Width", width);
      fitAlg->setProperty("QMin", m_dblManager->value(m_properties["QMin"]));
      fitAlg->setProperty("QMax", m_dblManager->value(m_properties["QMax"]));

			bool verbose = m_uiForm.chkVerbose->isChecked();
			bool save = m_uiForm.chkSave->isChecked();
			bool plot = m_uiForm.chkPlot->isChecked();
      fitAlg->setProperty("Plot", plot);
      fitAlg->setProperty("Verbose", verbose);
      fitAlg->setProperty("Save", save);

      runAlgorithm(fitAlg);
		}

		/**
		 * Set the data selectors to use the default save directory
		 * when browsing for input files.
		 *  
     * @param settings :: The current settings
		 */
		void JumpFit::loadSettings(const QSettings& settings)
		{
			m_uiForm.dsSample->readSettings(settings.group());
		}

		/**
		 * Plots the loaded file to the miniplot and sets the guides
		 * and the range
		 * 
		 * @param filename :: The name of the workspace to plot
		 */
		void JumpFit::handleSampleInputReady(const QString& filename)
		{
			auto ws = Mantid::API::AnalysisDataService::Instance().retrieve(filename.toStdString());
			auto mws = boost::dynamic_pointer_cast<Mantid::API::MatrixWorkspace>(ws);

			findAllWidths(mws);
			
			if(m_spectraList.size() > 0)
			{
				m_uiForm.cbWidth->setEnabled(true);

				std::string currentWidth = m_uiForm.cbWidth->currentText().toStdString();
				plotMiniPlot(filename, m_spectraList[currentWidth]);
				std::pair<double,double> res;
				std::pair<double,double> range = getCurveRange();

				//Use the values from the instrument parameter file if we can
				if(getInstrumentResolution(filename, res))
				{
					setMiniPlotGuides(m_properties["QMin"], m_properties["QMax"], res);
				}
				else
				{
					setMiniPlotGuides(m_properties["QMin"], m_properties["QMax"], range);
				}

				setPlotRange(m_properties["QMin"], m_properties["QMax"], range);
			}
			else
			{
				m_uiForm.cbWidth->setEnabled(false);
				emit showMessageBox("Workspace doesn't appear to contain any width data");
			}
		}

		/**
		 * Find all of the spectra in the workspace that have width data 
		 * 
		 * @param ws :: The workspace to search
		 */
		void JumpFit::findAllWidths(Mantid::API::MatrixWorkspace_const_sptr ws)
		{
			m_uiForm.cbWidth->clear();
			m_spectraList.clear();

			for (size_t i = 0; i < ws->getNumberHistograms(); ++i)
			{
				auto axis = dynamic_cast<Mantid::API::TextAxis*>(ws->getAxis(1));

<<<<<<< HEAD
        if(axis)
        {
          std::string title = axis->label(i);

          //check if the axis labels indicate this spectrum is width data 
          size_t qLinesWidthIndex = title.find(".Width");
          size_t convFitWidthIndex = title.find(".FWHM");

          bool qLinesWidth = qLinesWidthIndex != std::string::npos;
          bool convFitWidth = convFitWidthIndex != std::string::npos;

          //if we get a match, add this spectrum to the combobox
          if(convFitWidth || qLinesWidth)
          {
            std::string cbItemName = "";
            size_t substrIndex = 0;
            
            if (qLinesWidth)
            {
              substrIndex = qLinesWidthIndex;
            }
            else if (convFitWidth)
            {
              substrIndex = convFitWidthIndex;
            }

            cbItemName = title.substr(0, substrIndex);
            spectraList[cbItemName] = static_cast<int>(i);
            m_uiForm.cbWidth->addItem(QString(cbItemName.c_str()));
            
            //display widths f1.f1, f2.f1 and f2.f2
            if (m_uiForm.cbWidth->count() == 3)
            {
              return;
            }
          }
=======
				//check if the axis labels indicate this spectrum is width data 
				size_t qLinesWidthIndex = title.find(".Width");
				size_t convFitWidthIndex = title.find(".FWHM");

				bool qLinesWidth = qLinesWidthIndex != std::string::npos;
				bool convFitWidth = convFitWidthIndex != std::string::npos;

				//if we get a match, add this spectrum to the combobox
				if(convFitWidth || qLinesWidth)
				{
					std::string cbItemName = "";
					size_t substrIndex = 0;
					
					if (qLinesWidth)
					{
						substrIndex = qLinesWidthIndex;
					}
					else if (convFitWidth)
					{
						substrIndex = convFitWidthIndex;
					}

					cbItemName = title.substr(0, substrIndex);
					m_spectraList[cbItemName] = static_cast<int>(i);
					m_uiForm.cbWidth->addItem(QString(cbItemName.c_str()));
					
					//display widths f1.f1, f2.f1 and f2.f2
					if (m_uiForm.cbWidth->count() == 3)
					{
						return;
					}
>>>>>>> cb55e79c
				}
			}
		}

		/**
		 * Plots the loaded file to the miniplot when the selected spectrum changes
		 * 
		 * @param text :: The name spectrum index to plot
		 */
		void JumpFit::handleWidthChange(const QString& text)
		{
			QString sampleName = m_uiForm.dsSample->getCurrentDataName();
			QString samplePath = m_uiForm.dsSample->getFullFilePath();

			if(!sampleName.isEmpty() && m_spectraList.size() > 0)
			{
				if(validate())
				{
					plotMiniPlot(sampleName, m_spectraList[text.toStdString()]);
				}
			}
		}

		/**
		 * Updates the property manager when the lower guide is moved on the mini plot
		 *
		 * @param min :: The new value of the lower guide
		 */
		void JumpFit::minValueChanged(double min)
    {
      m_dblManager->setValue(m_properties["QMin"], min);
    }

		/**
		 * Updates the property manager when the upper guide is moved on the mini plot
		 *
		 * @param max :: The new value of the upper guide
		 */
    void JumpFit::maxValueChanged(double max)
    {
			m_dblManager->setValue(m_properties["QMax"], max);	
    }

		/**
		 * Handles when properties in the property manager are updated.
		 *
		 * @param prop :: The property being updated
		 * @param val :: The new value for the property
		 */
    void JumpFit::updateProperties(QtProperty* prop, double val)
    {
    	if(prop == m_properties["QMin"])
    	{
    		updateLowerGuide(m_properties["QMin"], m_properties["QMax"], val);
    	}
    	else if (prop == m_properties["QMax"])
    	{
				updateUpperGuide(m_properties["QMin"], m_properties["QMax"], val);
    	}
    }
	} // namespace CustomInterfaces
} // namespace MantidQt<|MERGE_RESOLUTION|>--- conflicted
+++ resolved
@@ -11,7 +11,7 @@
 {
 	namespace CustomInterfaces
 	{
-		JumpFit::JumpFit(QWidget * parent) : 
+		JumpFit::JumpFit(QWidget * parent) :
 			IndirectBayesTab(parent)
 		{
 			m_uiForm.setupUi(parent);
@@ -23,7 +23,7 @@
 
 			m_properties["QMin"] = m_dblManager->addProperty("QMin");
 			m_properties["QMax"] = m_dblManager->addProperty("QMax");
-			
+
 			m_dblManager->setDecimals(m_properties["QMin"], NUM_DECIMALS);
 			m_dblManager->setDecimals(m_properties["QMax"], NUM_DECIMALS);
 
@@ -40,7 +40,7 @@
 
 		/**
 		 * Validate the form to check the program can be run
-		 * 
+		 *
 		 * @return :: Whether the form was valid
 		 */
 		bool JumpFit::validate()
@@ -68,7 +68,7 @@
 		 * Collect the settings on the GUI and build a python
 		 * script that runs JumpFit
 		 */
-		void JumpFit::run() 
+		void JumpFit::run()
 		{
       using namespace Mantid::API;
 
@@ -120,7 +120,7 @@
 		/**
 		 * Set the data selectors to use the default save directory
 		 * when browsing for input files.
-		 *  
+		 *
      * @param settings :: The current settings
 		 */
 		void JumpFit::loadSettings(const QSettings& settings)
@@ -131,7 +131,7 @@
 		/**
 		 * Plots the loaded file to the miniplot and sets the guides
 		 * and the range
-		 * 
+		 *
 		 * @param filename :: The name of the workspace to plot
 		 */
 		void JumpFit::handleSampleInputReady(const QString& filename)
@@ -140,7 +140,7 @@
 			auto mws = boost::dynamic_pointer_cast<Mantid::API::MatrixWorkspace>(ws);
 
 			findAllWidths(mws);
-			
+
 			if(m_spectraList.size() > 0)
 			{
 				m_uiForm.cbWidth->setEnabled(true);
@@ -170,8 +170,8 @@
 		}
 
 		/**
-		 * Find all of the spectra in the workspace that have width data 
-		 * 
+		 * Find all of the spectra in the workspace that have width data
+		 *
 		 * @param ws :: The workspace to search
 		 */
 		void JumpFit::findAllWidths(Mantid::API::MatrixWorkspace_const_sptr ws)
@@ -182,46 +182,12 @@
 			for (size_t i = 0; i < ws->getNumberHistograms(); ++i)
 			{
 				auto axis = dynamic_cast<Mantid::API::TextAxis*>(ws->getAxis(1));
-
-<<<<<<< HEAD
-        if(axis)
-        {
-          std::string title = axis->label(i);
-
-          //check if the axis labels indicate this spectrum is width data 
-          size_t qLinesWidthIndex = title.find(".Width");
-          size_t convFitWidthIndex = title.find(".FWHM");
-
-          bool qLinesWidth = qLinesWidthIndex != std::string::npos;
-          bool convFitWidth = convFitWidthIndex != std::string::npos;
-
-          //if we get a match, add this spectrum to the combobox
-          if(convFitWidth || qLinesWidth)
-          {
-            std::string cbItemName = "";
-            size_t substrIndex = 0;
-            
-            if (qLinesWidth)
-            {
-              substrIndex = qLinesWidthIndex;
-            }
-            else if (convFitWidth)
-            {
-              substrIndex = convFitWidthIndex;
-            }
-
-            cbItemName = title.substr(0, substrIndex);
-            spectraList[cbItemName] = static_cast<int>(i);
-            m_uiForm.cbWidth->addItem(QString(cbItemName.c_str()));
-            
-            //display widths f1.f1, f2.f1 and f2.f2
-            if (m_uiForm.cbWidth->count() == 3)
-            {
-              return;
-            }
-          }
-=======
-				//check if the axis labels indicate this spectrum is width data 
+        if(!axis)
+          return;
+
+        std::string title = axis->label(i);
+
+				//check if the axis labels indicate this spectrum is width data
 				size_t qLinesWidthIndex = title.find(".Width");
 				size_t convFitWidthIndex = title.find(".FWHM");
 
@@ -233,7 +199,7 @@
 				{
 					std::string cbItemName = "";
 					size_t substrIndex = 0;
-					
+
 					if (qLinesWidth)
 					{
 						substrIndex = qLinesWidthIndex;
@@ -246,20 +212,19 @@
 					cbItemName = title.substr(0, substrIndex);
 					m_spectraList[cbItemName] = static_cast<int>(i);
 					m_uiForm.cbWidth->addItem(QString(cbItemName.c_str()));
-					
+
 					//display widths f1.f1, f2.f1 and f2.f2
 					if (m_uiForm.cbWidth->count() == 3)
 					{
 						return;
 					}
->>>>>>> cb55e79c
 				}
 			}
 		}
 
 		/**
 		 * Plots the loaded file to the miniplot when the selected spectrum changes
-		 * 
+		 *
 		 * @param text :: The name spectrum index to plot
 		 */
 		void JumpFit::handleWidthChange(const QString& text)
@@ -293,7 +258,7 @@
 		 */
     void JumpFit::maxValueChanged(double max)
     {
-			m_dblManager->setValue(m_properties["QMax"], max);	
+			m_dblManager->setValue(m_properties["QMax"], max);
     }
 
 		/**
