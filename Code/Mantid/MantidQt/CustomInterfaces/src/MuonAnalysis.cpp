//----------------------
// Includes
//----------------------
#include "MantidQtCustomInterfaces/MuonAnalysis.h"
#include "MantidQtCustomInterfaces/MuonAnalysisHelper.h"
#include "MantidQtCustomInterfaces/MuonAnalysisOptionTab.h"
#include "MantidQtCustomInterfaces/MuonAnalysisFitDataTab.h"
#include "MantidQtCustomInterfaces/MuonAnalysisResultTableTab.h"
#include "MantidQtCustomInterfaces/IO_MuonGrouping.h"
#include "MantidQtAPI/FileDialogHandler.h"
#include "MantidQtMantidWidgets/FitPropertyBrowser.h"
#include "MantidQtMantidWidgets/MuonFitPropertyBrowser.h"

#include "MantidKernel/ConfigService.h"
#include "MantidKernel/Logger.h"
#include "MantidKernel/Exception.h"
#include "MantidAPI/FrameworkManager.h"
#include "MantidAPI/IAlgorithm.h"
#include "MantidAPI/AlgorithmManager.h"
#include "MantidAPI/AnalysisDataService.h"
#include "MantidAPI/WorkspaceGroup.h"
#include "MantidAPI/Run.h"
#include "MantidGeometry/IComponent.h"
#include "MantidGeometry/IDetector.h"
#include "MantidKernel/V3D.h"
#include "MantidKernel/Exception.h"
#include "MantidKernel/FacilityInfo.h"
#include "MantidGeometry/Instrument/XMLlogfile.h"
#include "MantidGeometry/Instrument/DetectorGroup.h"
#include "MantidKernel/cow_ptr.h"

#include <Poco/File.h>
#include <Poco/Path.h>
#include <Poco/StringTokenizer.h>
#include <boost/lexical_cast.hpp>

#include <algorithm>

#include <QLineEdit>
#include <QVariant>
#include <QtProperty>
#include <QFileDialog>
#include <QHash>
#include <QTextStream>
#include <QTreeWidgetItem>
#include <QSettings>
#include <QMessageBox>
#include <QInputDialog>
#include <QSignalMapper>
#include <QHeaderView>
#include <QApplication>
#include <QTemporaryFile>
#include <QDesktopServices>
#include <QUrl>

#include <fstream>

//Add this class to the list of specialised dialogs in this namespace
namespace MantidQt
{
namespace CustomInterfaces
{
  DECLARE_SUBWINDOW(MuonAnalysis);

using namespace Mantid::API;
using namespace Mantid::Kernel;
using namespace MantidQt::MantidWidgets;
using namespace MantidQt::CustomInterfaces;
using namespace MantidQt::CustomInterfaces::Muon;
using namespace Mantid::Geometry;

// Initialize the logger
Logger& MuonAnalysis::g_log = Logger::get("MuonAnalysis");

//----------------------
// Public member functions
//----------------------
///Constructor
MuonAnalysis::MuonAnalysis(QWidget *parent) :
  UserSubWindow(parent), m_last_dir(), m_workspace_name("MuonAnalysis"), m_currentDataName("N/A"), 
  m_groupTableRowInFocus(0), m_pairTableRowInFocus(0),m_tabNumber(0), m_groupNames(), 
  m_settingsGroup("CustomInterfaces/MuonAnalysis/"),  m_updating(false), m_loaded(false), 
  m_deadTimesChanged(false), m_textToDisplay(""), m_nexusTimeZero(0.0)
{
  try
  {
    Poco::File tempFile(ConfigService::Instance().getInstrumentDirectory());

    // If the instrument directory can't be written to... (linux problem)
    if (tempFile.exists() && !tempFile.canWrite() ) 
    {
      g_log.information() << "Instrument directory is read only, writing temp grouping to system temp.\n";
      m_groupingTempFilename = ConfigService::Instance().getTempDir()+"tempMuonAnalysisGrouping.xml";
    }
    else
    {
      m_groupingTempFilename = ConfigService::Instance().getInstrumentDirectory()+"Grouping/tempMuonAnalysisGrouping.xml";
    }
  }
  catch(...)
  {
    g_log.debug() << "Problem writing temp grouping file";
  }
}

/// Set up the dialog layout
void MuonAnalysis::initLayout()
{
  m_uiForm.setupUi(this);

  m_uiForm.fitBrowser->init();

  // alow appending files
  m_uiForm.mwRunFiles->allowMultipleFiles(true);

  // Further set initial look
  startUpLook();
  createMicroSecondsLabels(m_uiForm);
  m_uiForm.mwRunFiles->readSettings(m_settingsGroup + "mwRunFilesBrowse");

  connect(m_uiForm.previousRun, SIGNAL(clicked()), this, SLOT(checkAppendingPreviousRun()));
  connect(m_uiForm.nextRun, SIGNAL(clicked()), this, SLOT(checkAppendingNextRun()));

  m_optionTab = new MuonAnalysisOptionTab(m_uiForm, m_settingsGroup);
  m_fitDataTab = new MuonAnalysisFitDataTab(m_uiForm);
  m_resultTableTab = new MuonAnalysisResultTableTab(m_uiForm);

  m_optionTab->initLayout();
  m_fitDataTab->init();

  setConnectedDataText();

  // Add the graphs back to mantid if the user selects not to hide graphs on settings tab.
  connect(m_optionTab, SIGNAL(notHidingGraphs()), this, SIGNAL (showGraphs()));

  // connect guess alpha
  connect(m_uiForm.guessAlphaButton, SIGNAL(clicked()), this, SLOT(guessAlphaClicked()));

  // signal/slot connections to respond to changes in instrument selection combo boxes
  connect(m_uiForm.instrSelector, SIGNAL(instrumentSelectionChanged(const QString&)), this, SLOT(userSelectInstrument(const QString&)));

  // Load current
  connect(m_uiForm.loadCurrent, SIGNAL(clicked()), this, SLOT(runLoadCurrent()));

  // If group table change
  // currentCellChanged ( int currentRow, int currentColumn, int previousRow, int previousColumn )
  connect(m_uiForm.groupTable, SIGNAL(cellChanged(int, int)), this, SLOT(groupTableChanged(int, int)));
  connect(m_uiForm.groupTable, SIGNAL(cellClicked(int, int)), this, SLOT(groupTableClicked(int, int)));
  connect(m_uiForm.groupTable->verticalHeader(), SIGNAL(sectionClicked(int)), SLOT(groupTableClicked(int)));

  // group table plot button
  connect(m_uiForm.groupTablePlotButton, SIGNAL(clicked()), this, SLOT(runGroupTablePlotButton()));

  // If pair table change
  connect(m_uiForm.pairTable, SIGNAL(cellChanged(int, int)), this, SLOT(pairTableChanged(int, int)));
  connect(m_uiForm.pairTable, SIGNAL(cellClicked(int, int)), this, SLOT(pairTableClicked(int, int)));
  connect(m_uiForm.pairTable->verticalHeader(), SIGNAL(sectionClicked(int)), SLOT(pairTableClicked(int)));
  // Pair table plot button
  connect(m_uiForm.pairTablePlotButton, SIGNAL(clicked()), this, SLOT(runPairTablePlotButton()));

  // save grouping
  connect(m_uiForm.saveGroupButton, SIGNAL(clicked()), this, SLOT(runSaveGroupButton()));

  // load grouping
  connect(m_uiForm.loadGroupButton, SIGNAL(clicked()), this, SLOT(runLoadGroupButton()));

  // clear grouping
  connect(m_uiForm.clearGroupingButton, SIGNAL(clicked()), this, SLOT(runClearGroupingButton()));

  // front plot button
  connect(m_uiForm.frontPlotButton, SIGNAL(clicked()), this, SLOT(runFrontPlotButton()));

  // front group/ group pair combobox
  connect(m_uiForm.frontGroupGroupPairComboBox, SIGNAL(currentIndexChanged(int)), this,
    SLOT(runFrontGroupGroupPairComboBox(int)));

  connect(m_uiForm.hideToolbars, SIGNAL(toggled(bool)), this, SLOT(showHideToolbars(bool)));

  // connect "?" (Help) Button
  connect(m_uiForm.muonAnalysisHelp, SIGNAL(clicked()), this, SLOT(muonAnalysisHelpClicked()));
  connect(m_uiForm.muonAnalysisHelpGrouping, SIGNAL(clicked()), this, SLOT(muonAnalysisHelpGroupingClicked()));

  // add combo boxes to pairTable
  for (int i = 0; i < m_uiForm.pairTable->rowCount(); i++)
  {
    m_uiForm.pairTable->setCellWidget(i,1, new QComboBox);
    m_uiForm.pairTable->setCellWidget(i,2, new QComboBox);
  }

  // file input
  connect(m_uiForm.mwRunFiles, SIGNAL(fileFindingFinished()), this, SLOT(inputFileChanged_MWRunFiles()));

  // Input check for First Good Data
  connect(m_uiForm.firstGoodBinFront, SIGNAL(lostFocus()), this,
    SLOT(runFirstGoodBinFront()));

  // load previous saved values
  loadAutoSavedValues(m_settingsGroup);

  // connect the fit function widget buttons to their respective slots.
  loadFittings();

  // When workspace gets changed, show its plot
  connect(m_uiForm.fitBrowser, SIGNAL(workspaceNameChanged(const QString&)),
                         this, SLOT(showPlot(const QString&)),
          Qt::QueuedConnection);

  // Detect when the tab is changed
  connect(m_uiForm.tabWidget, SIGNAL(currentChanged(int)), this, SLOT(changeTab(int)));

  connectAutoUpdate();

  // Muon scientists never fits peaks, hence they want the following parameter, set to a high number
  ConfigService::Instance().setString("curvefitting.peakRadius","99");

  connect(m_uiForm.deadTimeType, SIGNAL(currentIndexChanged(int)), this, SLOT(changeDeadTimeType(int) ) );
  connect(m_uiForm.mwRunDeadTimeFile, SIGNAL(fileEditingFinished()), this, SLOT(deadTimeFileSelected() ) );
}

/**
* Muon Analysis help (slot)
*/
void MuonAnalysis::muonAnalysisHelpClicked()
{
  QDesktopServices::openUrl(QUrl(QString("http://www.mantidproject.org/") +
            "MuonAnalysis"));
}

/**
* Muon Analysis Grouping help (slot)
*/
void MuonAnalysis::muonAnalysisHelpGroupingClicked()
{
  QDesktopServices::openUrl(QUrl(QString("http://www.mantidproject.org/") +
            "MuonAnalysisGrouping"));
}


/**
* Set connected data text.
*/
void MuonAnalysis::setConnectedDataText()
{
  m_uiForm.connectedDataHome->setText("Connected: " + m_currentDataName);
  m_uiForm.connectedDataGrouping->setText("Connected: " + m_currentDataName);
  m_uiForm.connectedDataSettings->setText("Connected: " + m_currentDataName);
}


/**
* Front group/ group pair combobox (slot)
*/
void MuonAnalysis::runFrontGroupGroupPairComboBox(int index)
{
  if ( index >= 0 )
    updateFront();
}


/**
* Check input is valid in input box (slot)
*/
void MuonAnalysis::runFirstGoodBinFront()
{
  try
  {
    boost::lexical_cast<double>(m_uiForm.firstGoodBinFront->text().toStdString());
    
    // if this value updated then also update 'Start at" Plot option if "Start at First Good Data" set
    if (m_uiForm.timeComboBox->currentIndex() == 0 )
    {
      m_uiForm.timeAxisStartAtInput->setText(m_uiForm.firstGoodBinFront->text());
    }
  }
  catch (...)
  {
    QMessageBox::warning(this,"Mantid - MuonAnalysis", "Number not recognised in First Good Data (ms)' input box. Reset to 0.3.");
    m_uiForm.firstGoodBinFront->setText("0.3");
  }
}


/**
* Front plot button (slot)
*/
void MuonAnalysis::runFrontPlotButton()
{
  if(m_updating)
    return;

  if (m_deadTimesChanged)
  {
    inputFileChanged(m_previousFilenames);
    return;
  }

  // get current index
  int index = m_uiForm.frontGroupGroupPairComboBox->currentIndex();

  if (index < 0)
  {
    index = 0;
    m_uiForm.frontGroupGroupPairComboBox->setCurrentIndex(index);
  }
  else if (index >= numGroups())
  {
    // i.e. index points to a pair
    m_pairTableRowInFocus = m_pairToRow[index-numGroups()];  // this can be improved
    std::string str = m_uiForm.frontPlotFuncs->currentText().toStdString();
    plotPair(str);
  }
  else
  {
    m_groupTableRowInFocus = m_groupToRow[index];
    std::string str = m_uiForm.frontPlotFuncs->currentText().toStdString();
    plotGroup(str);
  }
}


/**
* If the instrument selection has changed (slot)
*
* @param prefix :: instrument name from QComboBox object
*/
void MuonAnalysis::userSelectInstrument(const QString& prefix)
{
  if ( prefix != m_curInterfaceSetup )
  {
    runClearGroupingButton();
    m_curInterfaceSetup = prefix;

    // save this new choice
    QSettings group;
    group.beginGroup(m_settingsGroup + "instrument");
    group.setValue("name", prefix);
  }
}


/**
 * Save grouping button (slot)
 */
void MuonAnalysis::runSaveGroupButton()
{
  if ( numGroups() <= 0 )
  {
    QMessageBox::warning(this, "MantidPlot - MuonAnalysis", "No grouping to save.");
    return;
  }

  QSettings prevValues;
  prevValues.beginGroup(m_settingsGroup + "SaveOutput");

  // Get value for "dir". If the setting doesn't exist then use
  // the the path in "defaultsave.directory"
  QString prevPath = prevValues.value("dir", QString::fromStdString(
    ConfigService::Instance().getString("defaultsave.directory"))).toString();

  QString filter;
  filter.append("Files (*.xml *.XML)");
  filter += ";;AllFiles (*.*)";
  QString groupingFile = MantidQt::API::FileDialogHandler::getSaveFileName(this,
                                   "Save Grouping file as", prevPath, filter);

  // Add extension if the groupingFile specified doesn't have one. (Solving Linux problem).
  if (!groupingFile.endsWith(".xml"))
    groupingFile += ".xml";

  if( ! groupingFile.isEmpty() )
  {
    saveGroupingTabletoXML(m_uiForm, groupingFile.toStdString());
    
    QString directory = QFileInfo(groupingFile).path();
    prevValues.setValue("dir", directory);
  }
}


/**
 * Load grouping button (slot)
 */
void MuonAnalysis::runLoadGroupButton()
{
  m_updating = true;
  // Get grouping file
  QSettings prevValues;
  prevValues.beginGroup(m_settingsGroup + "LoadGroupFile");

  // Get value for "dir". If the setting doesn't exist then use
  // the the path in "defaultsave.directory"
  QString prevPath = prevValues.value("dir", QString::fromStdString(
    ConfigService::Instance().getString("defaultload.directory"))).toString();

  QString filter;
  filter.append("Files (*.xml *.XML)");
  filter += ";;AllFiles (*.*)";
  QString groupingFile = QFileDialog::getOpenFileName(this, "Load Grouping file", prevPath, filter);
  if( groupingFile.isEmpty() || QFileInfo(groupingFile).isDir() ) 
    return;
    
  QString directory = QFileInfo(groupingFile).path();
  prevValues.setValue("dir", directory);

  saveGroupingTabletoXML(m_uiForm, m_groupingTempFilename);
  clearTablesAndCombo();

  try
  {
    loadGroupingXMLtoTable(m_uiForm, groupingFile.toStdString());
  }
  catch (Exception::FileError& e)
  {
    g_log.error(e.what());
    g_log.error("Revert to previous grouping");
    loadGroupingXMLtoTable(m_uiForm, m_groupingTempFilename);
  }

  // add number of detectors column to group table
  int numRows = m_uiForm.groupTable->rowCount();
  for (int i = 0; i < numRows; i++)
  {
    QTableWidgetItem *item = m_uiForm.groupTable->item(i,1);
    if (!item)
      break;
    if ( item->text().isEmpty() )
      break;

    std::stringstream detNumRead;
    try
    {
      detNumRead << numOfDetectors(item->text().toStdString());
      m_uiForm.groupTable->setItem(i, 2, new QTableWidgetItem(detNumRead.str().c_str()));
    }
    catch (...)
    {
      m_uiForm.groupTable->setItem(i, 2, new QTableWidgetItem("Invalid"));
    }
  }
  updateFront();
  m_updating = false;
}

/**
 * Clear grouping button (slot)
 */
void MuonAnalysis::runClearGroupingButton()
{
  clearTablesAndCombo();
}

/**
 * Group table plot button (slot)
 */
void MuonAnalysis::runGroupTablePlotButton()
{
  if(m_updating)
    return;

  if (m_deadTimesChanged)
  {
    inputFileChanged(m_previousFilenames);
    return;
  }
  plotGroup(m_uiForm.groupTablePlotChoice->currentText().toStdString());
}

/**
 * Load current (slot)
 */
void MuonAnalysis::runLoadCurrent()
{
  QString instname = m_uiForm.instrSelector->currentText().toUpper();

  // If Argus data then simple
  if ( instname == "ARGUS" )
  {
    QString argusDAE = "\\\\ndw828\\argusdata\\current cycle\\nexus\\argus0000000.nxs";
    Poco::File l_path( argusDAE.toStdString() );
    try
    {
      if ( !l_path.exists() )
      {
        QMessageBox::warning(this,"Mantid - MuonAnalysis",
          QString("Can't load ARGUS Current data since\n") +
          argusDAE + QString("\n") +
          QString("does not seem to exist"));
        return;
      }
    }
    catch(Poco::Exception&)
    {
       QMessageBox::warning(this, "MantidPlot - MuonAnalysis", "Can't read from the selected directory, either the computer you are trying"
         "\nto access is down or your computer is not currently connected to the network.");
       return;
    }
    m_uiForm.mwRunFiles->setUserInput(argusDAE);
    m_uiForm.mwRunFiles->setText("CURRENT RUN");
    return;
  }

  if ( instname == "EMU" || instname == "HIFI" || instname == "MUSR")
  {
    std::string autosavePointsTo = "";
    std::string autosaveFile = "\\\\" + instname.toStdString() + "\\data\\autosave.run";
    Poco::File pathAutosave( autosaveFile );
    
    try // check if exists
    {
      if ( pathAutosave.exists() )
      {
        std::ifstream autofileIn(autosaveFile.c_str(), std::ifstream::in);
        autofileIn >> autosavePointsTo;
      }
    }
    catch(Poco::Exception&)
    {
       QMessageBox::warning(this, "MantidPlot - MuonAnalysis", "Can't read from the selected directory, either the computer you are trying"
         "\nto access is down or your computer is not currently connected to the network.");
       return;
    }

    QString psudoDAE;
    if ( autosavePointsTo.empty() )
      psudoDAE = "\\\\" + instname + "\\data\\" + instname + "auto_A.tmp";
    else
      psudoDAE = "\\\\" + instname + "\\data\\" + autosavePointsTo.c_str();

    Poco::File l_path( psudoDAE.toStdString() );
    try
    {
      if ( !l_path.exists() )
      {
        QMessageBox::warning(this,"Mantid - MuonAnalysis",
          QString("Can't load ") + "Current data since\n" +
          psudoDAE + QString("\n") +
          QString("does not seem to exist"));
        return;
      }
    }
    catch(Poco::Exception&)
    {
      QMessageBox::warning(this,"Mantid - MuonAnalysis",
        QString("Can't load ") + "Current data since\n" +
        psudoDAE + QString("\n") +
        QString("does not seem to exist"));
      return;
    }
    m_uiForm.mwRunFiles->setUserInput(psudoDAE);
    m_uiForm.mwRunFiles->setText("CURRENT RUN");
    return;
  }

  QString daename = "NDX" + instname;

  // Load dae file
  AnalysisDataService::Instance().remove(m_workspace_name);

   //   "  " +  QString(m_workspace_name.c_str()) + "LoadDAE('" + daename + "')\n"

  QString pyString =
      "import sys\n"
      "try:\n"
      "  " +  QString(m_workspace_name.c_str()) + "LoadDAE('" + daename + "')\n"
      "except SystemExit, message:\n"
      "  print str(message)";
  QString pyOutput = runPythonCode( pyString ).trimmed();

  // if output is none empty something has gone wrong
  if ( !pyOutput.toStdString().empty() )
  {
    m_optionTab->noDataAvailable();
    QMessageBox::warning(this, "MantidPlot - MuonAnalysis", "Can't read from " + daename + ". Plotting disabled");
    return;
  }

  m_optionTab->nowDataAvailable();

  // Get hold of a pointer to a matrix workspace and apply grouping if applicatable
  Workspace_sptr workspace_ptr = AnalysisDataService::Instance().retrieve(m_workspace_name);
  WorkspaceGroup_sptr wsPeriods = boost::dynamic_pointer_cast<WorkspaceGroup>(workspace_ptr);
  MatrixWorkspace_sptr matrix_workspace;
  int numPeriods = 1;   // 1 may mean either a group with one period or simply just 1 normal matrix workspace
  if (wsPeriods)
  {
    numPeriods = wsPeriods->getNumberOfEntries();

    Workspace_sptr workspace_ptr1 = AnalysisDataService::Instance().retrieve(m_workspace_name + "_1");
    matrix_workspace = boost::dynamic_pointer_cast<MatrixWorkspace>(workspace_ptr1);
  }
  else
  {
    matrix_workspace = boost::dynamic_pointer_cast<MatrixWorkspace>(workspace_ptr);
  }

  if ( !isGroupingSet() )
  {
    std::stringstream idstr;
    idstr << "1-" << matrix_workspace->getNumberHistograms();
    m_uiForm.groupTable->setItem(0, 0, new QTableWidgetItem("NoGroupingDetected"));
    m_uiForm.groupTable->setItem(0, 1, new QTableWidgetItem(idstr.str().c_str()));
    updateFrontAndCombo();
  }

  if ( !applyGroupingToWS(m_workspace_name, m_workspace_name+"Grouped") )
    return;

  // Populate instrument fields
  std::stringstream str;
  str << "Description: ";
  int nDet = static_cast<int>(matrix_workspace->getInstrument()->getDetectorIDs().size());
  str << nDet;
  str << " detector spectrometer, main field ";
  str << "unknown"; 
  str << " to muon polarisation";
  m_uiForm.instrumentDescription->setText(str.str().c_str());

  // Populate run information text field
  std::string infoStr = "Number of spectra in data = ";
  infoStr += boost::lexical_cast<std::string>(matrix_workspace->getNumberHistograms()) + "\n";
  infoStr += "Title: ";
  infoStr += matrix_workspace->getTitle() + "\n" + "Comment: "
    + matrix_workspace->getComment();
  m_uiForm.infoBrowser->setText(infoStr.c_str());

  // Populate period information
  std::stringstream periodLabel;
  periodLabel << "Data collected in " << numPeriods << " Periods. "
    << "Plot/analyse Period:";
  m_uiForm.homePeriodsLabel->setText(periodLabel.str().c_str());

  while ( m_uiForm.homePeriodBox1->count() != 0 )
    m_uiForm.homePeriodBox1->removeItem(0);
  while ( m_uiForm.homePeriodBox2->count() != 0 )
    m_uiForm.homePeriodBox2->removeItem(0);

  m_uiForm.homePeriodBox2->addItem("None");
  for ( int i = 1; i <= numPeriods; i++ )
  {
    std::stringstream strInt;
    strInt << i;
    m_uiForm.homePeriodBox1->addItem(strInt.str().c_str());
    m_uiForm.homePeriodBox2->addItem(strInt.str().c_str());
  }

  if (wsPeriods)
  {
    m_uiForm.homePeriodBox2->setEnabled(true);
    m_uiForm.homePeriodBoxMath->setEnabled(true);
  }
  else
  {
    m_uiForm.homePeriodBox2->setEnabled(false);
    m_uiForm.homePeriodBoxMath->setEnabled(false);
  }
}


/**
 * Pair table plot button (slot)
 */
void MuonAnalysis::runPairTablePlotButton()
{
  if(m_updating)
    return;

  if (m_deadTimesChanged)
  {
    inputFileChanged(m_previousFilenames);
    return;
  }

  m_uiForm.frontPlotFuncs->setCurrentIndex(m_uiForm.pairTablePlotChoice->currentIndex());
  // if something sensible in row then update front
  int currentSelection(m_uiForm.pairTable->currentRow());
  if (currentSelection >= 0)
  {
    int index (numGroups() + currentSelection);
    if (m_uiForm.frontGroupGroupPairComboBox->count() >= index)
    {
      m_uiForm.frontGroupGroupPairComboBox->setCurrentIndex(index);
      plotPair(m_uiForm.pairTablePlotChoice->currentText().toStdString());
    }
  }
  else
  {
    m_uiForm.frontGroupGroupPairComboBox->setCurrentIndex(numGroups()); //if two groups then index 2 will be pair group
    plotPair(m_uiForm.pairTablePlotChoice->currentText().toStdString());
  }
}

/**
 * Pair table vertical lable clicked (slot)
 */
void MuonAnalysis::pairTableClicked(int row)
{
  m_pairTableRowInFocus = row;

  // if something sensible in row then update front
  int pNum = getPairNumberFromRow(row);
  if ( pNum >= 0 )
  {
    m_uiForm.frontGroupGroupPairComboBox->setCurrentIndex(pNum+numGroups());
    updateFront();
  }
}

/**
 * Pair table clicked (slot)
 */
void MuonAnalysis::pairTableClicked(int row, int column)
{
  (void) column;

  pairTableClicked(row);
}

/**
 * Group table clicked (slot)
 */
void MuonAnalysis::groupTableClicked(int row, int column)
{
  (void) column;

  groupTableClicked(row);
}

/**
* Group table clicked (slot)
*/
void MuonAnalysis::groupTableClicked(int row)
{
  m_groupTableRowInFocus = row;

  // if something sensible in row then update front
  int gNum = getGroupNumberFromRow(row);
  if ( gNum >= 0 )
  {
    m_uiForm.frontGroupGroupPairComboBox->setCurrentIndex(gNum);
    updateFront();
    m_uiForm.frontPlotFuncs->setCurrentIndex(m_uiForm.groupTablePlotChoice->currentIndex());
  }
}


/**
* Group table changed, e.g. if:         (slot)
*
*    1) user changed detector sequence
*    2) user type in a group name
*
* @param row :: row number
* @param column :: column number
*/
void MuonAnalysis::groupTableChanged(int row, int column)
{
  // changes to the IDs
  if ( column == 1 )
  {
    QTableWidgetItem* itemNdet = m_uiForm.groupTable->item(row,2);
    QTableWidgetItem *item = m_uiForm.groupTable->item(row,1);

    // if IDs list has been changed to empty string
    if (item->text() == "")
    {
      if (itemNdet)
        itemNdet->setText("");
    }
    else
    {
      int numDet = numOfDetectors(item->text().toStdString());
      std::stringstream detNumRead;
      if (numDet > 0 )
      {
        detNumRead << numDet;
        if (itemNdet == NULL)
          m_uiForm.groupTable->setItem(row,2, new QTableWidgetItem(detNumRead.str().c_str()));
        else
        {
          itemNdet->setText(detNumRead.str().c_str());
        }
      }
      else
      {
        if (itemNdet == NULL)
          m_uiForm.groupTable->setItem(row,2, new QTableWidgetItem("Invalid IDs string"));
        else
          m_uiForm.groupTable->item(row, 2)->setText("Invalid IDs string");
      }
    }
  }

  // Change to group name
  if ( column == 0 )
  {
    QTableWidgetItem *itemName = m_uiForm.groupTable->item(row,0);

    if ( itemName == NULL )  // this should never happen
      m_uiForm.groupTable->setItem(row,0, new QTableWidgetItem(""));
      
    if ( itemName->text() != "" )
    {
      // check that the group name entered does not already exist
      for (int i = 0; i < m_uiForm.groupTable->rowCount(); i++)
      {
        if (i==row)
          continue;

        QTableWidgetItem *item = m_uiForm.groupTable->item(i,0);
        if (item)
        {
          if ( item->text() == itemName->text() )
          {
            QMessageBox::warning(this, "MantidPlot - MuonAnalysis", "Group names must be unique. Please re-enter Group name.");
            itemName->setText("");
            break;
          }
        }
      }
    }
  }
  whichGroupToWhichRow(m_uiForm, m_groupToRow);
  applyGroupingToWS(m_workspace_name, m_workspace_name+"Grouped");
  updatePairTable();
  updateFrontAndCombo();
}


/**
* Pair table changed, e.g. if:         (slot)
*
*    1) user changed alpha value
*    2) pair name changed
*
* @param row :: row number
* @param column:: column number
*/
void MuonAnalysis::pairTableChanged(int row, int column)
{
  // alpha been modified
  if ( column == 3 )
  {
    QTableWidgetItem* itemAlpha = m_uiForm.pairTable->item(row,3);

    if ( !itemAlpha->text().toStdString().empty() )
    {
      try
      {
         boost::lexical_cast<double>(itemAlpha->text().toStdString().c_str());
      }  catch (boost::bad_lexical_cast&)
      {
        QMessageBox::warning(this, "MantidPlot - MuonAnalysis", "Alpha must be a number.");
        itemAlpha->setText("");
        return;
      }
    }
    whichPairToWhichRow(m_uiForm, m_pairToRow);
    updateFrontAndCombo();
  }

  // pair name been modified
  if ( column == 0 )
  {
    QTableWidgetItem *itemName = m_uiForm.pairTable->item(row,0);

    if ( itemName == NULL )  // this should never happen
      m_uiForm.pairTable->setItem(row,0, new QTableWidgetItem(""));
      
    if ( itemName->text() != "" )
    {
      // check that the group name entered does not already exist
      for (int i = 0; i < m_uiForm.pairTable->rowCount(); i++)
      {
        if (i==row)
          continue;

        QTableWidgetItem *item = m_uiForm.pairTable->item(i,0);
        if (item)
        {
          if ( item->text() == itemName->text() )
          {
            QMessageBox::warning(this, "MantidPlot - MuonAnalysis", "Pair names must be unique. Please re-enter Pair name.");
            itemName->setText("");
          }
        }
      }
    }

    whichPairToWhichRow(m_uiForm, m_pairToRow);
    updateFrontAndCombo();

    // check to see if alpha is specified (if name!="") and if not
    // assign a default of 1.0
    if ( itemName->text() != "" )
    {
      QTableWidgetItem* itemAlpha = m_uiForm.pairTable->item(row,3);

      if (itemAlpha)
      {
        if ( itemAlpha->text().toStdString().empty() )
        {
          itemAlpha->setText("1.0");
        }
      }
      else
      {
        m_uiForm.pairTable->setItem(row,3, new QTableWidgetItem("1.0"));
      }
    }
  }
}

/**
 * Update pair table
 */
void MuonAnalysis::updatePairTable()
{
  // number of groups has dropped below 2 and pair names specified then
  // clear pair table
  if ( numGroups() < 2 && numPairs() > 0 )
  {
    m_uiForm.pairTable->clearContents();
    for (int i = 0; i < m_uiForm.pairTable->rowCount(); i++)
    {
      m_uiForm.pairTable->setCellWidget(i,1, new QComboBox);
      m_uiForm.pairTable->setCellWidget(i,2, new QComboBox);
    }
    updateFrontAndCombo();
    return;
  }
  else if ( numGroups() < 2 && numPairs() <= 0 )
  {
    return;
  }

  // get previous number of groups as listed in the pair comboboxes
  QComboBox* qwF = static_cast<QComboBox*>(m_uiForm.pairTable->cellWidget(0,1));
  int previousNumGroups = qwF->count(); // how many groups listed in pair combobox
  int newNumGroups = numGroups();

  // reset context of combo boxes
  for (int i = 0; i < m_uiForm.pairTable->rowCount(); i++)
  {
    QComboBox* qwF = static_cast<QComboBox*>(m_uiForm.pairTable->cellWidget(i,1));
    QComboBox* qwB = static_cast<QComboBox*>(m_uiForm.pairTable->cellWidget(i,2));

    if (previousNumGroups < newNumGroups)
    {
      // then need to increase the number of entrees in combo box
      for (int ii = 1; ii <= newNumGroups-previousNumGroups; ii++)
      {
        qwF->addItem(""); // effectively here just allocate space for extra items
        qwB->addItem("");
      }
    }
    else if (previousNumGroups > newNumGroups)
    {
      // then need to decrease the number of entrees in combo box
      for (int ii = 1; ii <= previousNumGroups-newNumGroups; ii++)
      {
        qwF->removeItem(qwF->count()-1); // remove top items
        qwB->removeItem(qwB->count()-1);
      }

      // further for this case check that none of the current combo box
      // indexes are larger than the number of groups
      if ( qwF->currentIndex()+1 > newNumGroups || qwB->currentIndex()+1 > newNumGroups )
      {
        qwF->setCurrentIndex(0);
        qwB->setCurrentIndex(1);
      }
    }

    if ( qwF->currentIndex() == 0 && qwB->currentIndex() == 0 )
      qwB->setCurrentIndex(1);

    // re-populate names in combo boxes with group names
    for (int ii = 0; ii < newNumGroups; ii++)
    {
      qwF->setItemText(ii, m_uiForm.groupTable->item(m_groupToRow[ii],0)->text());
      qwB->setItemText(ii, m_uiForm.groupTable->item(m_groupToRow[ii],0)->text());
    }
  }
}

/**
 * Slot called when the input file is changed.
 */
void MuonAnalysis::inputFileChanged_MWRunFiles()
{
  // Handle changed input, then turn buttons back on.
  handleInputFileChanges();
  allowLoading(true);
}

/**
 * Do some check when reading from MWRun, before actually reading new data file, to see if file is valid
 */
void MuonAnalysis::handleInputFileChanges()
{ 

  if ( m_uiForm.mwRunFiles->getText().isEmpty() )
    return;

  if ( !m_uiForm.mwRunFiles->isValid() )
  { 
    QMessageBox::warning(this,"Mantid - MuonAnalysis", m_uiForm.mwRunFiles->getFileProblem() );
    if (m_textToDisplay == "")
      m_uiForm.mwRunFiles->setFileProblem("Error. No File specified.");
    else
      m_uiForm.mwRunFiles->setFileProblem("Error finding file. Reset to last working data.");
    m_uiForm.mwRunFiles->setText(m_textToDisplay);
    return;
  }

  if (!m_updating)
  {
    QStringList runFiles = m_uiForm.mwRunFiles->getFilenames();
  
    m_previousFilenames.clear();
    m_previousFilenames = runFiles;
    m_textToDisplay =  m_uiForm.mwRunFiles->getText();

    // save selected browse file directory to be reused next time interface is started up
    m_uiForm.mwRunFiles->saveSettings(m_settingsGroup + "mwRunFilesBrowse");

    inputFileChanged(m_previousFilenames);
  }
  else
    m_updating = false;
}


/**
 * Input file changed. Update GUI accordingly. Note this method does no check of input filename assumed
 * done elsewhere depending on e.g. whether filename came from MWRunFiles or 'get current run' button.
 *
 * @param files :: All file names for the files loading.
 */
void MuonAnalysis::inputFileChanged(const QStringList& files)
{
  if (files.size() <= 0)
    return;

  m_updating = true;
  m_uiForm.tabWidget->setTabEnabled(3, false);

  std::string mainFieldDirection("");
  double timeZero(0.0);
  double firstGoodData(0.0);
  std::vector<double> deadTimes;

  for (int i=0; i<files.size(); ++i)
  {
    QString filename = files[i];
    Poco::File l_path( filename.toStdString() );

    // and check if file is from a recognised instrument and update instrument combo box
    QString filenamePart = (Poco::Path(l_path.path()).getFileName()).c_str();
    filenamePart = filenamePart.toLower();
    bool foundInst = false;
    for (int j=0; j < m_uiForm.instrSelector->count(); j++)
    {
      QString instName = m_uiForm.instrSelector->itemText(j).toLower();
    
      std::string sfilename = filenamePart.toStdString();
      std::string sinstName = instName.toStdString();
      size_t found;
      found = sfilename.find(sinstName);
      if ( found != std::string::npos )
      {
        m_uiForm.instrSelector->setCurrentIndex(j);
        foundInst = true;
        break;
      }
    }
    if ( !foundInst )
    {
      QMessageBox::warning(this,"Mantid - MuonAnalysis", "Muon file " + filename + " not recognised.");
      deleteRangedWorkspaces();
      m_uiForm.tabWidget->setTabEnabled(3, true);
      return;
    }

    // Setup Load Nexus Algorithm
    Mantid::API::IAlgorithm_sptr loadMuonAlg = Mantid::API::AlgorithmManager::Instance().create("LoadMuonNexus");
    loadMuonAlg->setPropertyValue("Filename", filename.toStdString() );
    if (i > 0)
    {
      QString tempRangeNum;
      tempRangeNum.setNum(i);
      loadMuonAlg->setPropertyValue("OutputWorkspace", m_workspace_name + tempRangeNum.toStdString() );
    }
    else
    {
      loadMuonAlg->setPropertyValue("OutputWorkspace", m_workspace_name);
    }
    loadMuonAlg->setProperty("AutoGroup", false);
    if (loadMuonAlg->execute() )
    {
      mainFieldDirection = loadMuonAlg->getPropertyValue("MainFieldDirection");
      timeZero = loadMuonAlg->getProperty("TimeZero");
      firstGoodData = loadMuonAlg->getProperty("FirstGoodData");
      if (m_uiForm.instrSelector->currentText().toUpper().toStdString() != "ARGUS")
        deadTimes = loadMuonAlg->getProperty("DeadTimes");
    }
    else
    {
      QMessageBox::warning(this,"Mantid - MuonAnalysis", "Problem when executing LoadMuonNexus algorithm.");
      deleteRangedWorkspaces();
      m_uiForm.tabWidget->setTabEnabled(3, true);
      return;
    }
  }

  if (m_previousFilenames.size() > 1)
    plusRangeWorkspaces();

  if (m_uiForm.instrSelector->currentText().toUpper().toStdString() != "ARGUS")
  {
    // Get dead times from data.
    if (m_uiForm.deadTimeType->currentIndex() == 1)
    {
      getDeadTimeFromData(deadTimes);
    }
    // Get dead times from file.
    else if (m_uiForm.deadTimeType->currentIndex() == 2)
    {
      QString deadTimeFile(m_uiForm.mwRunDeadTimeFile->getFirstFilename() );

      try
      {
        getDeadTimeFromFile(deadTimeFile);
      }
      catch (std::exception&)
      {
        QMessageBox::information(this, "Mantid - MuonAnalysis", "A problem occurred while applying dead times.");
      }
    }
  }
  else if (m_uiForm.deadTimeType->currentIndex() != 0)
  {
    QMessageBox::information(this, "Mantid - Muon Analysis", "Dead times are currently not implemented in ARGUS files."
                          + QString("\nAs a result, no dead times will be applied.") );
  }

  // Make the options available
  m_optionTab->nowDataAvailable();

  // Get hold of a pointer to a matrix workspace and apply grouping if applicatable
  Workspace_sptr workspace_ptr = AnalysisDataService::Instance().retrieve(m_workspace_name);
  WorkspaceGroup_sptr wsPeriods = boost::dynamic_pointer_cast<WorkspaceGroup>(workspace_ptr);
  MatrixWorkspace_sptr matrix_workspace;
  int numPeriods = 1;   // 1 may mean either a group with one period or simply just 1 normal matrix workspace
  if (wsPeriods)
  {
    numPeriods = wsPeriods->getNumberOfEntries();

    Workspace_sptr workspace_ptr1 = AnalysisDataService::Instance().retrieve(m_workspace_name + "_1");
    matrix_workspace = boost::dynamic_pointer_cast<MatrixWorkspace>(workspace_ptr1);
  }
  else
  {
    matrix_workspace = boost::dynamic_pointer_cast<MatrixWorkspace>(workspace_ptr);
  }

  // if grouping not set, first see if grouping defined in Nexus
  if ( !isGroupingSet() )
    setGroupingFromNexus(files[0]);
  // if grouping still not set, then take grouping from IDF
  if ( !isGroupingSet() )
    setGroupingFromIDF(mainFieldDirection, matrix_workspace);
  // finally if nothing else works set dummy grouping and display
  // message to user
  if ( !isGroupingSet() )
    setDummyGrouping(static_cast<int>(matrix_workspace->getInstrument()->getDetectorIDs().size()));

  if ( !applyGroupingToWS(m_workspace_name, m_workspace_name+"Grouped") )
  {
    m_uiForm.tabWidget->setTabEnabled(3, true);
    return;
  }

  // Populate instrument fields
  std::stringstream str;
  str << "Description: ";
  int nDet = static_cast<int>(matrix_workspace->getInstrument()->getDetectorIDs().size());
  str << nDet;
  str << " detector spectrometer, main field ";
  str << QString(mainFieldDirection.c_str()).toLower().toStdString();
  str << " to muon polarisation";
  m_uiForm.instrumentDescription->setText(str.str().c_str());

  m_uiForm.timeZeroFront->setText(QString::number(timeZero, 'g',2));
  // I want the nexus time to equal exactly how it is stored in time zero text box
  // so that later I can check if user has altered it
  m_nexusTimeZero = boost::lexical_cast<double>(m_uiForm.timeZeroFront->text().toStdString());
  m_uiForm.firstGoodBinFront->setText(QString::number(firstGoodData-timeZero,'g',2));

  // since content of first-good-bin changed run this slot
  runFirstGoodBinFront();

  std::string infoStr("");
  
  // Populate run information with the run number
  QString run(getGroupName());
  if (m_previousFilenames.size() > 1)
    infoStr += "Runs: ";
  else
    infoStr += "Run: ";

  // Remove instrument and leading zeros
  int zeroCount(0);
  for (int i=0; i<run.size(); ++i)
  {
    if ( (run[i] == '0') || (run[i].isLetter() ) )
      ++zeroCount;
    else
    {
      run = run.right(run.size() - zeroCount);
      break;
    }
  }

  // Add to run information.
  infoStr += run.toStdString();

  // Populate run information text field
  m_title = matrix_workspace->getTitle();
  infoStr += "\nTitle: ";
  infoStr += m_title;
  
  // Add the comment to run information
  infoStr += "\nComment: ";
  infoStr += matrix_workspace->getComment();
  
  const Run& runDetails = matrix_workspace->run();
  Mantid::Kernel::DateAndTime start, end;

  // Add the start time for the run
  infoStr += "\nStart: ";
  if ( runDetails.hasProperty("run_start") )
  {
    start = runDetails.getProperty("run_start")->value();
    infoStr += runDetails.getProperty("run_start")->value();
  }

  // Add the end time for the run
  infoStr += "\nEnd: ";
  if ( runDetails.hasProperty("run_end") )
  {
    end = runDetails.getProperty("run_end")->value();
    infoStr += runDetails.getProperty("run_end")->value();
  }

  // Add counts to run information
  infoStr += "\nCounts: ";
  double counts(0.0);
  for (size_t i=0; i<matrix_workspace->getNumberHistograms(); ++i)
  {
    for (size_t j=0; j<matrix_workspace->blocksize(); ++j)
    {
      counts += matrix_workspace->dataY(i)[j];
    }
  }
  std::ostringstream ss;
  ss << std::fixed << std::setprecision(12) << counts/1000000;
  infoStr += ss.str();
  infoStr += " MEv";

  // Add average temperature.
  infoStr += "\nAverage Temperature: ";
  if ( runDetails.hasProperty("Temp_Sample") )
  {
    // Filter the temperatures by the start and end times for the run.
    runDetails.getProperty("Temp_Sample")->filterByTime(start, end);
    QString allRuns = QString::fromStdString(runDetails.getProperty("Temp_Sample")->value() );
    QStringList runTemp = allRuns.split("\n");
    int tempCount(0);
    double total(0.0);

    // Go through each temperature entry, remove the date and time, and total the temperatures.
    for (int i=0; i<runTemp.size(); ++i)
    {
      if (runTemp[i].contains("  ") )
      {
        QStringList dateTimeTemperature = runTemp[i].split("  ");
        total += dateTimeTemperature[dateTimeTemperature.size() - 1].toDouble();
        ++tempCount;
      }
    }

    // Find the average and display it.
    double average(total/tempCount);
    if (average != 0.0)
    {
      std::ostringstream ss;
      ss << std::fixed << std::setprecision(12) << average;
      infoStr += ss.str();
    }
    else // Show appropriate error message.
      infoStr += "Errror - Not set in data file.";
  }
  else // Show appropriate error message.
    infoStr += "Errror - Not found in data file.";

  // Include all the run information.
  m_uiForm.infoBrowser->setText(infoStr.c_str());

  // Populate period information
  std::stringstream periodLabel;
  periodLabel << "Data collected in " << numPeriods << " Periods. "
    << "Plot/analyse Period:";
  m_uiForm.homePeriodsLabel->setText(periodLabel.str().c_str());

  while ( m_uiForm.homePeriodBox1->count() != 0 )
    m_uiForm.homePeriodBox1->removeItem(0);
  while ( m_uiForm.homePeriodBox2->count() != 0 )
    m_uiForm.homePeriodBox2->removeItem(0);

  m_uiForm.homePeriodBox2->addItem("None");
  for ( int i = 1; i <= numPeriods; i++ )
  {
    std::stringstream strInt;
    strInt << i;
    m_uiForm.homePeriodBox1->addItem(strInt.str().c_str());
    m_uiForm.homePeriodBox2->addItem(strInt.str().c_str());
  }

  if (wsPeriods)
  {
    m_uiForm.homePeriodBox2->setEnabled(true);
    m_uiForm.homePeriodBoxMath->setEnabled(true);
  }
  else
  {
    m_uiForm.homePeriodBox2->setEnabled(false);
    m_uiForm.homePeriodBoxMath->setEnabled(false);
  }

  // Populate bin width info in Plot options
  double binWidth = matrix_workspace->dataX(0)[1]-matrix_workspace->dataX(0)[0];
  static const QChar MU_SYM(956);
  m_uiForm.optionLabelBinWidth->setText(QString("Data collected with histogram bins of ") + QString::number(binWidth) + QString(" %1s").arg(MU_SYM));

  m_deadTimesChanged = false;
  m_updating = false;

  // finally the preferred default by users are to by default
  // straight away plot the data
  if (m_uiForm.frontPlotButton->isEnabled() )
    runFrontPlotButton();
  
  m_uiForm.tabWidget->setTabEnabled(3, true);
}


/**
* Uses the algorithm plus to add all the workspaces from a range.
*/
void MuonAnalysis::plusRangeWorkspaces()
{
  // Start at 1 because 0 is MuonAnalysis without a number
  for (int i=1; i<m_previousFilenames.size(); ++i)
  {
    QString tempNum;
    tempNum.setNum(i);

    Mantid::API::IAlgorithm_sptr alg = Mantid::API::AlgorithmManager::Instance().create("Plus");
    alg->setPropertyValue("LHSWorkspace", m_workspace_name);
    alg->setPropertyValue("RHSWorkspace", m_workspace_name + tempNum.toStdString());
    alg->setPropertyValue("OutputWorkspace", m_workspace_name);
    if (!alg->execute())
      throw std::runtime_error("Error in adding range together.");
  }
  deleteRangedWorkspaces();
}


/**
* Delete ranged workspaces.
*/
void MuonAnalysis::deleteRangedWorkspaces()
{
  // Start at 1 because 0 is MuonAnalysis without a number
  for (int i=1; i<m_previousFilenames.size(); ++i)
  {
    QString tempNum;
    tempNum.setNum(i);
    if (Mantid::API::AnalysisDataService::Instance().doesExist(m_workspace_name + tempNum.toStdString() ) )
      Mantid::API::AnalysisDataService::Instance().remove(m_workspace_name + tempNum.toStdString() );
    if (Mantid::API::AnalysisDataService::Instance().doesExist(m_workspace_name + tempNum.toStdString() + "_1") )
      Mantid::API::AnalysisDataService::Instance().remove(m_workspace_name + tempNum.toStdString() + "_1");
    if (Mantid::API::AnalysisDataService::Instance().doesExist(m_workspace_name + tempNum.toStdString() + "_2") )
      Mantid::API::AnalysisDataService::Instance().remove(m_workspace_name + tempNum.toStdString() + "_2");
  }
}


/**
* Create a table of dead times and apply them to the data.
*
* @param deadTimes :: a vector of all the dead times starting at spectrum 1.
*/
void MuonAnalysis::getDeadTimeFromData(const std::vector<double> & deadTimes)
{
  int numData(0); // Number of data sets under muon analysis.
  if (Mantid::API::AnalysisDataService::Instance().doesExist(m_workspace_name) )
  {
    ++numData;
    int loop(1);
    while(loop == numData)
    {
      std::stringstream ss; //create a stringstream
      ss << (numData + 1);
      if (Mantid::API::AnalysisDataService::Instance().doesExist(m_workspace_name + '_' + ss.str() ) )
      {
        ++numData;
      }
      ++loop;
    }
  }

  // Setup the dead time table.
  for (int i=1; i<=numData; ++i)
  {
    std::string workspaceName("");
    Mantid::API::ITableWorkspace_sptr deadTimeTable = Mantid::API::WorkspaceFactory::Instance().createTable("TableWorkspace");
    deadTimeTable->addColumn("int","spectrum");
    deadTimeTable->addColumn("double","dead-time");

    Mantid::API::MatrixWorkspace_sptr muonData;

    if (i==1 && 1==numData)
    {
      workspaceName = m_workspace_name;
      muonData = boost::dynamic_pointer_cast<Mantid::API::MatrixWorkspace>(Mantid::API::AnalysisDataService::Instance().retrieve(workspaceName) );
    }
    else
    {
      std::stringstream ss; //create a stringstream
      ss << i;
      workspaceName = m_workspace_name + '_' + ss.str();
      muonData = boost::dynamic_pointer_cast<Mantid::API::MatrixWorkspace>(Mantid::API::AnalysisDataService::Instance().retrieve(workspaceName) );
    }

    //check dead time size
    if (deadTimes.size() >= (muonData->getNumberHistograms() + (i-1)*muonData->getNumberHistograms() ) )
    {
      for (size_t j=0; j<muonData->getNumberHistograms(); ++j)
      {
        Mantid::API::TableRow row = deadTimeTable->appendRow();
        row << boost::lexical_cast<int>(j+1) << deadTimes[j+((i-1)*muonData->getNumberHistograms() ) ];
      }
    }

    // Add to the ADS for use with algorithm. (Unique name chosen so not to cause conflict)
    Mantid::API::AnalysisDataService::Instance().addOrReplace("tempMuonDeadTime123qwe", deadTimeTable);

    // Setup and run the ApplyDeadTimeCorr algorithm.
    Mantid::API::IAlgorithm_sptr applyDeadTimeAlg = Mantid::API::AlgorithmManager::Instance().create("ApplyDeadTimeCorr");
    applyDeadTimeAlg->setPropertyValue("InputWorkspace", workspaceName );
    applyDeadTimeAlg->setProperty("DeadTimeTable", deadTimeTable);
    applyDeadTimeAlg->setPropertyValue("OutputWorkspace", workspaceName );
    if (!applyDeadTimeAlg->execute())
      throw std::runtime_error("Error in applying dead time.");
    
    // Make sure to remove the table from the ADS because it isn't used anymore.
    Mantid::API::AnalysisDataService::Instance().remove("tempMuonDeadTime123qwe");
  }
}


/**
* Load up a dead time table or a group of dead time tables and apply them to the workspace.
*
* @param fileName :: The file where the dead times are kept.
*/
void MuonAnalysis::getDeadTimeFromFile(const QString & fileName)
{
  Mantid::API::IAlgorithm_sptr loadDeadTimes = Mantid::API::AlgorithmManager::Instance().create("LoadNexusProcessed");
  loadDeadTimes->setPropertyValue("Filename", fileName.toStdString() );
  loadDeadTimes->setPropertyValue("OutputWorkspace", "tempMuonDeadTime123qwe");
  if (loadDeadTimes->execute() )
  {
    Mantid::API::ITableWorkspace_sptr deadTimeTable = boost::dynamic_pointer_cast<Mantid::API::ITableWorkspace>(Mantid::API::AnalysisDataService::Instance().retrieve("tempMuonDeadTime123qwe") );
    if (deadTimeTable)
    {
      // Must be deadtime
      Mantid::API::IAlgorithm_sptr applyDeadTimeAlg = Mantid::API::AlgorithmManager::Instance().create("ApplyDeadTimeCorr");
      applyDeadTimeAlg->setPropertyValue("InputWorkspace", m_workspace_name );
      applyDeadTimeAlg->setProperty("DeadTimeTable", deadTimeTable);
      applyDeadTimeAlg->setPropertyValue("OutputWorkspace", m_workspace_name );
      if (!applyDeadTimeAlg->execute())
        throw std::runtime_error("Error in applying dead time.");
      Mantid::API::AnalysisDataService::Instance().remove("tempMuonDeadTime123qwe");
    }
    else
    {
      // Check to see if it is a group of dead time tables
      Mantid::API::WorkspaceGroup_sptr deadTimeTables = boost::dynamic_pointer_cast<Mantid::API::WorkspaceGroup>(Mantid::API::AnalysisDataService::Instance().retrieve("tempMuonDeadTime123qwe") );
      if (deadTimeTables)
      {
        std::vector<std::string> groupNames(deadTimeTables->getNames() );

        size_t numData(0); // Number of data sets under muon analysis.
        if (Mantid::API::AnalysisDataService::Instance().doesExist(m_workspace_name) )
        {
          ++numData;
          size_t loop(1);
          while(loop == numData)
          {
            std::stringstream ss; //create a stringstream
            ss << (numData + 1);
            if (Mantid::API::AnalysisDataService::Instance().doesExist(m_workspace_name + '_' + ss.str() ) )
            {
              ++numData;
            }
            ++loop;
          }
        }

        if (numData == groupNames.size() )
        {
          bool allTables(true);
          for (size_t i=0; i<groupNames.size(); ++i)
          {
            deadTimeTable = boost::dynamic_pointer_cast<Mantid::API::ITableWorkspace>(Mantid::API::AnalysisDataService::Instance().retrieve(groupNames[i] ) );
            if (!deadTimeTable)
              allTables = false;
          }
          if (allTables == true)
          {
            for (size_t i=0; i<groupNames.size(); ++i)
            {
              std::string workspaceName("");

              Mantid::API::MatrixWorkspace_sptr muonData;

              if (i==0 && 1==numData)
              {
                workspaceName = m_workspace_name;
              }
              else
              {
                std::stringstream ss; //create a stringstream
                ss << (i+1);
                workspaceName = m_workspace_name + '_' + ss.str();
              }
              deadTimeTable = boost::dynamic_pointer_cast<Mantid::API::ITableWorkspace>(Mantid::API::AnalysisDataService::Instance().retrieve(groupNames[i] ) );
              Mantid::API::IAlgorithm_sptr applyDeadTimeAlg = Mantid::API::AlgorithmManager::Instance().create("ApplyDeadTimeCorr");
              applyDeadTimeAlg->setPropertyValue("InputWorkspace", workspaceName );
              applyDeadTimeAlg->setProperty("DeadTimeTable", deadTimeTable);
              applyDeadTimeAlg->setPropertyValue("OutputWorkspace", workspaceName );
              if (!applyDeadTimeAlg->execute())
                throw std::runtime_error("Error in applying dead time.");
            }
          }
        }
      }
      else
      {
        Mantid::API::AnalysisDataService::Instance().remove("tempMuonDeadTime123qwe");
        QMessageBox::information(this, "Mantid - Muon Analysis", "This kind of workspace is not compatible with applying dead times");
        return;
      }
      Mantid::API::AnalysisDataService::Instance().remove("tempMuonDeadTime123qwe");
    }
  }
  else
  {
    Mantid::API::AnalysisDataService::Instance().remove("tempMuonDeadTime123qwe");
    QMessageBox::information(this, "Mantid - Muon Analysis", "Failed to load dead times from the file " + fileName);
    return;
  }
}


/**
* Get the group name for the workspace.
*
* @return wsGroupName :: The name of the group workspace.
*/
QString MuonAnalysis::getGroupName()
{
  std::string workspaceGroupName("");

  // Decide on name for workspaceGroup
  if (m_previousFilenames.size() == 1)
  {
    Poco::File l_path( m_previousFilenames[0].toStdString() );
    workspaceGroupName = Poco::Path(l_path.path()).getFileName();
    changeCurrentRun(workspaceGroupName);
  }
  else
  {
    workspaceGroupName = getRangedName();
  }

  std::size_t extPos = workspaceGroupName.find(".");
  if ( extPos!=std::string::npos)
    workspaceGroupName = workspaceGroupName.substr(0,extPos);

  QString wsGroupName(workspaceGroupName.c_str());
  wsGroupName = wsGroupName.toUpper();
  return wsGroupName;
}


/**
* Get ranged name.
*
* @return rangedName :: The name to be used to identify the workspace.
*/
std::string MuonAnalysis::getRangedName()
{
  QString filePath("");
  QString firstFile(m_previousFilenames[0]);
  QString lastFile(m_previousFilenames[m_previousFilenames.size()-1]);

  QString firstRun("");
  QString lastRun("");
  int runSize(-1);
  
  separateMuonFile(filePath, firstFile, firstRun, runSize);

  separateMuonFile(filePath, lastFile, lastRun, runSize);
  
  for (int i=0; i<lastRun.size(); ++i)
  {
    if (firstRun[i] != lastRun[i])
    {
      lastRun = lastRun.right(lastRun.size() - i);
      break;
    }
  }

  if (firstFile.contains('.') )
    firstFile.chop(firstFile.size()-firstFile.find('.') );

  return (firstFile.toStdString() + '-' + lastRun.toStdString());
}


/**
 * Guess Alpha (slot). For now include all data from first good data(bin)
 */
void MuonAnalysis::guessAlphaClicked()
{
  m_updating = true;

  if ( getPairNumberFromRow(m_pairTableRowInFocus) >= 0 )
  {
    QComboBox* qwF = static_cast<QComboBox*>(m_uiForm.pairTable->cellWidget(m_pairTableRowInFocus,1));
    QComboBox* qwB = static_cast<QComboBox*>(m_uiForm.pairTable->cellWidget(m_pairTableRowInFocus,2));

    if (!qwF || !qwB)
      return;

    // group IDs
    QTableWidgetItem *idsF = m_uiForm.groupTable->item(m_groupToRow[qwF->currentIndex()],1);
    QTableWidgetItem *idsB = m_uiForm.groupTable->item(m_groupToRow[qwB->currentIndex()],1);

    if (!idsF || !idsB)
      return;

    QString inputWS = m_workspace_name.c_str();
    if ( m_uiForm.homePeriodBox2->isEnabled() )
      inputWS += "_" + m_uiForm.homePeriodBox1->currentText();

    Mantid::API::IAlgorithm_sptr alphaAlg = Mantid::API::AlgorithmManager::Instance().create("AlphaCalc");
    alphaAlg->setPropertyValue("InputWorkspace", inputWS.toStdString());
    alphaAlg->setPropertyValue("ForwardSpectra", idsF->text().toStdString());
    alphaAlg->setPropertyValue("BackwardSpectra", idsB->text().toStdString());
    alphaAlg->setPropertyValue("FirstGoodValue", firstGoodBin().toStdString());
    alphaAlg->execute();  

    const QString alpha(alphaAlg->getPropertyValue("Alpha").c_str());

    QComboBox* qwAlpha = static_cast<QComboBox*>(m_uiForm.pairTable->cellWidget(m_pairTableRowInFocus,3));
    if (qwAlpha)
      m_uiForm.pairTable->item(m_pairTableRowInFocus,3)->setText(alpha);
    else
      m_uiForm.pairTable->setItem(m_pairTableRowInFocus,3, new QTableWidgetItem(alpha));
  }

  m_updating = false;

  // See if auto-update is on and if so update the plot
  groupTabUpdatePair();
}

/**
 * Return number of groups defined (not including pairs)
 *
 * @return number of groups
 */
int MuonAnalysis::numGroups()
{
  whichGroupToWhichRow(m_uiForm, m_groupToRow);
  return static_cast<int>(m_groupToRow.size());
}

/**
 * Return number of pairs
 *
 * @return number of pairs
 */
int MuonAnalysis::numPairs()
{
  whichPairToWhichRow(m_uiForm, m_pairToRow);
  return static_cast<int>(m_pairToRow.size());
}

/**
 * Update front "group / group-pair" combo-box based on what the currentIndex now is
 */
void MuonAnalysis::updateFront()
{
  // get current index
  int index = m_uiForm.frontGroupGroupPairComboBox->currentIndex();

  m_uiForm.frontPlotFuncs->clear();
  int numG = numGroups();
  if (numG)
  {
    if (index >= numG && numG >= 2)
    {
      // i.e. index points to a pair
      m_uiForm.frontPlotFuncs->addItems(m_pairPlotFunc);

      m_uiForm.frontAlphaLabel->setVisible(true);
      m_uiForm.frontAlphaNumber->setVisible(true);

      m_uiForm.frontAlphaNumber->setText(m_uiForm.pairTable->item(m_pairToRow[index-numG],3)->text());
    }
    else
    {
      // i.e. index points to a group
      m_uiForm.frontPlotFuncs->addItems(m_groupPlotFunc);

      m_uiForm.frontAlphaLabel->setVisible(false);
      m_uiForm.frontAlphaNumber->setVisible(false);
    }
  }
}


/**
 * Update front including first re-populate pair list combo box
 */
void MuonAnalysis::updateFrontAndCombo()
{
  // for now brute force clearing and adding new context
  // could go for softer approach and check if is necessary
  // to complete reset this combo box
  int currentI = m_uiForm.frontGroupGroupPairComboBox->currentIndex();
  if (currentI < 0)  // in case this combobox has not been set yet
    currentI = 0;
  m_uiForm.frontGroupGroupPairComboBox->clear();

  int numG = numGroups();
  int numP = numPairs();
  for (int i = 0; i < numG; i++)
    m_uiForm.frontGroupGroupPairComboBox->addItem(
      m_uiForm.groupTable->item(m_groupToRow[i],0)->text());
  for (int i = 0; i < numP; i++)
    m_uiForm.frontGroupGroupPairComboBox->addItem(
      m_uiForm.pairTable->item(m_pairToRow[i],0)->text());
  
  if ( currentI >= m_uiForm.frontGroupGroupPairComboBox->count() )
    m_uiForm.frontGroupGroupPairComboBox->setCurrentIndex(0);
  else
    m_uiForm.frontGroupGroupPairComboBox->setCurrentIndex(currentI);

  updateFront();
}


/**
 * Return the group-number for the group in a row. Return -1 if
 * invalid group in row
 *
 * @param row :: A row in the group table
 * @return Group number
 */
int MuonAnalysis::getGroupNumberFromRow(int row)
{
  whichGroupToWhichRow(m_uiForm, m_groupToRow);
  for (unsigned int i = 0; i < m_groupToRow.size(); i++)
  {
    if ( m_groupToRow[i] == row )
      return i;
  }
  return -1;
}

/**
 * Return the pair-number for the pair in a row. Return -1 if
 * invalid pair in row
 *
 * @param row :: A row in the pair table
 * @return Pair number
 */
int MuonAnalysis::getPairNumberFromRow(int row)
{
  whichPairToWhichRow(m_uiForm, m_pairToRow);
  for (unsigned int i = 0; i < m_pairToRow.size(); i++)
  {
    if ( m_pairToRow[i] == row )
      return i;
  }
  return -1;
}


/**
 * Return the pair which is in focus and -1 if none
 */
int MuonAnalysis::pairInFocus()
{
  // plus some code here which double checks that pair
  // table in focus actually sensible
  return m_pairTableRowInFocus;
}


/**
 * Clear tables and front combo box
 */
void MuonAnalysis::clearTablesAndCombo()
{
  m_uiForm.groupTable->clearContents();
  m_uiForm.frontGroupGroupPairComboBox->clear();
  m_uiForm.frontPlotFuncs->clear();

  m_uiForm.pairTable->clearContents();
  for (int i = 0; i < m_uiForm.pairTable->rowCount(); i++)
  {
    m_uiForm.pairTable->setCellWidget(i,1, new QComboBox);
    m_uiForm.pairTable->setCellWidget(i,2, new QComboBox);
  }
}


/**
 * Create WS contained the data for a plot
 * Take the MuonAnalysisGrouped WS and reduce(crop) histograms according to Plot Options.
 * If period data then the resulting cropped WS is on for the period, or sum/difference of, selected
 * by the user on the front panel. Also create raw workspace for fitting against if the user wants.
 * @param groupName  WorkspaceGroup name to add created workspace to
 * @param inputWS Name of the input workspace equal unprocessed data, but which have been groupped  
 * @param outWS Name of output workspace created by this method
 */
void MuonAnalysis::createPlotWS(const std::string& groupName, 
                                const std::string& inputWS, const std::string& outWS)
{
  m_loaded = true;
  // adjust for time zero if necessary
  if ( m_nexusTimeZero != timeZero())
  {
    try {
      double shift = m_nexusTimeZero - timeZero();
      Mantid::API::IAlgorithm_sptr rebinAlg = Mantid::API::AlgorithmManager::Instance().create("ChangeBinOffset");
      rebinAlg->setPropertyValue("InputWorkspace", inputWS);
      rebinAlg->setPropertyValue("OutputWorkspace", outWS);
      rebinAlg->setProperty("Offset", shift);
      rebinAlg->execute();    
    }
    catch(...) {
      QMessageBox::information(this, "Mantid - Muon Analysis", "The workspace couldn't be corrected for time zero.");
    }
  }

  Mantid::API::IAlgorithm_sptr cropAlg = Mantid::API::AlgorithmManager::Instance().create("CropWorkspace");
  if ( m_nexusTimeZero != timeZero() )
    cropAlg->setPropertyValue("InputWorkspace", outWS);
  else 
    cropAlg->setPropertyValue("InputWorkspace", inputWS);
  cropAlg->setPropertyValue("OutputWorkspace", outWS);
  cropAlg->setProperty("Xmin", plotFromTime());
  if ( !m_uiForm.timeAxisFinishAtInput->text().isEmpty() )
    cropAlg->setProperty("Xmax", plotToTime());
  cropAlg->execute();

  // Copy the data and keep as raw for later
  m_fitDataTab->makeRawWorkspace(outWS);

  // rebin data if option set in Plot Options
  if (m_uiForm.rebinComboBox->currentIndex() != 0)
  {
    try
    {
      Mantid::API::MatrixWorkspace_sptr tempWs =  boost::dynamic_pointer_cast<Mantid::API::MatrixWorkspace>(Mantid::API::AnalysisDataService::Instance().retrieve(outWS));
      std::string rebinParams("");
      double binSize = tempWs->dataX(0)[1]-tempWs->dataX(0)[0];
      if(m_uiForm.rebinComboBox->currentIndex() == 1) // Fixed
      {
        double bunchedBinSize = binSize*m_uiForm.optionStepSizeText->text().toDouble();
        rebinParams = boost::lexical_cast<std::string>(bunchedBinSize);
      }
      else // Variable
      {
        rebinParams = m_uiForm.binBoundaries->text().toStdString();
      }
      // bunch data
      Mantid::API::IAlgorithm_sptr rebinAlg = Mantid::API::AlgorithmManager::Instance().create("Rebin");
      rebinAlg->setPropertyValue("InputWorkspace", outWS);
      rebinAlg->setPropertyValue("OutputWorkspace", outWS);
      rebinAlg->setPropertyValue("Params", rebinParams);
      rebinAlg->execute();

      // however muon group don't want last bin if shorter than previous bins
      tempWs =  boost::dynamic_pointer_cast<Mantid::API::MatrixWorkspace>(Mantid::API::AnalysisDataService::Instance().retrieve(outWS));
      binSize = tempWs->dataX(0)[1]-tempWs->dataX(0)[0]; 
      double firstX = tempWs->dataX(0)[0];
      double lastX = tempWs->dataX(0)[tempWs->dataX(0).size()-1];
      double numberOfFullBunchedBins =  std::floor((lastX - firstX) / binSize );

      if ( numberOfFullBunchedBins )
      {
        lastX = firstX + numberOfFullBunchedBins*binSize;

        Mantid::API::IAlgorithm_sptr cropAlg = Mantid::API::AlgorithmManager::Instance().create("CropWorkspace");
        cropAlg->setPropertyValue("InputWorkspace", outWS);
        cropAlg->setPropertyValue("OutputWorkspace", outWS);
        cropAlg->setPropertyValue("Xmax", boost::lexical_cast<std::string>(lastX));
        cropAlg->setProperty("Xmax", lastX);
        cropAlg->execute();
      }

    }
    catch(std::exception&)
    {
      QMessageBox::information(this, "Mantid - Muon Analysis", "The workspace couldn't be rebunched.");
    }
  }

  // Make group to display more organised in Mantidplot workspace list
  if ( !AnalysisDataService::Instance().doesExist(groupName) )
  {
    QString rubbish = "boevsMoreBoevs";
    QString groupStr = rubbish + QString("=CloneWorkspace(InputWorkspace='") + outWS.c_str() + "')\n";
    groupStr += groupName.c_str() + QString("=GroupWorkspaces(InputWorkspaces='") + outWS.c_str() + "," + rubbish
      + "')\n";
    runPythonCode( groupStr ).trimmed();
    AnalysisDataService::Instance().remove(rubbish.toStdString());
  }
  else
  {
    QString groupStr = QString(groupName.c_str()) + QString("=GroupWorkspaces(InputWorkspaces='") + outWS.c_str() + "," + groupName.c_str()
      + "')\n";
    runPythonCode( groupStr ).trimmed();
  }


  // Group the raw workspace
  std::vector<std::string> groupWorkspaces;
  groupWorkspaces.push_back(groupName);
  groupWorkspaces.push_back(outWS + "_Raw");
  m_fitDataTab->groupWorkspaces(groupWorkspaces, groupName);
}


/**
 * Used by plotGroup and plotPair. 
 */
void MuonAnalysis::handlePeriodChoice(const QString wsName, const QStringList& periodLabel, const QString& /*groupName*/)
{
  if ( periodLabel.size() == 2 )
  {
    if ( m_uiForm.homePeriodBoxMath->currentText()=="+" )
    {
      Mantid::API::IAlgorithm_sptr alg = Mantid::API::AlgorithmManager::Instance().create("Plus");
      alg->setPropertyValue("LHSWorkspace", wsName.toStdString() + periodLabel.at(0).toStdString());
      alg->setPropertyValue("RHSWorkspace", wsName.toStdString() + periodLabel.at(1).toStdString());
      alg->setPropertyValue("OutputWorkspace", wsName.toStdString() + periodLabel.at(0).toStdString());
      alg->execute();

      alg = Mantid::API::AlgorithmManager::Instance().create("Plus");
      alg->setPropertyValue("LHSWorkspace", wsName.toStdString() + periodLabel.at(0).toStdString() + "_Raw");
      alg->setPropertyValue("RHSWorkspace", wsName.toStdString() + periodLabel.at(1).toStdString() + "_Raw");
      alg->setPropertyValue("OutputWorkspace", wsName.toStdString() + periodLabel.at(0).toStdString() + "_Raw");
      alg->execute();
    }
    else
    {
      Mantid::API::IAlgorithm_sptr alg = Mantid::API::AlgorithmManager::Instance().create("Minus");
      alg->setPropertyValue("LHSWorkspace", wsName.toStdString() + periodLabel.at(0).toStdString());
      alg->setPropertyValue("RHSWorkspace", wsName.toStdString() + periodLabel.at(1).toStdString());
      alg->setPropertyValue("OutputWorkspace", wsName.toStdString() + periodLabel.at(0).toStdString());
      alg->execute();

      alg = Mantid::API::AlgorithmManager::Instance().create("Minus");
      alg->setPropertyValue("LHSWorkspace", wsName.toStdString() + periodLabel.at(0).toStdString() + "_Raw");
      alg->setPropertyValue("RHSWorkspace", wsName.toStdString() + periodLabel.at(1).toStdString() + "_Raw");
      alg->setPropertyValue("OutputWorkspace", wsName.toStdString() + periodLabel.at(0).toStdString() + "_Raw");
      alg->execute();
    }

    Mantid::API::AnalysisDataService::Instance().remove((wsName + periodLabel.at(1)).toStdString() );
    Mantid::API::AnalysisDataService::Instance().remove((wsName + periodLabel.at(1) + "_Raw").toStdString() ); 

    Mantid::API::AnalysisDataService::Instance().rename((wsName + periodLabel.at(0)).toStdString(), wsName.toStdString());
    Mantid::API::AnalysisDataService::Instance().rename((wsName + periodLabel.at(0)+"_Raw").toStdString(), (wsName+"_Raw").toStdString()); 
  }
  else
  {
    if ( periodLabel.at(0) != "" )
    {
      Mantid::API::AnalysisDataService::Instance().rename((wsName + periodLabel.at(0)).toStdString(), wsName.toStdString());
      Mantid::API::AnalysisDataService::Instance().rename((wsName + periodLabel.at(0)+"_Raw").toStdString(), (wsName+"_Raw").toStdString());      
    }
  }
}




/**
 * Get period labels for the periods selected in the GUI
 * @return Return empty string if no periods (well just one period). If more 
 *         one period then return "_#" string for the periods selected by user
 */
QStringList MuonAnalysis::getPeriodLabels() const
{
  QStringList retVal;
  if ( m_uiForm.homePeriodBox2->isEnabled() && m_uiForm.homePeriodBox2->currentText()!="None" )
  {
    retVal.append( "_" + m_uiForm.homePeriodBox1->currentText());
    retVal.append( "_" + m_uiForm.homePeriodBox2->currentText());
  }
  else if ( m_uiForm.homePeriodBox2->isEnabled() )
  {
    retVal.append( "_" + m_uiForm.homePeriodBox1->currentText());
  }
  else
    retVal.append("");

  return retVal;
}

/**
 * plots specific WS spectrum (used by plotPair and plotGroup)
 * @param wsName workspace name
 * @param wsIndex workspace index
 */
void MuonAnalysis::plotSpectrum(const QString& wsName, const int wsIndex, const bool ylogscale)
{
    // create first part of plotting Python string
    QString gNum = QString::number(wsIndex);
    QString pyS;
    if ( m_uiForm.showErrorBars->isChecked() )
      pyS = "gs = plotSpectrum(\"" + wsName + "\"," + gNum + ",True)\n";
    else
      pyS = "gs = plotSpectrum(\"" + wsName + "\"," + gNum + ")\n";
    // Add the objectName for the peakPickerTool to find
    pyS += "gs.setObjectName(\"" + wsName + "\")\n"
           "l = gs.activeLayer()\n"
           "l.setCurveTitle(0, \"" + wsName + "\")\n"
           "l.setTitle(\"" + m_title.c_str() + "\")\n";
      
    Workspace_sptr ws_ptr = AnalysisDataService::Instance().retrieve(wsName.toStdString());
    MatrixWorkspace_sptr matrix_workspace = boost::dynamic_pointer_cast<MatrixWorkspace>(ws_ptr);
    if ( !m_uiForm.yAxisAutoscale->isChecked() )
    {
      const Mantid::MantidVec& dataY = matrix_workspace->readY(wsIndex);
      double min = 0.0; double max = 0.0;

      if (m_uiForm.yAxisMinimumInput->text().isEmpty())
      {
        min = *min_element(dataY.begin(), dataY.end());
      }
      else
      {
        min = boost::lexical_cast<double>(m_uiForm.yAxisMinimumInput->text().toStdString());
      }

      if (m_uiForm.yAxisMaximumInput->text().isEmpty())
      {
        max = *max_element(dataY.begin(), dataY.end());
      }
      else
      {
        max = boost::lexical_cast<double>(m_uiForm.yAxisMaximumInput->text().toStdString());
      }     
      pyS += "l.setAxisScale(Layer.Left," + QString::number(min) + "," + QString::number(max) + ")\n";
    }

    if ( ylogscale )
      pyS += "l.logYlinX()\n";

    // plot the spectrum
    runPythonCode( pyS );
}

void MuonAnalysis::showPlot(const QString& wsName)
{
  m_currentDataName = wsName;

  emit closeGraph(m_currentDataName + "-1");
  plotSpectrum(m_currentDataName, 0, false);

  // Change the plot style of the graph so that it matches what is selected on
  // the plot options tab.
  QStringList plotDetails = m_fitDataTab->getAllPlotDetails(m_currentDataName);
  changePlotType(plotDetails);

  setConnectedDataText();

  emit fittingRequested(m_uiForm.fitBrowser, m_currentDataName + "-1");
}

/**
 * Plot group
 */
void MuonAnalysis::plotGroup(const std::string& plotType)
{
  if (plotToTime() <= plotFromTime())
    return;

  m_updating = true;

  int groupNum = getGroupNumberFromRow(m_groupTableRowInFocus);
  if ( groupNum >= 0 )
  {
    QTableWidgetItem *itemName = m_uiForm.groupTable->item(m_groupTableRowInFocus,0);
    QString groupName = itemName->text();
    QString wsGroupName(getGroupName());

    // create plot workspace name
    QString plotTypeTitle("");
    if (plotType == "Asymmetry")
    {
      plotTypeTitle = "Asym";
    }
    else
    {
      if(plotType == "Counts")
        plotTypeTitle = "Counts";
      else
        plotTypeTitle = "Logs";
    }
    QString cropWSfirstPart = wsGroupName + "; Group="
      + groupName + "; " + plotTypeTitle + "";

    // decide on name for workspace to be plotted
    QString cropWS(getNewPlotName(cropWSfirstPart));
    
    // curve plot label
    QString titleLabel = cropWS;

    // Should we hide all graphs except for the one specified
    // Note the "-1" is added when a new graph for a WS is created
    // for the first time. The 2nd time a plot is created for the 
    // same WS I believe this number is "-2". Currently do not 
    // fully understand the purpose of this exception here. 
    if (m_uiForm.hideGraphs->isChecked() )
      emit hideGraphs(titleLabel + "-1"); 

    // check if user specified periods - if multiple period data 
    QStringList periodLabel = getPeriodLabels();

    // create the binned etc plot workspace for the first period
    QString cropWS_1 = cropWS + periodLabel.at(0);
    QString cropWS_2 = ""; // user may not have selected a 2nd period in GUI
    createPlotWS(wsGroupName.toStdString(), 
                 m_workspace_name + "Grouped" + periodLabel.at(0).toStdString(), 
                 cropWS_1.toStdString());
    // and the binned etc plot workspace for the second period
    if (periodLabel.size() == 2)
    {
      cropWS_2 = cropWS + periodLabel.at(1);
      createPlotWS(wsGroupName.toStdString(),
                   m_workspace_name + "Grouped" + periodLabel.at(1).toStdString(), 
                   cropWS_2.toStdString());
    }

    // set to true if plot y axis on log scale
    bool plotOnLogScale = false;

    if (plotType.compare("Counts") == 0)
    {
      // nothing to do
    }
    else if (plotType.compare("Asymmetry") == 0)
    {
      Mantid::API::IAlgorithm_sptr alg = Mantid::API::AlgorithmManager::Instance().create("RemoveExpDecay");
      alg->setPropertyValue("InputWorkspace", cropWS_1.toStdString());
      alg->setPropertyValue("OutputWorkspace", cropWS_1.toStdString());
      alg->execute();
      alg = Mantid::API::AlgorithmManager::Instance().create("RemoveExpDecay");
      alg->setPropertyValue("InputWorkspace", cropWS_1.toStdString() + "_Raw");
      alg->setPropertyValue("OutputWorkspace", cropWS_1.toStdString() + "_Raw");
      alg->execute();

      if (periodLabel.size() == 2)  
      {    
        alg = Mantid::API::AlgorithmManager::Instance().create("RemoveExpDecay");
        alg->setPropertyValue("InputWorkspace", cropWS_2.toStdString());
        alg->setPropertyValue("OutputWorkspace", cropWS_2.toStdString());
        alg->execute();
        alg = Mantid::API::AlgorithmManager::Instance().create("RemoveExpDecay");
        alg->setPropertyValue("InputWorkspace", cropWS_2.toStdString() + "_Raw");
        alg->setPropertyValue("OutputWorkspace", cropWS_2.toStdString() + "_Raw");
        alg->execute();  
      }
    }
    else if (plotType.compare("Logorithm") == 0)
    {
      // nothing to do since plot as count but with the y-axis set to logarithm scale
      plotOnLogScale = true;
    }
    else
    {
      g_log.error("Unknown group table plot function");
      m_updating = false;
      return;
    }
    
    // If user has specified this do algebra on periods
    // note after running this method you are just left with the processed cropWS (and curresponding _Raw)
    handlePeriodChoice(cropWS, periodLabel, wsGroupName);

    // set the workspace Y Unit label
    Workspace_sptr ws_ptr = AnalysisDataService::Instance().retrieve(cropWS.toStdString());
    MatrixWorkspace_sptr matrix_workspace = boost::dynamic_pointer_cast<MatrixWorkspace>(ws_ptr);
    matrix_workspace->setYUnitLabel(plotType);
    ws_ptr = AnalysisDataService::Instance().retrieve((cropWS+"_Raw").toStdString());
    matrix_workspace = boost::dynamic_pointer_cast<MatrixWorkspace>(ws_ptr);
    matrix_workspace->setYUnitLabel(plotType);

    // plot the spectrum
    plotSpectrum(cropWS, groupNum, plotOnLogScale);

    // Change the plot style of the graph so that it matches what is selected on
    // the plot options tab.
    QStringList plotDetails = m_fitDataTab->getAllPlotDetails(titleLabel);
    changePlotType(plotDetails);

    m_currentDataName = titleLabel;
    setConnectedDataText();
  }
  m_updating = false;
}

/**
 * Plot pair
 *
 * @param plotType :: Whether it is Asym, count, etc
 */
void MuonAnalysis::plotPair(const std::string& plotType)
{
  if (plotToTime() <= plotFromTime())
    return;

  m_updating = true;

  int pairNum = getPairNumberFromRow(m_pairTableRowInFocus);
  if ( pairNum >= 0 )
  {
    QTableWidgetItem *itemAlpha = m_uiForm.pairTable->item(m_pairTableRowInFocus,3);
    QTableWidgetItem *itemName = m_uiForm.pairTable->item(m_pairTableRowInFocus,0);
    QString pairName = itemName->text();
    QString wsGroupName(getGroupName());

    // create plot workspace name
    QString plotTypeTitle("");
    if (plotType == "Asymmetry")
    {
      plotTypeTitle = "Asym";
    }    
    QString cropWSfirstPart = wsGroupName + "; Group=" + pairName + "; " + plotTypeTitle + "";
    
    // decide on name for workspace to be plotted
    QString cropWS(getNewPlotName(cropWSfirstPart));

    // curve plot label
    QString titleLabel = cropWS;

    // Should we hide all graphs except for the one specified
    // Note the "-1" is added when a new graph for a WS is created
    // for the first time. The 2nd time a plot is created for the 
    // same WS I believe this number is "-2". Currently do not 
    // fully understand the purpose of this exception here. 
    if (m_uiForm.hideGraphs->isChecked() )
      emit hideGraphs(titleLabel + "-1"); 

    // check if user specified periods - if multiple period data 
    QStringList periodLabel = getPeriodLabels();
    
    // create the binned etc plot workspace for the first period
    QString cropWS_1 = cropWS + periodLabel.at(0);
    QString cropWS_2 = ""; // user may not have selected a 2nd period in GUI
    createPlotWS(wsGroupName.toStdString(), 
                 m_workspace_name + "Grouped" + periodLabel.at(0).toStdString(), 
                 cropWS_1.toStdString());
    // and the binned etc plot workspace for the second period
    if (periodLabel.size() == 2)
    {
      cropWS_2 = cropWS + periodLabel.at(1);
      createPlotWS(wsGroupName.toStdString(),
                   m_workspace_name + "Grouped" + periodLabel.at(1).toStdString(), 
                   cropWS_2.toStdString());
    }

    if (plotType.compare("Asymmetry") == 0)
    {
      QComboBox* qw1 = static_cast<QComboBox*>(m_uiForm.pairTable->cellWidget(m_pairTableRowInFocus,1));
      QComboBox* qw2 = static_cast<QComboBox*>(m_uiForm.pairTable->cellWidget(m_pairTableRowInFocus,2));

      Mantid::API::IAlgorithm_sptr alg = Mantid::API::AlgorithmManager::Instance().create("AsymmetryCalc");
      alg->setPropertyValue("InputWorkspace", cropWS_1.toStdString());
      alg->setPropertyValue("OutputWorkspace", cropWS_1.toStdString());
      alg->setPropertyValue("ForwardSpectra", QString::number(qw1->currentIndex()).toStdString());
      alg->setPropertyValue("BackwardSpectra", QString::number(qw2->currentIndex()).toStdString());
      alg->setPropertyValue("Alpha", itemAlpha->text().toStdString());
      alg->execute();
      alg = Mantid::API::AlgorithmManager::Instance().create("AsymmetryCalc");
      alg->setPropertyValue("InputWorkspace", cropWS_1.toStdString() + "_Raw");
      alg->setPropertyValue("OutputWorkspace", cropWS_1.toStdString() + "_Raw");
      alg->setPropertyValue("ForwardSpectra", QString::number(qw1->currentIndex()).toStdString());
      alg->setPropertyValue("BackwardSpectra", QString::number(qw2->currentIndex()).toStdString());
      alg->setPropertyValue("Alpha", itemAlpha->text().toStdString());
      alg->execute();

      if (periodLabel.size() == 2)  
      {    
        Mantid::API::IAlgorithm_sptr alg = Mantid::API::AlgorithmManager::Instance().create("AsymmetryCalc");
        alg->setPropertyValue("InputWorkspace", cropWS_2.toStdString());
        alg->setPropertyValue("OutputWorkspace", cropWS_2.toStdString());
        alg->setPropertyValue("ForwardSpectra", QString::number(qw1->currentIndex()).toStdString());
        alg->setPropertyValue("BackwardSpectra", QString::number(qw2->currentIndex()).toStdString());
        alg->setPropertyValue("Alpha", itemAlpha->text().toStdString());
        alg->execute();
        alg = Mantid::API::AlgorithmManager::Instance().create("AsymmetryCalc");
        alg->setPropertyValue("InputWorkspace", cropWS_2.toStdString() + "_Raw");
        alg->setPropertyValue("OutputWorkspace", cropWS_2.toStdString() + "_Raw");
        alg->setPropertyValue("ForwardSpectra", QString::number(qw1->currentIndex()).toStdString());
        alg->setPropertyValue("BackwardSpectra", QString::number(qw2->currentIndex()).toStdString());
        alg->setPropertyValue("Alpha", itemAlpha->text().toStdString());
        alg->execute(); 
      }
    }
    else
    {
      g_log.error("Unknown pair table plot function");
      m_updating = false;
      return;
    }

    // If user has specified this do algebra on periods
    // note after running this method you are just left with the processed cropWS (and curresponding _Raw)
    handlePeriodChoice(cropWS, periodLabel, wsGroupName);

    // set the workspace Y Unit label
    Workspace_sptr ws_ptr = AnalysisDataService::Instance().retrieve(cropWS.toStdString());
    MatrixWorkspace_sptr matrix_workspace = boost::dynamic_pointer_cast<MatrixWorkspace>(ws_ptr);
    matrix_workspace->setYUnitLabel(plotType);
    ws_ptr = AnalysisDataService::Instance().retrieve((cropWS+"_Raw").toStdString());
    matrix_workspace = boost::dynamic_pointer_cast<MatrixWorkspace>(ws_ptr);
    matrix_workspace->setYUnitLabel(plotType);
    
    // plot the spectrum
    plotSpectrum(cropWS, 0);

    // Change the plot style of the graph so that it matches what is selected on
    // the plot options tab. Default is set to line (0).
    QStringList plotDetails = m_fitDataTab->getAllPlotDetails(titleLabel);
    changePlotType(plotDetails);
    
    m_currentDataName = titleLabel;
    setConnectedDataText();
  }
  m_updating = false;
}

QString MuonAnalysis::getNewPlotName(const QString & cropWSfirstPart)
{
  // check if this workspace already exist to avoid replotting an existing workspace
  QString cropWS("");
  int plotNum = 1;
  while (1==1)
  {
    cropWS = cropWSfirstPart + "; #" + boost::lexical_cast<std::string>(plotNum).c_str();
    if ( AnalysisDataService::Instance().doesExist(cropWS.toStdString()) ) 
    {
      if((m_uiForm.plotCreation->currentIndex() == 0) || (m_uiForm.plotCreation->currentIndex() == 2) )
      {
        emit closeGraph(cropWS + "-1");
        AnalysisDataService::Instance().remove(cropWS.toStdString());
        break;
      }
      else
        plotNum++;
    }
    else
    {
      break;
    }
  }
  return cropWS;
}

/**
 * Is Grouping set.
 *
 * @return true if set
 */
bool MuonAnalysis::isGroupingSet()
{
  std::vector<int> dummy;
  whichGroupToWhichRow(m_uiForm, dummy);

  if (dummy.empty())
    return false;
  else
    return true;
}

/**
 * Apply grouping specified in xml file to workspace
 *
 * @param inputWS :: The input workspace to apply grouping
 * @param outputWS :: The resulting workspace
 * @param filename :: Name of grouping file
 */
bool MuonAnalysis::applyGroupingToWS( const std::string& inputWS,  const std::string& outputWS,
   const std::string& filename)
{
  if ( AnalysisDataService::Instance().doesExist(inputWS) )
  {
    AnalysisDataService::Instance().remove(outputWS);

    Mantid::API::IAlgorithm_sptr alg = Mantid::API::AlgorithmManager::Instance().create("GroupDetectors");
    alg->setPropertyValue("InputWorkspace", inputWS);
    alg->setPropertyValue("OutputWorkspace", outputWS);
    alg->setPropertyValue("MapFile", filename);
    try
    {
      alg->execute();
      return true;
    }
    catch(...)
    {
      m_optionTab->noDataAvailable();
      QMessageBox::warning(this, "MantidPlot - MuonAnalysis", "Can't group data file according to group-table. Plotting disabled.");
      return false;
    }
  }
  return false;
}

/**
 * Apply whatever grouping is specified in GUI tables to workspace.
 */
bool MuonAnalysis::applyGroupingToWS( const std::string& inputWS,  const std::string& outputWS)
{
  if ( isGroupingSet() && AnalysisDataService::Instance().doesExist(inputWS) )
  {

    std::string complaint = isGroupingAndDataConsistent();
    if (!( complaint.empty() ) )
    {
      if (m_uiForm.frontPlotButton->isEnabled() )
        QMessageBox::warning(this, "MantidPlot - MuonAnalysis", complaint.c_str());
      m_optionTab->noDataAvailable();
      return false;
    }
    {
      if (!m_uiForm.frontPlotButton->isEnabled() )
        m_optionTab->nowDataAvailable();
    }

    saveGroupingTabletoXML(m_uiForm, m_groupingTempFilename);
    return applyGroupingToWS(inputWS, outputWS, m_groupingTempFilename);
  }
  return false;
}

/**
 * Calculate number of detectors from string of type 1-3, 5, 10-15
 *
 * @param str :: String of type "1-3, 5, 10-15"
 * @return Number of detectors. Return 0 if not recognised
 */
int MuonAnalysis::numOfDetectors(const std::string& str) const
{
  return static_cast<int>(spectrumIDs(str).size());
}


/**
 * Return a vector of IDs for row number from string of type 1-3, 5, 10-15
 *
 * @param str :: String of type "1-3, 5, 10-15"
 * @return Vector of IDs
 */
std::vector<int> MuonAnalysis::spectrumIDs(const std::string& str) const
{
  std::vector<int> retVal;

  if (str.empty())
    return retVal;

  typedef Poco::StringTokenizer tokenizer;
  tokenizer values(str, ",", tokenizer::TOK_TRIM);

  for (int i = 0; i < static_cast<int>(values.count()); i++)
  {
    std::size_t found= values[i].find("-");
    if (found!=std::string::npos)
    {
      tokenizer aPart(values[i], "-", tokenizer::TOK_TRIM);

      if ( aPart.count() != 2 )
      {
        retVal.clear();
        return retVal;
      }
      else
      {
        if ( !(isNumber(aPart[0]) && isNumber(aPart[1])) )
        {
          retVal.clear();
          return retVal;
        }
      }

      int leftInt;
      std::stringstream leftRead(aPart[0]);
      leftRead >> leftInt;
      int rightInt;
      std::stringstream rightRead(aPart[1]);
      rightRead >> rightInt;

      if (leftInt > rightInt)
      {
        retVal.clear();
        return retVal;
      }
      for (int step = leftInt; step <= rightInt; step++)
        retVal.push_back(step);
    }
    else
    {

      if (isNumber(values[i]))
        retVal.push_back(boost::lexical_cast<int>(values[i].c_str()));
      else
      {
        retVal.clear();
        return retVal;
      }
    }
  }
  return retVal;
}


/**
* Change the workspace group name to the instrument and run number if load current run was pressed.
*
* @param workspaceGroupName :: The name of the group that needs to be changed or is already in correct format.
*/
void MuonAnalysis::changeCurrentRun(std::string & workspaceGroupName)
{
  QString tempGroupName(QString::fromStdString(workspaceGroupName) );

  if ( (tempGroupName.contains("auto") ) || (tempGroupName.contains("argus0000000") ) )
  {
    Workspace_sptr workspace_ptr = AnalysisDataService::Instance().retrieve(m_workspace_name);
    MatrixWorkspace_sptr matrix_workspace = boost::dynamic_pointer_cast<MatrixWorkspace>(workspace_ptr);
    if(!matrix_workspace) // Data collected in periods.
    {
      // Get run number from first period data.
      workspace_ptr = AnalysisDataService::Instance().retrieve(m_workspace_name + "_1");
      matrix_workspace = boost::dynamic_pointer_cast<MatrixWorkspace>(workspace_ptr);
      if(!matrix_workspace)
      {
        QMessageBox::information(this, "Mantid - Muon Analysis", "Mantid expected period data but no periods were found.\n"
                      "Default plot name will be used insead of run number.");
        return;
      }
    }
    const Run& runDetails = matrix_workspace->run();
    
    std::string runNumber = runDetails.getProperty("run_number")->value();
    QString instname = m_uiForm.instrSelector->currentText().toUpper();

    size_t zeroPadding(8);

    if (instname == "ARGUS")
      zeroPadding = 7;  

    for (size_t i=runNumber.size(); i<zeroPadding; ++i)
    {
      runNumber = '0' + runNumber;
    }

    workspaceGroupName = instname.toStdString() + runNumber;
  }
}


/** Is input string a number?
 *
 *  @param s :: The input string
 *  @return True is input string is a number
 */
bool MuonAnalysis::isNumber(const std::string& s) const
{
  if( s.empty() )
  {
    return false;
  }

  const std::string allowed("0123456789");

  for (unsigned int i = 0; i < s.size(); i++)
  {
    if (allowed.find_first_of(s[i]) == std::string::npos)
    {
      return false;
    }
  }

  return true;
}


/**
* Return true if data are loaded
*/
bool MuonAnalysis::areDataLoaded()
{
  return AnalysisDataService::Instance().doesExist(m_workspace_name);
}

/**
* Set start up interface look and populate local attributes
* initiated from info set in QT designer
*/
void MuonAnalysis::startUpLook()
{
  // populate group plot functions
  for (int i = 0; i < m_uiForm.groupTablePlotChoice->count(); i++)
    m_groupPlotFunc.append(m_uiForm.groupTablePlotChoice->itemText(i));

  // pair plot functions
  for (int i = 0; i < m_uiForm.pairTablePlotChoice->count(); i++)
    m_pairPlotFunc.append(m_uiForm.pairTablePlotChoice->itemText(i));
  
  // Set initial front 
  m_uiForm.frontAlphaLabel->setVisible(false);
  m_uiForm.frontAlphaNumber->setVisible(false);
  m_uiForm.frontAlphaNumber->setEnabled(false);
  m_uiForm.homePeriodBox2->setEditable(false);
  m_uiForm.homePeriodBox2->setEnabled(false);

  // Only allow numbers in the time zero text box
  m_uiForm.timeZeroFront->setValidator(new QDoubleValidator(m_uiForm.timeZeroFront));

  // set various properties of the group table
  m_uiForm.groupTable->setColumnWidth(0, 100);
  m_uiForm.groupTable->setColumnWidth(1, 200);
  for (int i = 0; i < m_uiForm.groupTable->rowCount(); i++)
  {
    QTableWidgetItem* item = m_uiForm.groupTable->item(i,2);
    if (!item)
    {
      QTableWidgetItem* it = new QTableWidgetItem("");
      it->setFlags(it->flags() & (~Qt::ItemIsEditable));
      m_uiForm.groupTable->setItem(i,2, it);
    }
    else
    {
      item->setFlags(item->flags() & (~Qt::ItemIsEditable));
    }
    item = m_uiForm.groupTable->item(i,0);
    if (!item)
    {
      QTableWidgetItem* it = new QTableWidgetItem("");
      m_uiForm.groupTable->setItem(i,0, it);
    }
  }
}


/**
* set grouping in table from information from nexus raw file
*/
void MuonAnalysis::setGroupingFromNexus(const QString& nexusFile)
{
  // for now do try to set grouping from nexus file if it is already set
  if ( isGroupingSet() )
    return;

  std::string groupedWS = m_workspace_name+"Grouped";

  // Setup Load Nexus Algorithm
  Mantid::API::IAlgorithm_sptr loadMuonAlg = Mantid::API::AlgorithmManager::Instance().create("LoadMuonNexus");
  loadMuonAlg->setPropertyValue("Filename", nexusFile.toStdString());
  loadMuonAlg->setPropertyValue("OutputWorkspace", groupedWS);
  loadMuonAlg->setProperty("AutoGroup", true);
  if (! (loadMuonAlg->execute() ) )
  {
    QMessageBox::warning(this,"Mantid - MuonAnalysis", "Problem when executing LoadMuonNexus algorithm.");
  }

  // get hold of a matrix-workspace. If period data assume each period has
  // the same grouping
  Workspace_sptr ws_ptr = AnalysisDataService::Instance().retrieve(groupedWS);
  WorkspaceGroup_sptr wsPeriods = boost::dynamic_pointer_cast<WorkspaceGroup>(ws_ptr);
  MatrixWorkspace_sptr matrix_workspace;
  if (wsPeriods)
  {
    Workspace_sptr ws_ptr1 = AnalysisDataService::Instance().retrieve(groupedWS + "_1");
    matrix_workspace = boost::dynamic_pointer_cast<MatrixWorkspace>(ws_ptr1);
  }
  else
  {
    matrix_workspace = boost::dynamic_pointer_cast<MatrixWorkspace>(ws_ptr);
  }

  // check if there is any grouping in file
  bool thereIsGrouping = false;
  int numOfHist = static_cast<int>(matrix_workspace->getNumberHistograms()); //Qt has no size_t understanding
  for (int wsIndex = 0; wsIndex < numOfHist; wsIndex++)
  {
    IDetector_const_sptr det;
    try // for some bizarry reason when reading EMUautorun_A.tmp this
        // underlying nexus file think there are more histogram than there is
        // hence the reason for this try/catch here
    {
      det = matrix_workspace->getDetector(wsIndex);
    }
    catch (...)
    {
      break;
    }

    if( boost::dynamic_pointer_cast<const DetectorGroup>(det) )
    {
      // prepare IDs string

      boost::shared_ptr<const DetectorGroup> detG = boost::dynamic_pointer_cast<const DetectorGroup>(det);
      std::vector<Mantid::detid_t> detIDs = detG->getDetectorIDs();
      if (detIDs.size() > 1)
      {
        thereIsGrouping = true;
        break;
      }
    }
  }

  // if no grouping in nexus then return
  if ( thereIsGrouping == false )
  {
    return;
  }

  // Add info about grouping from Nexus file to group table
  for (int wsIndex = 0; wsIndex < numOfHist; wsIndex++)
  {
    IDetector_const_sptr det = matrix_workspace->getDetector(wsIndex);

    if( boost::dynamic_pointer_cast<const DetectorGroup>(det) )
    {
      // prepare IDs string

      boost::shared_ptr<const DetectorGroup> detG = boost::dynamic_pointer_cast<const DetectorGroup>(det);
      std::vector<Mantid::detid_t> detIDs = detG->getDetectorIDs();
      std::stringstream idstr;
      int leftInt = detIDs[0];  // meaning left as in the left number of the range 8-18 for instance
      int numIDs = static_cast<int>(detIDs.size());
      idstr << detIDs[0];
      for (int i = 1; i < numIDs; i++)
      {
        if (detIDs[i] != detIDs[i-1]+1 )
        {
          if (detIDs[i-1] == leftInt)
          {
              idstr << ", " << detIDs[i];
              leftInt = detIDs[i];
          }
          else
            {
              idstr << "-" << detIDs[i-1] << ", " << detIDs[i];
              leftInt = detIDs[i];
            }
          }
        else if ( i == numIDs-1 )
        {
          idstr << "-" << detIDs[i];
        }
      }

      // prepare group name string

      std::stringstream gName;
      gName << wsIndex;

      // create table row
      QTableWidgetItem* it = m_uiForm.groupTable->item(wsIndex, 0);
      if (it)
        it->setText(gName.str().c_str());
      else
      {
        m_uiForm.groupTable->setItem(wsIndex, 0, new QTableWidgetItem(gName.str().c_str()));
      }

      it = m_uiForm.groupTable->item(wsIndex, 1);
      if (it)
        it->setText(idstr.str().c_str());
      else
        m_uiForm.groupTable->setItem(wsIndex, 1, new QTableWidgetItem(idstr.str().c_str()));
    }
  }  // end loop over wsIndex

  // check if exactly two groups added in which case assume these are forward/backward groups
  // and automatically then create a pair from which, where the first group is assumed to be
  // the forward group

  updatePairTable();
  if ( numGroups() == 2 && numPairs() <= 0 )
  {
      QTableWidgetItem* it = m_uiForm.pairTable->item(0, 0);
      if (it)
        it->setText("pair");
      else
      {
        m_uiForm.pairTable->setItem(0, 0, new QTableWidgetItem("long"));
      }
      it = m_uiForm.pairTable->item(0, 3);
      if (it)
        it->setText("1.0");
      else
      {
        m_uiForm.pairTable->setItem(0, 3, new QTableWidgetItem("1.0"));
      }
      updatePairTable();
      updateFrontAndCombo();
      m_uiForm.frontGroupGroupPairComboBox->setCurrentIndex(2);
      runFrontGroupGroupPairComboBox(2);
  }
  updatePairTable();
  updateFrontAndCombo();
}


/**
 * If nothing else work set dummy grouping and display comment to user
 */
void MuonAnalysis::setDummyGrouping(const int numDetectors)
{
  // if no grouping in nexus then set dummy grouping and display warning to user
  std::stringstream idstr;
  idstr << "1-" << numDetectors;
  m_uiForm.groupTable->setItem(0, 0, new QTableWidgetItem("NoGroupingDetected"));
  m_uiForm.groupTable->setItem(0, 1, new QTableWidgetItem(idstr.str().c_str()));

  updateFrontAndCombo();

  QMessageBox::warning(this, "MantidPlot - MuonAnalysis", QString("No grouping detected in Nexus file.\n")
    + "and no default grouping file specified in IDF\n"
    + "therefore dummy grouping created.");
}


/**
 * Try to load default grouping file specified in IDF
 */
void MuonAnalysis::setGroupingFromIDF(const std::string& mainFieldDirection, MatrixWorkspace_sptr matrix_workspace)
{
  Instrument_const_sptr inst = matrix_workspace->getInstrument();

  QString instname = m_uiForm.instrSelector->currentText().toUpper();

  QString groupParameter = "Default grouping file";
  // for now hard coded in the special case of MUSR
  if (instname == "MUSR")
  {
    if ( mainFieldDirection == "Transverse" )
      groupParameter += " - Transverse";
    else
      groupParameter += " - Longitudinal";
  }

  std::vector<std::string> groupFile = inst->getStringParameter(groupParameter.toStdString());

  // get search directory for XML instrument definition files (IDFs)
  std::string directoryName = ConfigService::Instance().getInstrumentDirectory();

  if ( groupFile.size() == 1 )
  {
    try
    {
      loadGroupingXMLtoTable(m_uiForm, directoryName+groupFile[0]);
    }
    catch (...)
    {
      QMessageBox::warning(this, "MantidPlot - MuonAnalysis", QString("Can't load default grouping file in IDF.\n")
        + "with name: " + groupFile[0].c_str());
    }
  }
}


 /**
 * Time zero returend in ms
 */
double MuonAnalysis::timeZero()
{
  QString boxText = m_uiForm.timeZeroFront->text();
  double timeZero = 0.0;
  try
  {
    timeZero = boost::lexical_cast<double>(boxText.toStdString());
  }
  catch(boost::bad_lexical_cast)
  {
    QMessageBox::warning(this, "MantidPlot - Muon Analysis", "Unable to interpret time zero as number, setting to 0.0");
    m_uiForm.timeZeroFront->setText("0.0");
  }
  return timeZero;
}

 /**
 * first good bin returend in ms
 * returned as the absolute value of first-good-bin minus time zero
 */
QString MuonAnalysis::firstGoodBin()
{
  return m_uiForm.firstGoodBinFront->text();
}

 /**
 * According to Plot Options what time should we plot from in ms
 * @return time to plot from in ms
 */
double MuonAnalysis::plotFromTime()
{
  double retVal;
  try
  {
    retVal = boost::lexical_cast<double>(m_uiForm.timeAxisStartAtInput->text().toStdString());
  }
  catch (...)
  {
    retVal = 0.0;
    QMessageBox::warning(this,"Mantid - MuonAnalysis", "Number not recognised in Plot Option 'Start at (ms)' input box. Plot from time zero.");
  }
  return retVal;
}


 /**
 * According to Plot Options what time should we plot to in ms
 * @return time to plot to in ms
 */
double MuonAnalysis::plotToTime()
{
  double retVal;
  try
  {
    retVal = boost::lexical_cast<double>(m_uiForm.timeAxisFinishAtInput->text().toStdString());
  }
  catch (...)
  {
    retVal = 1.0;
    QMessageBox::warning(this,"Mantid - MuonAnalysis", "Number not recognised in Plot Option 'Finish at (ms)' input box. Plot to time=1.0.");
  }
  return retVal;
}


/**
* Check if grouping in table is consistent with data file
*
* @return empty string if OK otherwise a complaint
*/
std::string MuonAnalysis::isGroupingAndDataConsistent()
{
  std::string complaint = "Grouping inconsistent with data file. Plotting disabled.\n";

  // should probably farm the getting of matrix workspace out into separate method or store
  // as attribute assigned in inputFileChanged
  Workspace_sptr workspace_ptr = AnalysisDataService::Instance().retrieve(m_workspace_name);
  WorkspaceGroup_sptr wsPeriods = boost::dynamic_pointer_cast<WorkspaceGroup>(workspace_ptr);
  MatrixWorkspace_sptr matrix_workspace;
  if (wsPeriods)
  {
    Workspace_sptr workspace_ptr1 = AnalysisDataService::Instance().retrieve(m_workspace_name + "_1");
    matrix_workspace = boost::dynamic_pointer_cast<MatrixWorkspace>(workspace_ptr1);
  }
  else
  {
    matrix_workspace = boost::dynamic_pointer_cast<MatrixWorkspace>(workspace_ptr);
  }

  int nDet = static_cast<int>(matrix_workspace->getNumberHistograms());

  complaint += "Number of spectra in data = " + boost::lexical_cast<std::string>(nDet) + ". ";

  int numG = numGroups();
  bool returnComplaint = false;
  for (int iG = 0; iG < numG; iG++)
  {
    typedef Poco::StringTokenizer tokenizer;
    tokenizer values(m_uiForm.groupTable->item(m_groupToRow[iG],1)->text().toStdString(), ",", tokenizer::TOK_TRIM);

    for (int i = 0; i < static_cast<int>(values.count()); i++)
    {
      std::size_t found= values[i].find("-");
      if (found!=std::string::npos)
      {
        tokenizer aPart(values[i], "-", tokenizer::TOK_TRIM);

        int rightInt;
        std::stringstream rightRead(aPart[1]);
        rightRead >> rightInt;

        if ( rightInt > nDet )
        {
          complaint += " Group-table row " + boost::lexical_cast<std::string>(m_groupToRow[iG]+1) + " refers to spectrum "
            + boost::lexical_cast<std::string>(rightInt) + ".";
          returnComplaint = true;
          break;
        }
      }
      else
      {
        if ( (boost::lexical_cast<int>(values[i].c_str()) > nDet) || (boost::lexical_cast<int>(values[i].c_str()) < 1) )
        {
          complaint += " Group-table row " + boost::lexical_cast<std::string>(m_groupToRow[iG]+1) + " refers to spectrum "
            + values[i] + ".";
          returnComplaint = true;
          break;
        }
      }
    }
  }
  if ( returnComplaint )
    return complaint;
  else
    return std::string("");
}


/**
* Check if dublicate ID between different rows
*/
void MuonAnalysis::checkIf_ID_dublicatesInTable(const int row)
{
  QTableWidgetItem *item = m_uiForm.groupTable->item(row,1);

  // row of IDs to compare against
  std::vector<int> idsNew = spectrumIDs(item->text().toStdString());

  int numG = numGroups();
  int rowInFocus = getGroupNumberFromRow(row);
  for (int iG = 0; iG < numG; iG++)
  {
    if (iG != rowInFocus)
    {
      std::vector<int> ids = spectrumIDs(m_uiForm.groupTable->item(m_groupToRow[iG],1)->text().toStdString());

      for (unsigned int i = 0; i < ids.size(); i++)
      {
        for (unsigned int j = 0; j < idsNew.size(); j++)
        {
          if ( ids[i] == idsNew[j] )
          {
            item->setText(QString("Dublicate ID: " + item->text()));
            return;
          }
        }
      }
    }
  }
}


/**
 * Load auto saved values
 */
void MuonAnalysis::loadAutoSavedValues(const QString& group)
{
  QSettings prevInstrumentValues;
  prevInstrumentValues.beginGroup(group + "instrument");
  QString instrumentName = prevInstrumentValues.value("name", "MUSR").toString();
  m_uiForm.instrSelector->setCurrentIndex(m_uiForm.instrSelector->findText(instrumentName));

  // load Plot Style options
  QSettings prevPlotStyle;
  prevPlotStyle.beginGroup(group + "plotStyleOptions");

  double timeAxisStart = prevPlotStyle.value("timeAxisStart", 0.3).toDouble();
  double timeAxisFinish = prevPlotStyle.value("timeAxisFinish", 16.0).toDouble();

  m_uiForm.timeAxisStartAtInput->setText(QString::number(timeAxisStart));
  m_uiForm.timeAxisFinishAtInput->setText(QString::number(timeAxisFinish));

  m_optionTab->setStoredCustomTimeValue(prevPlotStyle.value("customTimeValue").toString());
  
  int timeComboBoxIndex = prevPlotStyle.value("timeComboBoxIndex", 0).toInt();
  m_uiForm.timeComboBox->setCurrentIndex(timeComboBoxIndex);
  m_optionTab->runTimeComboBox(timeComboBoxIndex);

  bool axisAutoScaleOnOff = prevPlotStyle.value("axisAutoScaleOnOff", 1).toBool();
  m_uiForm.yAxisAutoscale->setChecked(axisAutoScaleOnOff);
  m_optionTab->runyAxisAutoscale(axisAutoScaleOnOff);

  QStringList kusse = prevPlotStyle.childKeys();
  if ( kusse.contains("yAxisStart") )
  {
    if( ! m_uiForm.yAxisAutoscale->isChecked() )
    {
      double yAxisStart = prevPlotStyle.value("yAxisStart").toDouble();
      m_uiForm.yAxisMinimumInput->setText(QString::number(yAxisStart));
    }
    else
    {
      m_optionTab->setStoredYAxisMinimum(prevPlotStyle.value("yAxisStart").toString());
    }
  }
  if ( kusse.contains("yAxisFinish") )
  {
    if( ! m_uiForm.yAxisAutoscale->isChecked() )
    {
      double yAxisFinish = prevPlotStyle.value("yAxisFinish").toDouble();
      m_uiForm.yAxisMaximumInput->setText(QString::number(yAxisFinish));
    }
    else
    {
      m_optionTab->setStoredYAxisMaximum(prevPlotStyle.value("yAxisFinish").toString());
    }
  }

  // Load Plot Binning Options
  QSettings prevPlotBinning;
  prevPlotBinning.beginGroup(group + "BinningOptions");
  int rebinFixed = prevPlotBinning.value("rebinFixed", 1).toInt();
  m_uiForm.optionStepSizeText->setText(QString::number(rebinFixed));
  m_uiForm.binBoundaries->setText(prevPlotBinning.value("rebinVariable", 1).toCString());

  int rebinComboBoxIndex = prevPlotBinning.value("rebinComboBoxIndex", 0).toInt();
  m_uiForm.rebinComboBox->setCurrentIndex(rebinComboBoxIndex);
  m_optionTab->runRebinComboBox(rebinComboBoxIndex);

  // Load Setting tab options
  QSettings prevSettingTabOptions;
  prevSettingTabOptions.beginGroup(group + "SettingOptions");

  int plotCreationIndex = prevSettingTabOptions.value("plotCreation", 0).toInt();
  m_uiForm.plotCreation->setCurrentIndex(plotCreationIndex);

  int connectPlotStyleIndex = prevSettingTabOptions.value("connectPlotStyle", 0).toInt();
  m_uiForm.connectPlotType->setCurrentIndex(connectPlotStyleIndex);

  bool errorBars = prevSettingTabOptions.value("errorBars", 1).toBool();
  m_uiForm.showErrorBars->setChecked(errorBars);

  bool hideTools = prevSettingTabOptions.value("toolbars", 1).toBool();
  m_uiForm.hideToolbars->setChecked(hideTools);

  bool hideGraphs = prevSettingTabOptions.value("hiddenGraphs", 1).toBool();
  m_uiForm.hideGraphs->setChecked(hideGraphs);

  // Load dead time options.
  QSettings deadTimeOptions;
  deadTimeOptions.beginGroup(group + "DeadTimeOptions");

  int deadTimeTypeIndex = deadTimeOptions.value("deadTimes", 0).toInt();
  m_uiForm.deadTimeType->setCurrentIndex(deadTimeTypeIndex);
  if (deadTimeTypeIndex != 2)
    m_uiForm.mwRunDeadTimeFile->setVisible(false);
}


/**
*   Loads up the options for the fit browser so that it works in a muon analysis tab
*/
void MuonAnalysis::loadFittings()
{
  // Title of the fitting dock widget that now lies within the fittings tab. Should be made
  // dynamic so that the Chi-sq can be displayed alongside like original fittings widget
  m_uiForm.fitBrowser->setWindowTitle("Fit Function");
  // Make sure that the window can't be moved or closed within the tab.
  m_uiForm.fitBrowser->setFeatures(QDockWidget::NoDockWidgetFeatures);
}

/**
 * Allow/disallow loading.
 */
void MuonAnalysis::allowLoading(bool enabled)
{
  m_uiForm.nextRun->setEnabled(enabled);
  m_uiForm.previousRun->setEnabled(enabled);
  m_uiForm.loadCurrent->setEnabled(enabled);
  m_uiForm.mwRunFiles->setEnabled(enabled);
}

/**
*   Check to see if the appending option is true when the previous button has been pressed and acts accordingly
*/
void MuonAnalysis::checkAppendingPreviousRun()
{
  if ( m_uiForm.mwRunFiles->getText().isEmpty() )
  {
    return;
  }
  
  allowLoading(false);
  
  if (m_uiForm.mwRunFiles->getText().contains("-"))
  {
    setAppendingRun(-1);
  }
  else
  {
    //Subtact one from the current run and load
    changeRun(-1);
  }
}

/**
*   Check to see if the appending option is true when the next button has been pressed and acts accordingly
*/
void MuonAnalysis::checkAppendingNextRun()
{
  if (m_uiForm.mwRunFiles->getText().isEmpty() )
    return;

  allowLoading(false);

  if (m_uiForm.mwRunFiles->getText().contains("-"))
  {
    setAppendingRun(1);
  }
  else
  {
    //Add one to current run and laod
    changeRun(1);
  }
}


/**
*   This sets up an appending lot of files so that when the user hits enter
*   all files within the range will open.
*
*   @param inc :: The number to increase the run by, this can be
*   -1 if previous has been selected.
*/
void MuonAnalysis::setAppendingRun(int inc)
{
  QString filePath("");

  // Get hold of the files to increment or decrement the range to.
  QStringList currentFiles(m_uiForm.mwRunFiles->getFilenames() );
  if (currentFiles.empty())
    currentFiles = m_previousFilenames;

  // Name and size of the run to change.
  QString run("");
  int runSize(-1);
 
  // The file number that needs to be incremented or decremented.
  int fileNumber(-1);

  if (inc < 0) // If the files list only includes one file.
  {
    fileNumber = 0; // Pick the first file in the list to decrement.
  }
  else // must be next that has been clicked.
  {
    fileNumber = currentFiles.size() - 1; // Pick the last file to increment.
  }

  // File path should be the same for both.
  separateMuonFile(filePath, currentFiles[fileNumber], run, runSize);

  int fileExtensionSize(currentFiles[fileNumber].size()-currentFiles[fileNumber].find('.') );
  QString fileExtension = currentFiles[fileNumber].right(fileExtensionSize);
  currentFiles[fileNumber].chop(fileExtensionSize);

  int firstRunNumber = currentFiles[fileNumber].right(runSize).toInt();
  currentFiles[fileNumber].chop(runSize);

  firstRunNumber = firstRunNumber + inc;
  QString newRun("");
  newRun.setNum(firstRunNumber);

  getFullCode(runSize, newRun);

  // Increment is positive (next button)
  if (inc < 0)
  {
    // Add the file to the beginning of mwRunFiles text box.
    QString lastName = m_previousFilenames[m_previousFilenames.size()-1];
    separateMuonFile(filePath, lastName, run, runSize);
    getFullCode(runSize, run);
    m_uiForm.mwRunFiles->setUserInput(newRun + '-' + run);
  }
  else // Increment is negative (previous button)
  {
    // Add the file onto the end of mwRunFiles text box
    QString firstName = m_previousFilenames[0];
    separateMuonFile(filePath, firstName, run, runSize);
    getFullCode(runSize, run);
    m_uiForm.mwRunFiles->setUserInput(run + '-' + newRun);
  }
}

/**
*   Opens up the next file if clicked next or previous on the muon analysis
*
*   @param amountToChange :: if clicked next then you need to open the next
*   file so 1 is passed, -1 is passed if previous was clicked by the user.
*/
void MuonAnalysis::changeRun(int amountToChange)
{
  QString filePath("");
  QString currentFile = m_uiForm.mwRunFiles->getFirstFilename();
  if ( (currentFile.isEmpty() ) )
    currentFile = m_previousFilenames[0];
  
  QString run("");
  int runSize(-1);

  // If load current run get the correct run number.
  if (currentFile.contains("auto") || currentFile.contains("argus0000000"))
  {
    separateMuonFile(filePath, currentFile, run, runSize);
    currentFile = filePath + getGroupName() + ".nxs";
  }
    
  separateMuonFile(filePath, currentFile, run, runSize);

  int fileExtensionSize(currentFile.size()-currentFile.find('.') );
  QString fileExtension(currentFile.right(fileExtensionSize) );
  currentFile.chop(fileExtensionSize);

  int runNumber = currentFile.right(runSize).toInt();
  currentFile.chop(runSize);
  
  runNumber = runNumber + amountToChange;
  QString newRun("");
  newRun.setNum(runNumber);

  getFullCode(runSize, newRun);

  if (m_textToDisplay.contains("\\") || m_textToDisplay.contains("/") || m_textToDisplay == "CURRENT RUN")
    m_uiForm.mwRunFiles->setUserInput(filePath + currentFile + newRun);
  else
    m_uiForm.mwRunFiles->setUserInput(newRun);
}


/**
*   Seperates the a given file into instrument, code and size of the code.
*   i.e c:/data/MUSR0002419.nxs becomes c:/data/, MUSR0002419.nxs, 2419, 7.
*
*   @param filePath :: The file path of the data file.
*   @param currentFile :: This is the file with path. Can be network path. Return as file with extension.
*   @param run :: The run as a string without 0's at the beginning.
*   @param runSize :: contains the size of the run number.
*/
void MuonAnalysis::separateMuonFile(QString &filePath, QString &currentFile, QString &run, int &runSize)
{
  int fileStart(-1);
  int firstRunDigit(-1);

  //Find where the file begins
  for (int i = 0; i<currentFile.size(); i++)
  {
    if(currentFile[i] == '/' || currentFile[i] == '\\')  //.isDigit())
    {
      fileStart = i+1;
    }
  }

  filePath = currentFile.left(fileStart);
  currentFile = currentFile.right(currentFile.size() - fileStart);

  for (int i = 0; i<currentFile.size(); i++)
  {
    if(currentFile[i].isDigit())  //.isDigit())
    {
      firstRunDigit = i;
      break;
    }
  }

  runSize = 0;
  if (! (firstRunDigit < 0) )
  {
    //Find where the run number ends
    for (int i = firstRunDigit; i<currentFile.size(); i++)
    {
      if(currentFile[i] == '.')
        break;
      if(currentFile[i].isDigit())
      {
        ++runSize;
      }
    }
  }
  run = currentFile.right(currentFile.size()-firstRunDigit);
  run = run.left(runSize);
}


/**
* Adds the 0's back onto the run which were lost when converting it to an integer.
*
* @param originalSize :: The size of the original run before conversion
* @param run :: This is the run after it was incremented or decremented.
*/
void MuonAnalysis::getFullCode(int originalSize, QString & run)
{
  while (originalSize > run.size())
  {
    run = "0" + run;
  }
}


/**
 * Is called every time when tab gets changed
 *
 * @param tabNumber The index value of the current tab
 */
void MuonAnalysis::changeTab(int newTabNumber)
{
  int oldTabNumber = m_tabNumber;

  m_tabNumber = newTabNumber;

  // Make sure all toolbars are still not visible. May have brought them back to do a plot.
  if (m_uiForm.hideToolbars->isChecked())
    emit hideToolbars();

  m_uiForm.fitBrowser->setStartX(m_uiForm.timeAxisStartAtInput->text().toDouble());
  m_uiForm.fitBrowser->setEndX(m_uiForm.timeAxisFinishAtInput->text().toDouble());

<<<<<<< HEAD
  // If data analysis tab is chosen by user, assign peak picker tool to the current data if not done so already.
  if (tabNumber == 3)
  {
    m_assigned = false;
    // Update the peak picker tool with the current workspace.
    m_uiForm.fitBrowser->updatePPTool(m_currentDataName);
  }
  else
  {
    if (tabNumber == 4)
    {
      m_resultTableTab->populateTables(m_uiForm.fitBrowser->getWorkspaceNames());
    }
    // delete the peak picker tool because it is no longer needed.
    emit activatePPTool("");
  }
}


/**
*   Emits a signal containing the fitBrowser and the name of the
*   workspace we want to attach a peak picker tool to
*
*   @param workspaceName :: The QString name of the workspace the user wishes
*   to attach a plot picker tool to.
*/
void MuonAnalysis::assignPeakPickerTool(const QString & workspaceName)
{
  if ((m_tabNumber == 3 && !m_assigned) || (m_tabNumber == 3 && m_currentDataName != workspaceName))
  {
    m_assigned = true;
    m_currentDataName = workspaceName;
    emit activatePPTool(workspaceName + "-1");
  }
=======
  // If we are leaving the DA tab, unassign the PP tool
  if(oldTabNumber == 3)
    emit fittingRequested(m_uiForm.fitBrowser, "");

  if (newTabNumber == 3)
    emit fittingRequested(m_uiForm.fitBrowser, m_currentDataName + "-1");
  else if(newTabNumber == 4)
    m_resultTableTab->populateTables(m_uiForm.fitBrowser->getWorkspaceNames());
>>>>>>> 960975fa
}

/**
* Set up the signals and slots for auto updating the plots
*/
void MuonAnalysis::connectAutoUpdate()
{
  // Home tab Auto Updates
  connect(m_uiForm.firstGoodBinFront, SIGNAL(returnPressed ()), this, SLOT(homeTabUpdatePlot()));
  connect(m_uiForm.homePeriodBox1, SIGNAL(currentIndexChanged(int)), this, SLOT(firstPeriodSelectionChanged()));
  connect(m_uiForm.homePeriodBoxMath, SIGNAL(currentIndexChanged(int)), this, SLOT(homeTabUpdatePlot()));
  connect(m_uiForm.homePeriodBox2, SIGNAL(currentIndexChanged(int)), this, SLOT(secondPeriodSelectionChanged()));
  connect(m_uiForm.frontPlotFuncs, SIGNAL(currentIndexChanged(int)), this, SLOT(changeHomeFunction()));
  connect(m_uiForm.frontAlphaNumber, SIGNAL(returnPressed ()), this, SLOT(homeTabUpdatePlot()));

  // Grouping tab Auto Updates
  // Group Table
  connect(m_uiForm.groupTablePlotChoice, SIGNAL(currentIndexChanged(int)), this, SLOT(groupTabUpdateGroup()));
  // Pair Table (Guess Alpha button attached in another function)
  connect(m_uiForm.pairTablePlotChoice, SIGNAL(currentIndexChanged(int)), this, SLOT(groupTabUpdatePair()));

  // Settings tab Auto Updates
  connect(m_uiForm.binBoundaries, SIGNAL(editingFinished()), this, SLOT(settingsTabUpdatePlot()));
  connect(m_uiForm.optionStepSizeText, SIGNAL(editingFinished()), this, SLOT(settingsTabUpdatePlot()));

  connect(m_optionTab, SIGNAL(settingsTabUpdatePlot()), this, SLOT(settingsTabUpdatePlot()));
}

void MuonAnalysis::changeHomeFunction()
{
  if (m_tabNumber == 0)
  {
    m_uiForm.groupTablePlotChoice->setCurrentIndex(m_uiForm.frontPlotFuncs->currentIndex());
    homeTabUpdatePlot();
  }
}

void MuonAnalysis::firstPeriodSelectionChanged()
{
  if ( m_uiForm.homePeriodBox2->currentText() == m_uiForm.homePeriodBox1->currentText() )
  {
    m_uiForm.homePeriodBox2->setCurrentIndex(0);
  }
  else
    homeTabUpdatePlot();
}

void MuonAnalysis::secondPeriodSelectionChanged()
{
  if ( m_uiForm.homePeriodBox2->currentText() == m_uiForm.homePeriodBox1->currentText() )
  {
    m_uiForm.homePeriodBox2->setCurrentIndex(0);
  }
  else
    homeTabUpdatePlot();
}


void MuonAnalysis::homeTabUpdatePlot()
{
  if (isAutoUpdateEnabled() && m_tabNumber == 0 && m_loaded)
      runFrontPlotButton();
}

void MuonAnalysis::groupTabUpdateGroup()
{
  if (m_tabNumber == 1)
  {
    if (m_uiForm.frontPlotFuncs->count() <= 1)
    {
      m_uiForm.frontGroupGroupPairComboBox->setCurrentIndex(0);
      updateFront();
    }
    m_uiForm.frontPlotFuncs->setCurrentIndex(m_uiForm.groupTablePlotChoice->currentIndex());

    if (isAutoUpdateEnabled() && m_loaded == true)
      runGroupTablePlotButton();
  }
}

void MuonAnalysis::groupTabUpdatePair()
{
  if (isAutoUpdateEnabled() && m_tabNumber == 1 && m_loaded == true)
    runPairTablePlotButton();
}

void MuonAnalysis::settingsTabUpdatePlot()
{
  if (isAutoUpdateEnabled() && m_tabNumber == 2 && m_loaded == true)
    runFrontPlotButton();
}

bool MuonAnalysis::isAutoUpdateEnabled()
{
  int choice(m_uiForm.plotCreation->currentIndex());
  return (choice == 0 || choice == 1);
}

/**
* Re-open the toolbars after closing MuonAnalysis
*/
void MuonAnalysis::closeEvent(QCloseEvent *e)
{
  // Show the toolbar
  if (m_uiForm.hideToolbars->isChecked())
    emit showToolbars();
  // delete the peak picker tool because it is no longer needed.
  emit activatePPTool("");
  e->accept();
}


/**
* Hide the toolbar after opening MuonAnalysis if setting requires it
*/
void MuonAnalysis::showEvent(QShowEvent *e)
{
  const std::string facility = ConfigService::Instance().getFacility().name();
  if (facility != "ISIS")
  {
    QMessageBox::critical(this, "Unsupported facility", QString("Only the ISIS facility is supported by this interface.\n")
                         + "Select ISIS as your default facility in View->Preferences...->Mantid to continue.");
    m_uiForm.loadCurrent->setDisabled(true);
  }
  else
  {
    m_uiForm.loadCurrent->setDisabled(false);
  }
  // Hide the toolbar
  if (m_uiForm.hideToolbars->isChecked() )
    emit hideToolbars();

  e->accept();
}

/**
* Show/Hide Toolbar
*/
void MuonAnalysis::showHideToolbars(bool state)
{
  if (state == true)
    emit hideToolbars();
  else
    emit showToolbars();
}


/**
* Change what type of deadtime to use and the options available for the user's choice.
*
* @param choice :: The current index of dead time type combo box.
*/
void MuonAnalysis::changeDeadTimeType(int choice)
{
  m_deadTimesChanged = true;
  if (choice == 0 || choice == 1) // if choice == none || choice == from file
  {
    m_uiForm.mwRunDeadTimeFile->setVisible(false);
    homeTabUpdatePlot();
  }
  else // choice must be from workspace
  {
    m_uiForm.mwRunDeadTimeFile->setText("");
    m_uiForm.mwRunDeadTimeFile->setVisible(true);
  }

  QSettings group;
  group.beginGroup(m_settingsGroup + "DeadTimeOptions");
  group.setValue("deadTimes", choice);
}


/**
* If the user selects/changes the file to be used to apply the dead times then 
* see if the plot needs updating and make sure next time the user plots that the
* dead times are applied.
*/
void MuonAnalysis::deadTimeFileSelected()
{
  m_deadTimesChanged = true;
  homeTabUpdatePlot();
}


}//namespace MantidQT
}//namespace CustomInterfaces<|MERGE_RESOLUTION|>--- conflicted
+++ resolved
@@ -3446,51 +3446,14 @@
   m_uiForm.fitBrowser->setStartX(m_uiForm.timeAxisStartAtInput->text().toDouble());
   m_uiForm.fitBrowser->setEndX(m_uiForm.timeAxisFinishAtInput->text().toDouble());
 
-<<<<<<< HEAD
-  // If data analysis tab is chosen by user, assign peak picker tool to the current data if not done so already.
-  if (tabNumber == 3)
-  {
-    m_assigned = false;
-    // Update the peak picker tool with the current workspace.
-    m_uiForm.fitBrowser->updatePPTool(m_currentDataName);
-  }
-  else
-  {
-    if (tabNumber == 4)
-    {
-      m_resultTableTab->populateTables(m_uiForm.fitBrowser->getWorkspaceNames());
-    }
-    // delete the peak picker tool because it is no longer needed.
-    emit activatePPTool("");
-  }
-}
-
-
-/**
-*   Emits a signal containing the fitBrowser and the name of the
-*   workspace we want to attach a peak picker tool to
-*
-*   @param workspaceName :: The QString name of the workspace the user wishes
-*   to attach a plot picker tool to.
-*/
-void MuonAnalysis::assignPeakPickerTool(const QString & workspaceName)
-{
-  if ((m_tabNumber == 3 && !m_assigned) || (m_tabNumber == 3 && m_currentDataName != workspaceName))
-  {
-    m_assigned = true;
-    m_currentDataName = workspaceName;
-    emit activatePPTool(workspaceName + "-1");
-  }
-=======
   // If we are leaving the DA tab, unassign the PP tool
   if(oldTabNumber == 3)
-    emit fittingRequested(m_uiForm.fitBrowser, "");
+    emit activatePPTool("");
 
   if (newTabNumber == 3)
-    emit fittingRequested(m_uiForm.fitBrowser, m_currentDataName + "-1");
+    emit activatePPTool(m_currentDataName + "-1");
   else if(newTabNumber == 4)
     m_resultTableTab->populateTables(m_uiForm.fitBrowser->getWorkspaceNames());
->>>>>>> 960975fa
 }
 
 /**
