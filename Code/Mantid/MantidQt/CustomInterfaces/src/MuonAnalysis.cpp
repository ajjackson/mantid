--- conflicted
+++ resolved
@@ -962,79 +962,8 @@
     return;
   }
 
-<<<<<<< HEAD
   QMessageBox::critical(this, "Unsupported instrument",
                         "Current run loading is not supported for the selected instrument.");
-=======
-  QString daename = "NDX" + instname;
-
-  // Load dae file
-  AnalysisDataService::Instance().remove(m_workspace_name);
-
-   //   "  " +  QString(m_workspace_name.c_str()) + "LoadDAE('" + daename + "')\n"
-
-  QString pyString =
-      "import sys\n"
-      "try:\n"
-      "  " +  QString(m_workspace_name.c_str()) + "LoadDAE('" + daename + "')\n"
-      "except SystemExit, message:\n"
-      "  print str(message)";
-  QString pyOutput = runPythonCode( pyString ).trimmed();
-
-  // if output is none empty something has gone wrong
-  if ( !pyOutput.toStdString().empty() )
-  {
-    noDataAvailable();
-    QMessageBox::warning(this, "MantidPlot - MuonAnalysis", "Can't read from " + daename + ". Plotting disabled");
-    return;
-  }
-
-  nowDataAvailable();
-
-  // Get hold of a pointer to a matrix workspace and apply grouping if applicatable
-  Workspace_sptr workspace_ptr = AnalysisDataService::Instance().retrieve(m_workspace_name);
-  WorkspaceGroup_sptr wsPeriods = boost::dynamic_pointer_cast<WorkspaceGroup>(workspace_ptr);
-  MatrixWorkspace_sptr matrix_workspace;
-  int numPeriods = 1;   // 1 may mean either a group with one period or simply just 1 normal matrix workspace
-  if (wsPeriods)
-  {
-    numPeriods = wsPeriods->getNumberOfEntries();
-
-    Workspace_sptr workspace_ptr1 = AnalysisDataService::Instance().retrieve(m_workspace_name + "_1");
-    matrix_workspace = boost::dynamic_pointer_cast<MatrixWorkspace>(workspace_ptr1);
-  }
-  else
-  {
-    matrix_workspace = boost::dynamic_pointer_cast<MatrixWorkspace>(workspace_ptr);
-  }
-
-  if ( !isGroupingSet() )
-    setDummyGrouping( matrix_workspace->getInstrument() );
-
-  groupLoadedWorkspace();
-
-  // Populate instrument fields
-  std::stringstream str;
-  str << "Description: ";
-  int nDet = static_cast<int>(matrix_workspace->getInstrument()->getDetectorIDs().size());
-  str << nDet;
-  str << " detector spectrometer, main field ";
-  str << "unknown"; 
-  str << " to muon polarisation";
-  m_uiForm.instrumentDescription->setText(str.str().c_str());
-
-  // Populate run information text field
-  std::string infoStr = "Number of spectra in data = ";
-  infoStr += boost::lexical_cast<std::string>(matrix_workspace->getNumberHistograms()) + "\n";
-  infoStr += "Title: ";
-  infoStr += matrix_workspace->getTitle() + "\n" + "Comment: "
-    + matrix_workspace->getComment();
-  m_uiForm.infoBrowser->setText(infoStr.c_str());
-
-  // If number of periods has changed -> update period widgets
-  if(numPeriods != m_uiForm.homePeriodBox1->count())
-    updatePeriodWidgets(numPeriods);
->>>>>>> cb2a158f
 }
 
 /**
@@ -1558,12 +1487,7 @@
     }
   }
 
-<<<<<<< HEAD
   result->groupingUsed = groupingToUse;
-=======
-    // Make the options available
-    nowDataAvailable();
->>>>>>> cb2a158f
 
   ITableWorkspace_sptr groupingTableToUse = groupingToTable(groupingToUse);
   result->groupedWorkspace = groupWorkspace(loadResult->loadedWorkspace, groupingTableToUse);
@@ -1718,7 +1642,7 @@
   m_uiForm.tabWidget->setTabEnabled(3, true);
 
   // Make the options available
-  m_optionTab->nowDataAvailable();
+  nowDataAvailable();
 
   // Create a group for new data, if it doesn't exist
   const std::string groupName = getGroupName().toStdString();
@@ -3580,7 +3504,6 @@
 }
 
 /**
-<<<<<<< HEAD
  * Return a first period MatrixWorkspace in a run workspace. If the run workspace has one period
  * only - it is returned.
  * @param ws :: Run workspace
@@ -3706,7 +3629,7 @@
   }
 }
 
-=======
+/**
  * When no data loaded set various buttons etc to inactive
  */
 void MuonAnalysis::noDataAvailable()
@@ -3737,7 +3660,5 @@
   ad->setFocus();
 }
 
-
->>>>>>> cb2a158f
 }//namespace MantidQT
 }//namespace CustomInterfaces