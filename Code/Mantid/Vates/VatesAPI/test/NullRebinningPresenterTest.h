#ifndef NULL_REBINNING_PRESENTER_TEST_H_
#define NULL_REBINNING_PRESENTER_TEST_H_

#include <cxxtest/TestSuite.h>
#include "MantidVatesAPI/NullRebinningPresenter.h"
#include "MantidVatesAPI/ProgressAction.h"
#include "MantidVatesAPI/vtkDataSetFactory.h"
#include <vtkDataSet.h>
#include <vtkFloatArray.h>
#include <vtkUnstructuredGrid.h>
#include "MantidAPI/Workspace.h"

using namespace Mantid::VATES;

class NullRebinningPresenterTest : public CxxTest::TestSuite
{
private:

  class FakeProgressAction : public ProgressAction
  {
    virtual void eventRaised(double){}
  };

  class FakeDataSetFactory : public Mantid::VATES::vtkDataSetFactory 
  {
  public:
    virtual ~FakeDataSetFactory(){ }
  private:
    
    virtual vtkDataSet* create(ProgressAction&) const{ throw std::runtime_error("Not implemented on test type");}
    virtual void initialize(boost::shared_ptr<Mantid::API::Workspace>){throw std::runtime_error("Not implemented on test type");}
    virtual void SetSuccessor(vtkDataSetFactory*){ throw std::runtime_error("Not implemented on test type");}
    virtual bool hasSuccessor() const{ throw std::runtime_error("Not implemented on test type");}
    virtual std::string getFactoryTypeName() const{ throw std::runtime_error("Not implemented on test type");}
    virtual void validate() const{ throw std::runtime_error("Not implemented on test type");}
  };

public:
  
  void testUpdateModelDoewNothing()
  {
    NullRebinningPresenter nullObject;
    TS_ASSERT_THROWS_NOTHING(nullObject.updateModel());
  }

  void executeThrows()
  {
    NullRebinningPresenter nullObject;
    FakeProgressAction progressAction;
    FakeDataSetFactory* pFactory = new FakeDataSetFactory;
    TS_ASSERT_THROWS(nullObject.execute(pFactory, progressAction, progressAction), std::runtime_error);
    delete pFactory;
  }

  void getAppliedGeometryXMLThrows()
  {
    NullRebinningPresenter nullObject;
    TS_ASSERT_THROWS(nullObject.getAppliedGeometryXML(), std::runtime_error);
  }

  void hasTDimensionAvailableThrows()
  {
    NullRebinningPresenter nullObject;
    TS_ASSERT_THROWS(nullObject.hasTDimensionAvailable(), std::runtime_error);
  }

  void getTimeStepValuesThrows()
  {
    NullRebinningPresenter nullObject;
    TS_ASSERT_THROWS(nullObject.getTimeStepValues(), std::runtime_error);
  }

<<<<<<< HEAD
  void setAxisLabelsThrows()
  {
    NullRebinningPresenter nullObject;
    vtkDataSet *ds = vtkUnstructuredGrid::New();
    TS_ASSERT_THROWS(nullObject.setAxisLabels(ds), std::runtime_error);
    ds->Delete();
  }
=======
  void getTimeStepLabelThows()
  {
    NullRebinningPresenter nullObject;
    TS_ASSERT_THROWS(nullObject.getTimeStepLabel(), std::runtime_error);
  }

>>>>>>> 38f1ba35
};

#endif<|MERGE_RESOLUTION|>--- conflicted
+++ resolved
@@ -70,7 +70,12 @@
     TS_ASSERT_THROWS(nullObject.getTimeStepValues(), std::runtime_error);
   }
 
-<<<<<<< HEAD
+  void getTimeStepLabelThows()
+  {
+    NullRebinningPresenter nullObject;
+    TS_ASSERT_THROWS(nullObject.getTimeStepLabel(), std::runtime_error);
+  }
+
   void setAxisLabelsThrows()
   {
     NullRebinningPresenter nullObject;
@@ -78,14 +83,7 @@
     TS_ASSERT_THROWS(nullObject.setAxisLabels(ds), std::runtime_error);
     ds->Delete();
   }
-=======
-  void getTimeStepLabelThows()
-  {
-    NullRebinningPresenter nullObject;
-    TS_ASSERT_THROWS(nullObject.getTimeStepLabel(), std::runtime_error);
-  }
 
->>>>>>> 38f1ba35
 };
 
 #endif