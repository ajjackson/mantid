#include "MantidVatesSimpleGuiViewWidgets/MdViewerWidget.h"

#include "MantidVatesSimpleGuiQtWidgets/ModeControlWidget.h"
#include "MantidVatesSimpleGuiQtWidgets/RotationPointDialog.h"
#include "MantidVatesSimpleGuiViewWidgets/ColorSelectionWidget.h"
#include "MantidVatesSimpleGuiViewWidgets/MultisliceView.h"
#include "MantidVatesSimpleGuiViewWidgets/SaveScreenshotReaction.h"
#include "MantidVatesSimpleGuiViewWidgets/SplatterPlotView.h"
#include "MantidVatesSimpleGuiViewWidgets/StandardView.h"
#include "MantidVatesSimpleGuiViewWidgets/ThreesliceView.h"
#include "MantidVatesSimpleGuiViewWidgets/TimeControlWidget.h"

#include "MantidQtAPI/InterfaceManager.h"
#include "MantidKernel/DynamicFactory.h"

// Have to deal with ParaView warnings and Intel compiler the hard way.
#if defined(__INTEL_COMPILER)
  #pragma warning disable 1170
#endif

#include <pqActiveObjects.h>
#include <pqAnimationManager.h>
#include <pqAnimationScene.h>
#include <pqApplicationCore.h>
#include <pqLoadDataReaction.h>
#include <pqObjectBuilder.h>
#include <pqObjectInspectorWidget.h>
#include <pqParaViewBehaviors.h>
#include <pqPipelineSource.h>
#include <pqPVApplicationCore.h>
#include <pqRenderView.h>
#include <pqSettings.h>
#include <pqStatusBar.h>
#include <pqViewSettingsReaction.h>
#include <vtkSMDoubleVectorProperty.h>
#include <vtkSMPropertyHelper.h>
#include <vtkSMProxyManager.h>
#include <vtkSMProxy.h>
#include <vtkSMSourceProxy.h>
#include <vtkSMReaderFactory.h>
#include <vtksys/SystemTools.hxx>

#include <pqPipelineRepresentation.h>

// Used for plugin mode
#include <pqAlwaysConnectedBehavior.h>
#include <pqAutoLoadPluginXMLBehavior.h>
#include <pqCollaborationBehavior.h>
#include <pqCommandLineOptionsBehavior.h>
#include <pqCrashRecoveryBehavior.h>
#include <pqDataTimeStepBehavior.h>
#include <pqDefaultViewBehavior.h>
#include <pqDeleteBehavior.h>
#include <pqFixPathsInStateFilesBehavior.h>
#include <pqInterfaceTracker.h>
#include <pqMultiServerBehavior.h>
#include <pqObjectPickingBehavior.h>
//#include <pqPersistentMainWindowStateBehavior.h>
#include <pqPipelineContextMenuBehavior.h>
//#include <pqPluginActionGroupBehavior.h>
//#include <pqPluginDockWidgetsBehavior.h>
#include <pqPluginManager.h>
#include <pqPVNewSourceBehavior.h>
#include <pqQtMessageHandlerBehavior.h>
#include <pqSpreadSheetVisibilityBehavior.h>
#include <pqStandardPropertyWidgetInterface.h>
#include <pqStandardViewModules.h>
#include <pqUndoRedoBehavior.h>
#include <pqViewFrameActionsBehavior.h>
#include <pqViewStreamingBehavior.h>
#include <pqVerifyRequiredPluginBehavior.h>

#if defined(__INTEL_COMPILER)
  #pragma warning enable 1170
#endif

#include <QAction>
#include <QDesktopServices>
#include <QHBoxLayout>
#include <QMainWindow>
#include <QMenuBar>
#include <QModelIndex>
#include <QUrl>
#include <QWidget>

#include <iostream>

namespace Mantid
{
namespace Vates
{
namespace SimpleGui
{
using namespace Mantid::API;
using namespace MantidQt::API;

REGISTER_VATESGUI(MdViewerWidget)

/**
 * This constructor is used in the plugin mode operation of the VSI.
 */
MdViewerWidget::MdViewerWidget() : VatesViewerInterface()
{
  // Calling workspace observer functions.
  observeAfterReplace();
  observePreDelete();
  observeADSClear();

  this->internalSetup(true);
}

/**
 * This constructor is used in the standalone mode operation of the VSI.
 * @param parent the parent widget for the main window
 */
MdViewerWidget::MdViewerWidget(QWidget *parent) : VatesViewerInterface(parent)
{
  this->checkEnvSetup();
  // We're in the standalone application mode
  this->internalSetup(false);
  this->setupUiAndConnections();
  // FIXME: This doesn't allow a clean split of the classes. I will need
  //        to investigate creating the individual behaviors to see if that
  //        eliminates the dependence on the QMainWindow.
  if (parent->inherits("QMainWindow"))
  {
    QMainWindow *mw = qobject_cast<QMainWindow *>(parent);
    new pqParaViewBehaviors(mw, mw);
  }
  this->setupMainView();
}

MdViewerWidget::~MdViewerWidget()
{
}

/**
 * This function consolidates setting up some of the internal members between
 * the standalone and plugin modes.
 * @param pMode flag to set the plugin mode
 */
void MdViewerWidget::internalSetup(bool pMode)
{
  this->isPluginInitialized = false;
  this->pluginMode = pMode;
  this->rotPointDialog = NULL;
  this->lodThreshold = 5.0;
  this->viewSwitched = false;
}

/**
 * This function uses VTK's system tools to check the environmental variables
 * to make sure PV_PLUGIN_PATH is available.
 */
void MdViewerWidget::checkEnvSetup()
{
  QString pv_plugin_path = vtksys::SystemTools::GetEnv("PV_PLUGIN_PATH");
  if (pv_plugin_path.isEmpty())
  {
    throw std::runtime_error("PV_PLUGIN_PATH not setup.\nVates plugins will not be available.\n"
                             "Further use will cause the program to crash.\nPlease exit and "
                             "set this variable.");
  }
}

/**
 * This function sets up the UI components and connects some of the main
 * window's control buttons.
 */
void MdViewerWidget::setupUiAndConnections()
{
  this->ui.setupUi(this);
  this->ui.splitter_2->setStretchFactor(1, 1);
  this->ui.statusBar->setSizeGripEnabled(false);

  // Unset the connections since the views aren't up yet.
  this->removeProxyTabWidgetConnections();

  QObject::connect(this->ui.modeControlWidget,
                   SIGNAL(executeSwitchViews(ModeControlWidget::Views)),
                   this, SLOT(switchViews(ModeControlWidget::Views)));

  // Setup rotation point button
  QObject::connect(this->ui.resetCenterToPointButton,
                   SIGNAL(clicked()),
                   this,
                   SLOT(onRotationPoint()));
}

/**
 * This function places the standard view to the main window, installs an
 * event filter, tweaks the UI layout for the view and calls the routine that
 * sets up connections between ParaView and the main window widgets.
 */
void MdViewerWidget::setupMainView()
{
  // Commented this out to only use Mantid supplied readers
  // Initialize all readers available to ParaView. Now our application can load
  // all types of datasets supported by ParaView.
  //vtkSMProxyManager::GetProxyManager()->GetReaderFactory()->RegisterPrototypes("sources");

  // Set the standard view as the default
  this->currentView = this->setMainViewWidget(this->ui.viewWidget,
                                              ModeControlWidget::STANDARD);
  this->currentView->installEventFilter(this);

  // Create a layout to manage the view properly
  this->viewLayout = new QHBoxLayout(this->ui.viewWidget);
  this->viewLayout->setMargin(0);
  this->viewLayout->setStretch(0, 1);
  this->viewLayout->addWidget(this->currentView);

  this->setParaViewComponentsForView();
}

/**
 * This function performs setup for the plugin mode of the Vates Simple
 * Interface. It calls a number of defined functions to complete the process.
 */
void MdViewerWidget::setupPluginMode()
{
  this->createAppCoreForPlugin();
  this->checkEnvSetup();
  this->setupUiAndConnections();
  if (!this->isPluginInitialized)
  {
    this->setupParaViewBehaviors();
    this->createMenus();
  }
  this->setupMainView();
}

/**
 * This function ensures that the main ParaView instance is only initialized
 * once. On the second call, it checks to make sure one doesn't exist. This is
 * only important for plugin mode operation of the VSI.
 */
void MdViewerWidget::createAppCoreForPlugin()
{
  if (!pqApplicationCore::instance())
  {
    int argc = 1;
    char *argv[] = {"/tmp/MantidPlot"};
    new pqPVApplicationCore(argc, argv);
  }
  else
  {
    this->isPluginInitialized = true;
  }
}

/**
 * This function duplicates the nearly identical call in ParaView for their
 * main program setup. This is necessary for the plugin mode since it does
 * not have access to the QMainWindow of MantidPlot.
 */
void MdViewerWidget::setupParaViewBehaviors()
{
  // Register ParaView interfaces.
  pqInterfaceTracker* pgm = pqApplicationCore::instance()->interfaceTracker();

  // * adds support for standard paraview views.
  pgm->addInterface(new pqStandardViewModules(pgm));

  pgm->addInterface(new pqStandardPropertyWidgetInterface(pgm));

  // Load plugins distributed with application.
  pqApplicationCore::instance()->loadDistributedPlugins();

  // Define application behaviors.
  new pqQtMessageHandlerBehavior(this);
  new pqDataTimeStepBehavior(this);
  new pqViewFrameActionsBehavior(this);
  new pqSpreadSheetVisibilityBehavior(this);
  new pqPipelineContextMenuBehavior(this);
  new pqDefaultViewBehavior(this);
  new pqAlwaysConnectedBehavior(this);
  new pqPVNewSourceBehavior(this);
  new pqDeleteBehavior(this);
  new pqUndoRedoBehavior(this);
  new pqCrashRecoveryBehavior(this);
  new pqAutoLoadPluginXMLBehavior(this);
  //new pqPluginDockWidgetsBehavior(mainWindow);
  new pqVerifyRequiredPluginBehavior(this);
  //new pqPluginActionGroupBehavior(mainWindow);
  new pqFixPathsInStateFilesBehavior(this);
  new pqCommandLineOptionsBehavior(this);
  //new pqPersistentMainWindowStateBehavior(mainWindow);
  new pqObjectPickingBehavior(this);
  new pqCollaborationBehavior(this);
  new pqMultiServerBehavior(this);
  new pqViewStreamingBehavior(this);
}

/**
 * This function connects ParaView's data loader the given action.
 * @param action the action to connect data loading to
 */
void MdViewerWidget::connectLoadDataReaction(QAction *action)
{
  // We want the actionLoad to result in the showing up the ParaView's OpenData
  // dialog letting the user pick from one of the supported file formats.
  this->dataLoader = new pqLoadDataReaction(action);
  QObject::connect(this->dataLoader, SIGNAL(loadedData(pqPipelineSource*)),
                   this, SLOT(onDataLoaded(pqPipelineSource*)));
}

/**
 * This function disconnects ParaView connections between pqActiveObjects
 * and the pqProxyTabWidget. This is necessary for clean view switching.
 */
void MdViewerWidget::removeProxyTabWidgetConnections()
{
  QObject::disconnect(&pqActiveObjects::instance(), 0,
                      this->ui.propertiesPanel, 0);
}

/**
 * This function creates the requested view on the main window.
 * @param container the UI widget to associate the view mode with
 * @param v the view mode to set on the main window
 * @return the requested view
 */
ViewBase* MdViewerWidget::setMainViewWidget(QWidget *container,
                                            ModeControlWidget::Views v)
{
  ViewBase *view;
  switch(v)
  {
  case ModeControlWidget::STANDARD:
  {
    view = new StandardView(container);
  }
  break;
  case ModeControlWidget::THREESLICE:
  {
    view = new ThreeSliceView(container);
  }
  break;
  case ModeControlWidget::MULTISLICE:
  {
    view = new MultiSliceView(container);
  }
  break;
  case ModeControlWidget::SPLATTERPLOT:
  {
    view = new SplatterPlotView(container);
  }
  break;
  default:
    view = NULL;
    break;
  }
  return view;
}

/**
 * This function is responsible for setting up all the connections between
 * ParaView's pqPipelineBrowser and pqProxyTabWidget and cetatin main window
 * widgets.
 */
void MdViewerWidget::setParaViewComponentsForView()
{
  // Extra setup stuff to hook up view to other items
  this->ui.propertiesPanel->setView(this->currentView->getView());
  this->ui.pipelineBrowser->setActiveView(this->currentView->getView());

  pqActiveObjects *activeObjects = &pqActiveObjects::instance();
  QObject::connect(activeObjects, SIGNAL(portChanged(pqOutputPort*)),
                   this->ui.propertiesPanel, SLOT(setOutputPort(pqOutputPort*)));
  QObject::connect(activeObjects, SIGNAL(representationChanged(pqRepresentation*)),
                   this->ui.propertiesPanel, SLOT(setRepresentation(pqRepresentation*)));
  QObject::connect(activeObjects, SIGNAL(viewChanged(pqView*)),
                   this->ui.propertiesPanel, SLOT(setView(pqView*)));

  QObject::connect(this->currentView,
                   SIGNAL(triggerAccept()),
                   this->ui.propertiesPanel,
                   SLOT(apply()));
  QObject::connect(this->ui.propertiesPanel,
                   SIGNAL(applied()),
                   this, SLOT(checkForUpdates()));

  QObject::connect(this->currentView,
                   SIGNAL(renderingDone()),
                   this,
                   SLOT(renderingDone()));

  SplatterPlotView *spv = dynamic_cast<SplatterPlotView *>(this->currentView);
  if (spv)
  {
    QObject::connect(this->ui.propertiesPanel,
                     SIGNAL(applied()),
                     spv,
                     SLOT(checkPeaksCoordinates()));
    QObject::connect(spv,
                     SIGNAL(toggleOrthographicProjection(bool)),
                     this->ui.parallelProjButton,
                     SLOT(setChecked(bool)));
    QObject::connect(spv,
                     SIGNAL(resetToStandardView()),
                     this->ui.modeControlWidget,
                     SLOT(setToStandardView()));
  }

  QObject::connect(this->currentView, SIGNAL(setViewsStatus(bool)),
                   this->ui.modeControlWidget, SLOT(enableViewButtons(bool)));
  QObject::connect(this->currentView,
                   SIGNAL(setViewStatus(ModeControlWidget::Views, bool)),
                   this->ui.modeControlWidget,
                   SLOT(enableViewButton(ModeControlWidget::Views, bool)));

  this->connectColorSelectionWidget();

  // Set animation (time) control widget <-> view signals/slots.
  QObject::connect(this->currentView,
                   SIGNAL(setAnimationControlState(bool)),
                   this->ui.timeControlWidget,
                   SLOT(enableAnimationControls(bool)));
  QObject::connect(this->currentView,
                   SIGNAL(setAnimationControlInfo(double, double, int)),
                   this->ui.timeControlWidget,
                   SLOT(updateAnimationControls(double, double, int)));

  // Set the connection for the parallel projection button
  QObject::connect(this->ui.parallelProjButton,
                   SIGNAL(toggled(bool)),
                   this->currentView,
                   SLOT(onParallelProjection(bool)));
}

/**
 * This function loads and renders data from the given source for the
 * standalone mode.
 * @param source a ParaView compatible source
 */
void MdViewerWidget::onDataLoaded(pqPipelineSource* source)
{
  source->updatePipeline();
  this->renderAndFinalSetup();
}

/**
 * This function is responsible for carrying out actions when ParaView
 * says the rendering is completed. It currently handles making sure the
 * color selection widget state is passed between views.
 */
void MdViewerWidget::renderingDone()
{
  if (this->viewSwitched)
  {
    this->viewSwitched = false;
    this->currentView->setColorsForView();
  }
}

/**
 * This function determines the type of source plugin and sets the workspace
 * name so that the data can be retrieved and rendered.
 * @param wsname the workspace name for the data
 * @param wstype a numeric indicator of the workspace type
 */
void MdViewerWidget::renderWorkspace(QString wsname, int wstype)
{
  QString sourcePlugin = "";
  if (VatesViewerInterface::PEAKS == wstype)
  {
    sourcePlugin = "Peaks Source";
  }
  else if (VatesViewerInterface::MDHW == wstype)
  {
    sourcePlugin = "MDHW Source";
  }
  else
  {
    sourcePlugin = "MDEW Source";
  }

  this->currentView->setPluginSource(sourcePlugin, wsname);
  this->renderAndFinalSetup();
}

/**
 * This function tells the current view to render the data, perform any
 * necessary checks on the view given the workspace type and update the
 * animation controls if necessary.
 */
void MdViewerWidget::renderAndFinalSetup()
{
  this->currentView->render();
  this->currentView->setColorsForView();
  this->currentView->checkView();
  this->currentView->updateAnimationControls();
}

/**
 * This function is used during the post-apply process of particular pipeline
 * filters to check for updates to anything that relies on information from the
 * rendered data.
 */
void MdViewerWidget::checkForUpdates()
{
  pqPipelineSource *src = pqActiveObjects::instance().activeSource();
  if (NULL == src)
  {
    return;
  }
  vtkSMProxy *proxy = src->getProxy();

  if (strcmp(proxy->GetXMLName(), "MDEWRebinningCutter") == 0)
  {
    this->currentView->onAutoScale();
<<<<<<< HEAD
    this->currentView->setTimeSteps(true);
=======
    this->currentView->setAxisScales();
    pqActiveObjects::instance().setActiveSource(src);
    this->currentView->updateAnimationControls();
>>>>>>> 2564eb37
    this->currentView->updateView();
    this->currentView->updateUI();
  }
  if (QString(proxy->GetXMLName()).contains("Threshold"))
  {
    this->ui.colorSelectionWidget->enableControls(true);
    vtkSMDoubleVectorProperty *range = \
        vtkSMDoubleVectorProperty::SafeDownCast(\
          proxy->GetProperty("ThresholdBetween"));
    this->ui.colorSelectionWidget->setColorScaleRange(range->GetElement(0),
                                                      range->GetElement(1));
  }
  if (QString(proxy->GetXMLName()).contains("ScaleWorkspace"))
  {
    this->currentView->resetDisplay();
  }
}

/**
 * This function executes the logic for switching views on the main level
 * window.
 * @param v the view mode to switch to
 */
void MdViewerWidget::switchViews(ModeControlWidget::Views v)
{
  this->viewSwitched = true;
  this->currentView->closeSubWindows();
  this->disconnectDialogs();
  this->removeProxyTabWidgetConnections();
  this->hiddenView = this->setMainViewWidget(this->ui.viewWidget, v);
  this->hiddenView->setColorScaleState(this->ui.colorSelectionWidget);
  this->hiddenView->hide();
  this->viewLayout->removeWidget(this->currentView);
  this->swapViews();
  this->viewLayout->addWidget(this->currentView);
  this->currentView->installEventFilter(this);
  this->currentView->show();
  this->hiddenView->hide();
  this->setParaViewComponentsForView();
  this->connectDialogs();
  this->hiddenView->close();
  this->hiddenView->destroyView();
  delete this->hiddenView;
  this->currentView->render();
  this->currentView->setColorsForView();
  this->currentView->checkViewOnSwitch();
  this->updateAppState();
}

/**
 * This function performs a standard pointer swap for the view switching.
 */
void MdViewerWidget::swapViews()
{
  ViewBase *temp;
  temp = this->currentView;
  this->currentView = this->hiddenView;
  this->hiddenView = temp;
}

/**
 * This function allows one to filter the Qt events and look for a hide
 * event. As long as the event does not come from the system (minimize VSI
 * window or switch virtual desktops), it then executes source cleanup and
 * view mode switch if the viewer is in plugin mode.
 * @param obj the subject of the event
 * @param ev the actual event
 * @return true if the event was handled
 */
bool MdViewerWidget::eventFilter(QObject *obj, QEvent *ev)
{
  if (this->currentView == obj)
  {
    if (this->pluginMode && QEvent::Hide == ev->type() &&
        !ev->spontaneous())
    {
      if (this->ui.parallelProjButton->isChecked())
      {
        this->ui.parallelProjButton->toggle();
      }
      this->ui.colorSelectionWidget->reset();
      this->currentView->setColorScaleState(this->ui.colorSelectionWidget);
      pqObjectBuilder* builder = pqApplicationCore::instance()->getObjectBuilder();
      builder->destroySources();
      this->ui.modeControlWidget->setToStandardView();
      return true;
    }
  }
  return VatesViewerInterface::eventFilter(obj, ev);
}

/**
 * This function performs shutdown procedures when MantidPlot is shut down,
 */
void MdViewerWidget::shutdown()
{
  // This seems to cure a XInitThreads error.
  pqPVApplicationCore::instance()->deleteLater();
}

/**
 * This function creates the main view widget specific menu items.
 */
void MdViewerWidget::createMenus()
{
  QMenuBar *menubar;
  if (this->pluginMode)
  {
    menubar = new QMenuBar(this->parentWidget());
    QSizePolicy policy(QSizePolicy::Preferred, QSizePolicy::Fixed);
    menubar->setSizePolicy(policy);
  }
  else
  {
    menubar = qobject_cast<QMainWindow *>(this->parentWidget())->menuBar();
  }

  QMenu *viewMenu = menubar->addMenu(QApplication::tr("&View"));

  this->lodAction = new QAction(QApplication::tr("Level-of-Detail (LOD...)"), this);
  this->lodAction->setShortcut(QKeySequence::fromString("Ctrl+Shift+L"));
  this->lodAction->setStatusTip(QApplication::tr("Enable/disable level-of-detail threshold."));
  this->lodAction->setCheckable(true);
  this->lodAction->setChecked(true);
  QObject::connect(this->lodAction, SIGNAL(toggled(bool)),
                   this, SLOT(onLodToggled(bool)));
  viewMenu->addAction(this->lodAction);

  QAction *screenShotAction = new QAction(QApplication::tr("Save Screenshot"), this);
  screenShotAction->setShortcut(QKeySequence::fromString("Ctrl+Shift+R"));
  screenShotAction->setStatusTip(QApplication::tr("Save a screenshot of the current view."));
  this->screenShot = new SaveScreenshotReaction(screenShotAction);
  viewMenu->addAction(screenShotAction);

  QAction *settingsAction = new QAction(QApplication::tr("View Settings..."), this);
  settingsAction->setShortcut(QKeySequence::fromString("Ctrl+Shift+S"));
  settingsAction->setStatusTip(QApplication::tr("Show the settings for the current view."));
  this->viewSettings = new pqViewSettingsReaction(settingsAction);
  viewMenu->addAction(settingsAction);

  QMenu *helpMenu = menubar->addMenu(QApplication::tr("&Help"));

  QAction *wikiHelpAction = new QAction(QApplication::tr("Show Wiki Help"), this);
  wikiHelpAction->setShortcut(QKeySequence::fromString("Ctrl+Shift+H"));
  wikiHelpAction->setStatusTip(QApplication::tr("Show the wiki help page in a browser."));
  QObject::connect(wikiHelpAction, SIGNAL(triggered()),
                   this, SLOT(onWikiHelp()));
  helpMenu->addAction(wikiHelpAction);

  if (this->pluginMode)
  {
    this->ui.verticalLayout_4->insertWidget(0, menubar);
  }
}

/**
 * This function adds the menus defined here to a QMainWindow menu bar.
 * This must be done after the setup of the standalone application so that
 * the MdViewerWidget menus aren't added before the standalone ones.
 */
void MdViewerWidget::addMenus()
{
  this->createMenus();
}

/**
 * This function intercepts the LOD menu action checking and calls the
 * correct slot on the current view.
 * @param state : whether the action is checked or not
 */
void MdViewerWidget::onLodToggled(bool state)
{
  this->currentView->onLodThresholdChange(state, this->lodThreshold);
}

/**
 * This function handles creating the rotation point input dialog box and
 * setting the communication between it and the current view.
 */
void MdViewerWidget::onRotationPoint()
{
  if (NULL == this->rotPointDialog)
  {
    this->rotPointDialog = new RotationPointDialog(this);
    this->connectRotationPointDialog();
  }
  this->rotPointDialog->show();
  this->rotPointDialog->raise();
  this->rotPointDialog->activateWindow();
}

/**
 * This function shows the wiki help page for the simple interface in a
 * browser.
 */
void MdViewerWidget::onWikiHelp()
{
  QDesktopServices::openUrl(QUrl(QString("http://www.mantidproject.org/") +
                                 "VatesSimpleInterface_v2"));
}

/**
 * This function disconnects the present instances of the color options and the
 * point rotation dialog boxes from the current view. This is necessary on
 * switch view since the connection to the current view is destroyed.
 */
void MdViewerWidget::disconnectDialogs()
{
  if (NULL != this->rotPointDialog)
  {
    this->rotPointDialog->close();
    QObject::disconnect(this->rotPointDialog, 0, this->currentView, 0);
  }
}

/**
 * This function sets up the connections between the color selection widget
 * items and the current view.
 */
void MdViewerWidget::connectColorSelectionWidget()
{
  // Set color selection widget <-> view signals/slots
  QObject::connect(this->ui.colorSelectionWidget,
                   SIGNAL(colorMapChanged(const pqColorMapModel *)),
                   this->currentView,
                   SLOT(onColorMapChange(const pqColorMapModel *)));
  QObject::connect(this->ui.colorSelectionWidget,
                   SIGNAL(colorScaleChanged(double, double)),
                   this->currentView,
                   SLOT(onColorScaleChange(double, double)));
  QObject::connect(this->currentView, SIGNAL(dataRange(double, double)),
                   this->ui.colorSelectionWidget,
                   SLOT(setColorScaleRange(double, double)));
  QObject::connect(this->ui.colorSelectionWidget, SIGNAL(autoScale()),
                   this->currentView, SLOT(onAutoScale()));
  QObject::connect(this->ui.colorSelectionWidget, SIGNAL(logScale(int)),
                   this->currentView, SLOT(onLogScale(int)));
  QObject::connect(this->currentView, SIGNAL(lockColorControls(bool)),
                   this->ui.colorSelectionWidget,
                   SLOT(enableControls(bool)));
}

/**
 * This function sets up the connections between the rotation point dialog and
 * the current view.
 */
void MdViewerWidget::connectRotationPointDialog()
{
  if (NULL != this->rotPointDialog)
  {
    QObject::connect(this->rotPointDialog,
                     SIGNAL(sendCoordinates(double,double,double)),
                     this->currentView,
                     SLOT(onResetCenterToPoint(double,double,double)));
  }
}

/**
 * This function sets up the connections for all the dialogs associated with
 * the MdViewerWidget.
 */
void MdViewerWidget::connectDialogs()
{
  this->connectRotationPointDialog();
}

/**
 * This function handles any update to the state of application components
 * like menus, menu items, buttons, views etc.
 */
void MdViewerWidget::updateAppState()
{
  this->viewSettings->updateEnableState();

  ThreeSliceView *tsv = dynamic_cast<ThreeSliceView *>(this->currentView);
  SplatterPlotView *spv = dynamic_cast<SplatterPlotView *>(this->currentView);
  if (NULL != tsv || NULL != spv)
  {
    this->currentView->onLodThresholdChange(false, this->lodThreshold);
    this->lodAction->setChecked(false);
  }
  else
  {
    this->currentView->onLodThresholdChange(true, this->lodThreshold);
    this->lodAction->setChecked(true);
  }
}

/**
 * This function responds to the replacement of a workspace. It does not
 * handle workspace renaming. Also, by default it replaces the original
 * representation with a new one, deleting the old one first.
 * @param wsName : Name of workspace changing
 * @param ws : Pointer to changing workspace
 */
void MdViewerWidget::afterReplaceHandle(const std::string &wsName,
                                        const boost::shared_ptr<Mantid::API::Workspace> ws)
{
  UNUSED_ARG(ws);
  pqPipelineSource *src = this->currentView->hasWorkspace(wsName.c_str());
  if (NULL != src)
  {
    // Have to mark the filter as modified to get it to update. Do this by
    // changing the requested workspace name to a dummy name and then change
    // back. However, push the change all the way down for it to work.
    vtkSMPropertyHelper(src->getProxy(),
                        "Mantid Workspace Name").Set("ChangeMe!");
    vtkSMSourceProxy *srcProxy = vtkSMSourceProxy::SafeDownCast(src->getProxy());
    srcProxy->UpdateVTKObjects();
    srcProxy->Modified();
    srcProxy->UpdatePipelineInformation();
    src->updatePipeline();

    vtkSMPropertyHelper(src->getProxy(),
                        "Mantid Workspace Name").Set(wsName.c_str());
    // Update the source so that it retrieves the data from the Mantid workspace
    srcProxy = vtkSMSourceProxy::SafeDownCast(src->getProxy());
    srcProxy->UpdateVTKObjects();
    srcProxy->Modified();
    srcProxy->UpdatePipelineInformation();
    src->updatePipeline();

    this->currentView->setColorsForView();
    this->currentView->renderAll();;
  }
}

/**
 * This function responds to a workspace being deleted. If there are one or
 * more PeaksWorkspaces present, the requested one will be deleted. Otherwise,
 * if it is an IMDWorkspace, everything goes!
 * @param wsName : Name of workspace being deleted
 * @param ws : Pointer to workspace being deleted
 */
void MdViewerWidget::preDeleteHandle(const std::string &wsName,
                                     const boost::shared_ptr<Workspace> ws)
{
  UNUSED_ARG(ws);
  pqPipelineSource *src = this->currentView->hasWorkspace(wsName.c_str());
  if (NULL != src)
  {
    unsigned int numSources = this->currentView->getNumSources();
    if (numSources > 1)
    {
      pqObjectBuilder *builder = pqApplicationCore::instance()->getObjectBuilder();
      if (this->currentView->isPeaksWorkspace(src))
      {
        builder->destroy(src);
        return;
      }
    }
    emit this->requestClose();
  }
}

} // namespace SimpleGui
} // namespace Vates
} // namespace Mantid<|MERGE_RESOLUTION|>--- conflicted
+++ resolved
@@ -510,13 +510,7 @@
   if (strcmp(proxy->GetXMLName(), "MDEWRebinningCutter") == 0)
   {
     this->currentView->onAutoScale();
-<<<<<<< HEAD
-    this->currentView->setTimeSteps(true);
-=======
-    this->currentView->setAxisScales();
-    pqActiveObjects::instance().setActiveSource(src);
     this->currentView->updateAnimationControls();
->>>>>>> 2564eb37
     this->currentView->updateView();
     this->currentView->updateUI();
   }
