.. algorithm::

.. summary::

.. alias::

.. properties::

Description
-----------

Normalises a workspace according to the good proton charge figure taken
from the Input Workspace log data, which is stored in the workspace's
<<<<<<< HEAD
`Sample <http://www.mantidproject.org/Sample>`_ object). Every data point (and its error) is divided
by that number.
The good proton charge value is added to the normalized workspace
as the value of *NormalizationFactor* log. 

=======
`sample objects <../api/python/mantid/api/Sample.html>`__). Every data point
(and its error) is divided by that number.
>>>>>>> 9029b734

ISIS Calculation Details
------------------------

The good proton charge **gd\_prtn\_chrg** is an summed value that
applies across all periods. It is therefore suitable to run
NormaliseByProtonCharge for single-period workspaces, but gives
incorrect normalisation for multi-period workspaces. If the algorithm
detects the presences of a multi-period workspace, it calculates the
normalisation slightly differently. It uses the **current\_period** log
property to index into the **proton\_charge\_by\_period** log data array
property.

EventWorkspaces
###############

If the input workspace is an :ref:`EventWorkspace <EventWorkspace>`, then
the output will be as well. Weighted events are used to scale by the
current (see the :ref:`algm-Divide` algorithm, which is a child
algorithm being used).

Usage
-----

**Example - Normalise by Current simple workspace**

.. testcode:: exNormaliseByCurrentSimple

   # Create two workspaces
   ws = CreateWorkspace(DataX=range(0,3), DataY=(17,12))

   # Add Good Proton Charge Log 
   AddSampleLog(Workspace=ws, LogName='gd_prtn_chrg', LogText='10.0', LogType='Number')

   # Fetch the generated logs
   run1 = ws.getRun()
   log_p = run1.getLogData('gd_prtn_chrg')

   # Print the log value
   print "Good Proton Charge =",log_p.value

   #Run the Algorithm
   wsN = NormaliseByCurrent(ws)
   norm_factor = wsN.getRun().getLogData('NormalizationFactor').value

   #Print results
   print "Before normalisation", ws.readY(0);
   print "After normalisation ", wsN.readY(0);
   print "Normalisation factor", norm_factor;


Output:

.. testoutput:: exNormaliseByCurrentSimple

   Good Proton Charge = 10.0
   Before normalisation [ 17.  12.]
   After normalisation  [ 1.7  1.2]
   Normalisation factor 10.0

.. categories::<|MERGE_RESOLUTION|>--- conflicted
+++ resolved
@@ -11,16 +11,11 @@
 
 Normalises a workspace according to the good proton charge figure taken
 from the Input Workspace log data, which is stored in the workspace's
-<<<<<<< HEAD
-`Sample <http://www.mantidproject.org/Sample>`_ object). Every data point (and its error) is divided
-by that number.
+`sample objects <../api/python/mantid/api/Sample.html>`__). Every data point
+(and its error) is divided by that number.
 The good proton charge value is added to the normalized workspace
 as the value of *NormalizationFactor* log. 
 
-=======
-`sample objects <../api/python/mantid/api/Sample.html>`__). Every data point
-(and its error) is divided by that number.
->>>>>>> 9029b734
 
 ISIS Calculation Details
 ------------------------
