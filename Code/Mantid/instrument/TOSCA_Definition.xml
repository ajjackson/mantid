<?xml version="1.0" encoding="UTF-8"?>
<!-- For help on the notation used to specify an Instrument Definition File 
     see http://www.mantidproject.org/IDF -->
<<<<<<< HEAD
<instrument xmlns="http://www.mantidproject.org/IDF/1.0" xmlns:xsi="http://www.w3.org/2001/XMLSchema-instance" xsi:schemaLocation="http://www.mantidproject.org/IDF/1.0 Schema/IDFSchema.xsd" 
  name="TOSCA"
  valid-from="2000-03-31 15:20:00"
  valid-to="2100-01-31 23:59:59"
  last-modified="2011-03-21 00:00:00" >
=======
<instrument xmlns="http://www.mantidproject.org/IDF/1.0" 
            xmlns:xsi="http://www.w3.org/2001/XMLSchema-instance"
            xsi:schemaLocation="http://www.mantidproject.org/IDF/1.0 http://schema.mantidproject.org/IDF/1.0/IDFSchema.xsd"
 name="TOSCA" valid-from   ="2006-08-11 00:00:00"
                         valid-to     ="2100-01-31 23:59:59"
		                 last-modified="2011-03-21 00:00:00"
  >
>>>>>>> 8835d5fa

  <defaults>
    <length unit="meter"/>
    <angle unit="degree"/>
    <reference-frame>
      <!-- The z-axis is set parallel to and in the direction of the beam. the 
           y-axis points up and the coordinate system is right handed. -->
      <along-beam axis="z"/>
      <pointing-up axis="y"/>
      <handedness val="right"/>
    </reference-frame>
  </defaults>

  <!--  SOURCE AND SAMPLE POSITION -->

  <component type="moderator">
    <location z="-17.0" />
  </component>

  <type name="moderator" is="Source">
  </type>

  <component type="sample-position">
    <location />
  </component>

  <type name="sample-position" is="SamplePos">
    <cuboid id="shape">
      <left-front-bottom-point x="0.02" y="-0.02" z="0.0"  />
      <left-front-top-point  x="0.02" y="-0.02" z="0.02"  />
      <left-back-bottom-point  x="-0.02" y="-0.02" z="0.0"  />
      <right-front-bottom-point  x="0.02" y="0.02" z="0.0"  />
    </cuboid>
    <algebra val="shape" />
  </type>

  <!-- MONITORS -->
  <component type="monitor1" idlist="monitor1">
    <location z="-1.206" />
  </component>

  <type name="monitor1" is="monitor">
    <cuboid id="shape">
      <left-front-bottom-point x="0.0025" y="-0.1" z="0.0"  />
      <left-front-top-point  x="0.0025" y="-0.1" z="0.02"  />
      <left-back-bottom-point  x="-0.0025" y="-0.1" z="0.0"  />
      <right-front-bottom-point  x="0.0025" y="0.1" z="0.0"  />
    </cuboid>
  </type>

  <!-- DETECTORS -->

  <component type="back" idlist="back">  
    <location />
  </component>

  <component type="front" idlist="front">  
    <location />
  </component>

  <component type="diffraction" idlist="diffraction">
    <location />
  </component>

  <type name="back">
    <component type="tube" > 
      <location r="0.56370" t="140.8250595" p="150.0" rot="60.0" name="Detector #1" /> 
      <parameter name="Efixed"> <value val="2.690280" /> </parameter>
    </component> 
    <component type="tube" > 
      <location r="0.57275" t="139.7268737" p="150.0" rot="60.0" name="Detector #2" /> 
      <parameter name="Efixed"> <value val="2.771000" /> </parameter>
    </component> 
    <component type="tube" > 
      <location r="0.58139" t="138.7320442" p="150.0" rot="60.0" name="Detector #3" /> 
      <parameter name="Efixed"> <value val="2.855410" /> </parameter>
    </component> 
    <component type="tube" > 
      <location r="0.58909" t="137.8857039" p="150.0" rot="60.0" name="Detector #4" /> 
      <parameter name="Efixed"> <value val="2.943700"/> </parameter> 
    </component> 
    <component type="tube" > 
      <location r="0.59795" t="136.9549250" p="150.0" rot="60.0" name="Detector #5" /> 
      <parameter name="Efixed"> <value val="3.036910" /> </parameter>
    </component> 
    <component type="tube" > 
      <location r="0.60815" t="135.9356820" p="150.0" rot="60.0" name="Detector #6" /> 
      <parameter name="Efixed"> <value val="3.134920" /> </parameter>
    </component> 
    <component type="tube" > 
      <location r="0.61800" t="135.0000000" p="150.0" rot="60.0" name="Detector #7" /> 
      <parameter name="Efixed"> <value val="3.238630" /> </parameter>
    </component> 
    <component type="tube" > 
      <location r="0.62553" t="134.3143712" p="150.0" rot="60.0" name="Detector #8" /> 
      <parameter name="Efixed"> <value val="3.345900" /> </parameter>
    </component> 
    <component type="tube" > 
      <location r="0.63820" t="133.2140449" p="150.0" rot="60.0" name="Detector #9" /> 
      <parameter name="Efixed"> <value val="3.461600" /> </parameter>
    </component> 
    <component type="tube" > 
      <location r="0.64925" t="132.3046077" p="150.0" rot="60.0" name="Detector #10" /> 
      <parameter name="Efixed"> <value val="3.582930" /> </parameter>
    </component> 
    <component type="tube" > 
      <location r="0.66204" t="131.3051250" p="150.0" rot="60.0" name="Detector #11" /> 
      <parameter name="Efixed"> <value val="3.711220" /> </parameter>
    </component> 
    <component type="tube" > 
      <location r="0.67394" t="130.4221151" p="150.0" rot="60.0" name="Detector #12" /> 
      <parameter name="Efixed"> <value val="3.846910" /> </parameter>
    </component> 
    <component type="tube" > 
      <location r="0.68674" t="129.5185603" p="150.0" rot="60.0" name="Detector #13" /> 
      <parameter name="Efixed"> <value val="3.990450" /> </parameter>
    </component> 
    <component type="tube" > 
      <location r="0.70000" t="128.6289408" p="150.0" rot="60.0" name="Detector #14" /> 
      <parameter name="Efixed"> <value val="4.000000" /> </parameter>
    </component> 
    <component type="tube" > 
      <location r="0.56697" t="140.4212644" p="210.0" rot="120.0" name="Detector #15" /> 
      <parameter name="Efixed"> <value val="2.711400" /> </parameter>
    </component> 
    <component type="tube" > 
      <location r="0.57273" t="139.7292352" p="210.0" rot="120.0" name="Detector #16" /> 
      <parameter name="Efixed"> <value val="2.791200" /> </parameter>
    </component> 
    <component type="tube" > 
      <location r="0.58159" t="138.7095962" p="210.0" rot="120.0" name="Detector #17" /> 
      <parameter name="Efixed"> <value val="2.876300" /> </parameter>
    </component> 
    <component type="tube" > 
      <location r="0.59101" t="137.6802142" p="210.0" rot="120.0" name="Detector #18" /> 
      <parameter name="Efixed"> <value val="2.967800" /> </parameter>
    </component> 
    <component type="tube" > 
      <location r="0.60202" t="136.5417863" p="210.0" rot="120.0" name="Detector #19" /> 
      <parameter name="Efixed"> <value val="3.065600" /> </parameter>
    </component> 
    <component type="tube" > 
      <location r="0.61305" t="135.4645161" p="210.0" rot="120.0" name="Detector #20" /> 
      <parameter name="Efixed"> <value val="3.169800" /> </parameter>
    </component> 
    <component type="tube" > 
      <location r="0.62244" t="134.5927407" p="210.0" rot="120.0" name="Detector #21" /> 
      <parameter name="Efixed"> <value val="3.280600" /> </parameter>
    </component> 
    <component type="tube" > 
      <location r="0.63452" t="133.5270497" p="210.0" rot="120.0" name="Detector #22" /> 
      <parameter name="Efixed"> <value val="3.400100" /> </parameter>
    </component> 
    <component type="tube" > 
      <location r="0.64940" t="132.2925646" p="210.0" rot="120.0" name="Detector #23" /> 
      <parameter name="Efixed"> <value val="3.528800" /> </parameter>
    </component> 
    <component type="tube" > 
      <location r="0.66191" t="131.3150135" p="210.0" rot="120.0" name="Detector #24" /> 
      <parameter name="Efixed"> <value val="3.666600" /> </parameter>
    </component> 
    <component type="tube" > 
      <location r="0.67482" t="130.3585065" p="210.0" rot="120.0" name="Detector #25" /> 
      <parameter name="Efixed"> <value val="3.813200" /> </parameter>
    </component> 
    <component type="tube" > 
      <location r="0.68980" t="129.3092171" p="210.0" rot="120.0" name="Detector #26" /> 
      <parameter name="Efixed"> <value val="3.973100" /> </parameter>
    </component> 
    <component type="tube" > 
      <location r="0.70642" t="128.2140307" p="210.0" rot="120.0" name="Detector #27" /> 
      <parameter name="Efixed"> <value val="4.146300" /> </parameter>
    </component> 
    <component type="tube" > 
      <location r="0.70000" t="128.6289408" p="210.0" rot="120.0" name="Detector #28" /> 
      <parameter name="Efixed"> <value val="4.000000" /> </parameter>
    </component> 
    <component type="tube" > 
      <location r="0.56940" t="140.1263856" p="270.0" rot="180.0" name="Detector #29" /> 
      <parameter name="Efixed"> <value val="2.709560" /> </parameter>
    </component> 
    <component type="tube" > 
      <location r="0.57486" t="139.4792890" p="270.0" rot="180.0" name="Detector #30" /> 
      <parameter name="Efixed"> <value val="2.789910" /> </parameter>
    </component> 
    <component type="tube" > 
      <location r="0.58484" t="138.3483445" p="270.0" rot="180.0" name="Detector #31" /> 
      <parameter name="Efixed"> <value val="2.878350" /> </parameter>
    </component> 
    <component type="tube" > 
      <location r="0.59564" t="137.1933654" p="270.0" rot="180.0" name="Detector #32" /> 
      <parameter name="Efixed"> <value val="2.973660" /> </parameter>
    </component> 
    <component type="tube" > 
      <location r="0.60434" t="136.3101592" p="270.0" rot="180.0" name="Detector #33" /> 
      <parameter name="Efixed"> <value val="3.075680" /> </parameter>
    </component> 
    <component type="tube" > 
      <location r="0.61560" t="135.2238131" p="270.0" rot="180.0" name="Detector #34" /> 
      <parameter name="Efixed"> <value val="3.187090" /> </parameter>
    </component> 
    <component type="tube" > 
      <location r="0.62627" t="134.2483089" p="270.0" rot="180.0" name="Detector #35" /> 
      <parameter name="Efixed"> <value val="3.307450" /> </parameter>
    </component> 
    <component type="tube" > 
      <location r="0.64092" t="132.9860183" p="270.0" rot="180.0" name="Detector #36" /> 
      <parameter name="Efixed"> <value val="3.438560" /> </parameter>
    </component> 
    <component type="tube" > 
      <location r="0.65612" t="131.7609698" p="270.0" rot="180.0" name="Detector #37" /> 
      <parameter name="Efixed"> <value val="3.581780" /> </parameter>
    </component> 
    <component type="tube" > 
      <location r="0.67119" t="130.6223597" p="270.0" rot="180.0" name="Detector #38" /> 
      <parameter name="Efixed"> <value val="3.737090" /> </parameter>
    </component> 
    <component type="tube" > 
      <location r="0.68877" t="129.3794046" p="270.0" rot="180.0" name="Detector #39" /> 
      <parameter name="Efixed"> <value val="3.906990" /> </parameter>
    </component> 
    <component type="tube" > 
      <location r="0.70746" t="128.1477470" p="270.0" rot="180.0" name="Detector #40" /> 
      <parameter name="Efixed"> <value val="4.093350" /> </parameter>
    </component> 
    <component type="tube" > 
      <location r="0.72661" t="126.9710935" p="270.0" rot="180.0" name="Detector #41" /> 
      <parameter name="Efixed"> <value val="4.297320" /> </parameter>
    </component> 
    <component type="tube" > 
      <location r="0.70000" t="128.6289408" p="270.0" rot="180.0" name="Detector #42" /> 
      <parameter name="Efixed"> <value val="4.000000" /> </parameter>
    </component> 
    <component type="tube" > 
      <location r="0.56746" t="140.3614522" p="330.0" rot="240.0" name="Detector #43" /> 
      <parameter name="Efixed"> <value val="2.695290" /> </parameter>
    </component> 
    <component type="tube" > 
      <location r="0.57458" t="139.5119672" p="330.0" rot="240.0" name="Detector #44" /> 
      <parameter name="Efixed"> <value val="2.773110" /> </parameter>
    </component> 
    <component type="tube" > 
      <location r="0.58325" t="138.5242550" p="330.0" rot="240.0" name="Detector #45" /> 
      <parameter name="Efixed"> <value val="2.857010" /> </parameter>
    </component> 
    <component type="tube" > 
      <location r="0.58955" t="137.8362758" p="330.0" rot="240.0" name="Detector #46" /> 
      <parameter name="Efixed"> <value val="2.946360" /> </parameter>
    </component> 
    <component type="tube" > 
      <location r="0.60136" t="136.6081885" p="330.0" rot="240.0" name="Detector #47" /> 
      <parameter name="Efixed"> <value val="3.044560" /> </parameter>
    </component> 
    <component type="tube" > 
      <location r="0.61266" t="135.5015972" p="330.0" rot="240.0" name="Detector #48" /> 
      <parameter name="Efixed"> <value val="3.149860" /> </parameter>
    </component> 
    <component type="tube" > 
      <location r="0.62338" t="134.5076258" p="330.0" rot="240.0" name="Detector #49" /> 
      <parameter name="Efixed"> <value val="3.263620" /> </parameter>
    </component> 
    <component type="tube" > 
      <location r="0.63521" t="133.4679613" p="330.0" rot="240.0" name="Detector #50" /> 
      <parameter name="Efixed"> <value val="3.386460" /> </parameter>
    </component> 
    <component type="tube" > 
      <location r="0.65000" t="132.2444707" p="330.0" rot="240.0" name="Detector #51" /> 
      <parameter name="Efixed"> <value val="3.520580" /> </parameter>
    </component> 
    <component type="tube" > 
      <location r="0.66507" t="131.0761606" p="330.0" rot="240.0" name="Detector #52" /> 
      <parameter name="Efixed"> <value val="3.665070" /> </parameter>
    </component> 
    <component type="tube" > 
      <location r="0.67977" t="130.0048698" p="330.0" rot="240.0" name="Detector #53" /> 
      <parameter name="Efixed"> <value val="3.823790" /> </parameter>
    </component> 
    <component type="tube" > 
      <location r="0.69574" t="128.9098389" p="330.0" rot="240.0" name="Detector #54" /> 
      <parameter name="Efixed"> <value val="3.995720" /> </parameter>
    </component> 
    <component type="tube" > 
      <location r="0.71370" t="127.7553324" p="330.0" rot="240.0" name="Detector #55" /> 
      <parameter name="Efixed"> <value val="4.183510" /> </parameter>
    </component> 
    <component type="tube" > 
      <location r="0.70000" t="128.6289408" p="330.0" rot="240.0" name="Detector #56" /> 
      <parameter name="Efixed"> <value val="4.000000" /> </parameter>
    </component> 
    <component type="tube" > 
      <location r="0.56356" t="140.8425303" p="390.0" rot="300.0" name="Detector #57" /> 
      <parameter name="Efixed"> <value val="2.691220" /> </parameter>
    </component> 
    <component type="tube" > 
      <location r="0.57218" t="139.7942880" p="390.0" rot="300.0" name="Detector #58" /> 
      <parameter name="Efixed"> <value val="2.770220" /> </parameter>
    </component> 
    <component type="tube" > 
      <location r="0.58014" t="138.8729233" p="390.0" rot="300.0" name="Detector #59" /> 
      <parameter name="Efixed"> <value val="2.853400" /> </parameter>
    </component> 
    <component type="tube" > 
      <location r="0.58958" t="137.8330566" p="390.0" rot="300.0" name="Detector #60" /> 
      <parameter name="Efixed"> <value val="2.942070" /> </parameter>
    </component> 
    <component type="tube" > 
      <location r="0.60177" t="136.5669120" p="390.0" rot="300.0" name="Detector #61" /> 
      <parameter name="Efixed"> <value val="3.036440" /> </parameter>
    </component> 
    <component type="tube" > 
      <location r="0.60821" t="135.9298424" p="390.0" rot="300.0" name="Detector #62" /> 
      <parameter name="Efixed"> <value val="3.135540" /> </parameter>
    </component> 
    <component type="tube" > 
      <location r="0.61705" t="135.0882797" p="390.0" rot="300.0" name="Detector #63" /> 
      <parameter name="Efixed"> <value val="3.240510" /> </parameter>
    </component> 
    <component type="tube" > 
      <location r="0.62989" t="133.9284248" p="390.0" rot="300.0" name="Detector #64" /> 
      <parameter name="Efixed"> <value val="3.354510" /> </parameter>
    </component> 
    <component type="tube" > 
      <location r="0.64195" t="132.9003934" p="390.0" rot="300.0" name="Detector #65" /> 
      <parameter name="Efixed"> <value val="3.474760" /> </parameter>
    </component> 
    <component type="tube" > 
      <location r="0.65498" t="131.8500731" p="390.0" rot="300.0" name="Detector #66" /> 
      <parameter name="Efixed"> <value val="3.603410" /> </parameter>
    </component> 
    <component type="tube" > 
      <location r="0.66910" t="130.7760529" p="390.0" rot="300.0" name="Detector #67" /> 
      <parameter name="Efixed"> <value val="3.740930" /> </parameter>
    </component> 
    <component type="tube" > 
      <location r="0.68430" t="129.6872876" p="390.0" rot="300.0" name="Detector #68" /> 
      <parameter name="Efixed"> <value val="3.888930" /> </parameter>
    </component> 
    <component type="tube" > 
      <location r="0.69355" t="129.0560258" p="390.0" rot="300.0" name="Detector #69" /> 
      <parameter name="Efixed"> <value val="4.043890" /> </parameter>
    </component> 
    <component type="tube" > 
      <location r="0.70000" t="128.6289408" p="390.0" rot="300.0" name="Detector #70" /> 
      <parameter name="Efixed"> <value val="4.000000" /> </parameter>
    </component> 
  </type>

  <type name="front">
    <component type="tube" > 
      <location r="0.56287" t="39.0711405" p="150.0" rot="60.0" name="Detector #71" /> 
      <parameter name="Efixed"> <value val="2.690050" /> </parameter>
    </component> 
    <component type="tube" > 
      <location r="0.57191" t="40.1736992" p="150.0" rot="60.0" name="Detector #72" /> 
      <parameter name="Efixed"> <value val="2.766250" /> </parameter>
    </component> 
    <component type="tube" > 
      <location r="0.57991" t="41.1010455" p="150.0" rot="60.0" name="Detector #73" /> 
      <parameter name="Efixed"> <value val="2.860390" /> </parameter>
    </component> 
    <component type="tube" > 
      <location r="0.58735" t="41.9261975" p="150.0" rot="60.0" name="Detector #74" /> 
      <parameter name="Efixed"> <value val="2.952490" /> </parameter>
    </component> 
    <component type="tube" > 
      <location r="0.60016" t="43.2704960" p="150.0" rot="60.0" name="Detector #75" /> 
      <parameter name="Efixed"> <value val="3.052270" /> </parameter>
    </component> 
    <component type="tube" > 
      <location r="0.60978" t="44.2223360" p="150.0" rot="60.0" name="Detector #76" /> 
      <parameter name="Efixed"> <value val="3.156690" /> </parameter>
    </component> 
    <component type="tube" > 
      <location r="0.62000" t="45.1845283" p="150.0" rot="60.0" name="Detector #77" /> 
      <parameter name="Efixed"> <value val="3.267580" /> </parameter>
    </component> 
    <component type="tube" > 
      <location r="0.63028" t="46.1057165" p="150.0" rot="60.0" name="Detector #78" /> 
      <parameter name="Efixed"> <value val="3.385450" /> </parameter>
    </component> 
    <component type="tube" > 
      <location r="0.64397" t="47.2663943" p="150.0" rot="60.0" name="Detector #79" /> 
      <parameter name="Efixed"> <value val="3.512280" /> </parameter>
    </component> 
    <component type="tube" > 
      <location r="0.65787" t="48.3749721" p="150.0" rot="60.0" name="Detector #80" /> 
      <parameter name="Efixed"> <value val="3.648180" /> </parameter>
    </component> 
    <component type="tube" > 
      <location r="0.67388" t="49.5735398" p="150.0" rot="60.0" name="Detector #81" /> 
      <parameter name="Efixed"> <value val="3.792910" /> </parameter>
    </component> 
    <component type="tube" > 
      <location r="0.68722" t="50.5144429" p="150.0" rot="60.0" name="Detector #82" /> 
      <parameter name="Efixed"> <value val="3.947030" /> </parameter>
    </component> 
    <component type="tube" > 
      <location r="0.70304" t="51.5687694" p="150.0" rot="60.0" name="Detector #83" /> 
      <parameter name="Efixed"> <value val="4.112830" /> </parameter>
    </component> 
    <component type="tube" > 
      <location r="0.70000" t="51.3710592" p="150.0" rot="60.0" name="Detector #84" /> 
      <parameter name="Efixed"> <value val="4.000000" /> </parameter>
    </component> 
    <component type="tube" > 
      <location r="0.56463" t="39.2906118" p="210.0" rot="120.0" name="Detector #85" /> 
      <parameter name="Efixed"> <value val="2.711270" /> </parameter>
    </component> 
    <component type="tube" > 
      <location r="0.57336" t="40.3450198" p="210.0" rot="120.0" name="Detector #86" /> 
      <parameter name="Efixed"> <value val="2.790290" /> </parameter>
    </component> 
    <component type="tube" > 
      <location r="0.58214" t="41.3520046" p="210.0" rot="120.0" name="Detector #87" /> 
      <parameter name="Efixed"> <value val="2.875850" /> </parameter>
    </component> 
    <component type="tube" > 
      <location r="0.59107" t="42.3261729" p="210.0" rot="120.0" name="Detector #88" /> 
      <parameter name="Efixed"> <value val="2.968390" /> </parameter>
    </component> 
    <component type="tube" > 
      <location r="0.60258" t="43.5143774" p="210.0" rot="120.0" name="Detector #89" /> 
      <parameter name="Efixed"> <value val="3.069580" /> </parameter>
    </component> 
    <component type="tube" > 
      <location r="0.61444" t="44.6670652" p="210.0" rot="120.0" name="Detector #90" /> 
      <parameter name="Efixed"> <value val="3.179160" /> </parameter>
    </component> 
    <component type="tube" > 
      <location r="0.62424" t="45.5699125" p="210.0" rot="120.0" name="Detector #91" /> 
      <parameter name="Efixed"> <value val="3.297780" /> </parameter>
    </component> 
    <component type="tube" > 
      <location r="0.63950" t="46.8952864" p="210.0" rot="120.0" name="Detector #92" /> 
      <parameter name="Efixed"> <value val="3.428740" /> </parameter>
    </component> 
    <component type="tube" > 
      <location r="0.65562" t="48.2000032" p="210.0" rot="120.0" name="Detector #93" /> 
      <parameter name="Efixed"> <value val="3.571460" /> </parameter>
    </component> 
    <component type="tube" > 
      <location r="0.66889" t="49.2084315" p="210.0" rot="120.0" name="Detector #94" /> 
      <parameter name="Efixed"> <value val="3.725890" /> </parameter>
    </component> 
    <component type="tube" > 
      <location r="0.68722" t="50.5144429" p="210.0" rot="120.0" name="Detector #95" /> 
      <parameter name="Efixed"> <value val="3.897650" /> </parameter>
    </component> 
    <component type="tube" > 
      <location r="0.70749" t="51.8541613" p="210.0" rot="120.0" name="Detector #96" /> 
      <parameter name="Efixed"> <value val="4.086060" /> </parameter>
    </component> 
    <component type="tube" > 
      <location r="0.72794" t="53.1076678" p="210.0" rot="120.0" name="Detector #97" /> 
      <parameter name="Efixed"> <value val="4.293330" /> </parameter>
    </component> 
    <component type="tube" > 
      <location r="0.70000" t="51.3710592" p="210.0" rot="120.0" name="Detector #98" /> 
      <parameter name="Efixed"> <value val="4.000000" /> </parameter>
    </component> 
    <component type="tube" > 
      <location r="0.56172" t="38.9264282" p="270.0" rot="180.0" name="Detector #99" /> 
      <parameter name="Efixed"> <value val="2.710510" /> </parameter>
    </component> 
    <component type="tube" > 
      <location r="0.56879" t="39.7999991" p="270.0" rot="180.0" name="Detector #100" /> 
      <parameter name="Efixed"> <value val="2.788980" /> </parameter>
    </component> 
    <component type="tube" > 
      <location r="0.57828" t="40.9155771" p="270.0" rot="180.0" name="Detector #101" /> 
      <parameter name="Efixed"> <value val="2.874580" /> </parameter>
    </component> 
    <component type="tube" > 
      <location r="0.58386" t="41.5434180" p="270.0" rot="180.0" name="Detector #102" /> 
      <parameter name="Efixed"> <value val="3.068150" /> </parameter>
    </component> 
    <component type="tube" > 
      <location r="0.59803" t="43.0532807" p="270.0" rot="180.0" name="Detector #103" /> 
      <parameter name="Efixed"> <value val="3.068150" /> </parameter>
    </component> 
    <component type="tube" > 
      <location r="0.60932" t="44.1778730" p="270.0" rot="180.0" name="Detector #104" /> 
      <parameter name="Efixed"> <value val="3.177850" /> </parameter>
    </component> 
    <component type="tube" > 
      <location r="0.62343" t="45.4968910" p="270.0" rot="180.0" name="Detector #105" /> 
      <parameter name="Efixed"> <value val="3.297760" /> </parameter>
    </component> 
    <component type="tube" > 
      <location r="0.63560" t="46.5653543" p="270.0" rot="180.0" name="Detector #106" /> 
      <parameter name="Efixed"> <value val="3.427800" /> </parameter>
    </component> 
    <component type="tube" > 
      <location r="0.65215" t="47.9268411" p="270.0" rot="180.0" name="Detector #107" /> 
      <parameter name="Efixed"> <value val="3.571110" /> </parameter>
    </component> 
    <component type="tube" > 
      <location r="0.66709" t="49.0748892" p="270.0" rot="180.0" name="Detector #108" /> 
      <parameter name="Efixed"> <value val="3.726370" /> </parameter>
    </component> 
    <component type="tube" > 
      <location r="0.68570" t="50.4097202" p="270.0" rot="180.0" name="Detector #109" /> 
      <parameter name="Efixed"> <value val="3.897560" /> </parameter>
    </component> 
    <component type="tube" > 
      <location r="0.70653" t="51.7929921" p="270.0" rot="180.0" name="Detector #110" /> 
      <parameter name="Efixed"> <value val="4.087070" /> </parameter>
    </component> 
    <component type="tube" > 
      <location r="0.72616" t="53.0021741" p="270.0" rot="180.0" name="Detector #111" /> 
      <parameter name="Efixed"> <value val="4.294290" /> </parameter>
    </component> 
    <component type="tube" > 
      <location r="0.70000" t="51.3710592" p="270.0" rot="180.0" name="Detector #112" /> 
      <parameter name="Efixed"> <value val="4.000000" /> </parameter>
    </component> 
    <component type="tube" > 
      <location r="0.56350" t="39.1499775" p="330.0" rot="240.0" name="Detector #113" /> 
      <parameter name="Efixed"> <value val="2.713690" /> </parameter>
    </component> 
    <component type="tube" > 
      <location r="0.57377" t="40.3931962" p="330.0" rot="240.0" name="Detector #114" /> 
      <parameter name="Efixed"> <value val="2.802390" /> </parameter>
    </component> 
    <component type="tube" > 
      <location r="0.58080" t="41.2015857" p="330.0" rot="240.0" name="Detector #115" /> 
      <parameter name="Efixed"> <value val="2.893380" /> </parameter>
    </component> 
    <component type="tube" > 
      <location r="0.59264" t="42.4925653" p="330.0" rot="240.0" name="Detector #116" /> 
      <parameter name="Efixed"> <value val="2.989900" /> </parameter>
    </component> 
    <component type="tube" > 
      <location r="0.60046" t="43.3008959" p="330.0" rot="240.0" name="Detector #117" /> 
      <parameter name="Efixed"> <value val="3.088330" /> </parameter>
    </component> 
    <component type="tube" > 
      <location r="0.61251" t="44.4841217" p="330.0" rot="240.0" name="Detector #118" /> 
      <parameter name="Efixed"> <value val="3.192660" /> </parameter>
    </component> 
    <component type="tube" > 
      <location r="0.62265" t="45.4263074" p="330.0" rot="240.0" name="Detector #119" /> 
      <parameter name="Efixed"> <value val="3.299820" /> </parameter>
    </component> 
    <component type="tube" > 
      <location r="0.63144" t="46.2069009" p="330.0" rot="240.0" name="Detector #120" /> 
      <parameter name="Efixed"> <value val="3.410560" /> </parameter>
    </component> 
    <component type="tube" > 
      <location r="0.64536" t="47.3802994" p="330.0" rot="240.0" name="Detector #121" /> 
      <parameter name="Efixed"> <value val="3.528660" /> </parameter>
    </component> 
    <component type="tube" > 
      <location r="0.65448" t="48.1107094" p="330.0" rot="240.0" name="Detector #122" /> 
      <parameter name="Efixed"> <value val="3.648260" /> </parameter>
    </component> 
    <component type="tube" > 
      <location r="0.66854" t="49.1825423" p="330.0" rot="240.0" name="Detector #123" /> 
      <parameter name="Efixed"> <value val="3.775230" /> </parameter>
    </component> 
    <component type="tube" > 
      <location r="0.67979" t="49.9965449" p="330.0" rot="240.0" name="Detector #124" /> 
      <parameter name="Efixed"> <value val="3.906190" /> </parameter>
    </component> 
    <component type="tube" > 
      <location r="0.69304" t="50.9097545" p="330.0" rot="240.0" name="Detector #125" /> 
      <parameter name="Efixed"> <value val="4.042820" /> </parameter>
    </component> 
    <component type="tube" > 
      <location r="0.70000" t="51.3710592" p="330.0" rot="240.0" name="Detector #126" /> 
      <parameter name="Efixed"> <value val="4.000000" /> </parameter>
    </component> 
    <component type="tube" > 
      <location r="0.56139" t="38.8847087" p="390.0" rot="300.0" name="Detector #127" /> 
      <parameter name="Efixed"> <value val="2.688160" /> </parameter>
    </component> 
    <component type="tube" > 
      <location r="0.57304" t="40.3073375" p="390.0" rot="300.0" name="Detector #128" /> 
      <parameter name="Efixed"> <value val="2.787040" /> </parameter>
    </component> 
    <component type="tube" > 
      <location r="0.58139" t="41.2679558" p="390.0" rot="300.0" name="Detector #129" /> 
      <parameter name="Efixed"> <value val="2.864760" /> </parameter>
    </component> 
    <component type="tube" > 
      <location r="0.58820" t="42.0183094" p="390.0" rot="300.0" name="Detector #130" /> 
      <parameter name="Efixed"> <value val="2.952710" /> </parameter>
    </component> 
    <component type="tube" > 
      <location r="0.60028" t="43.2826617" p="390.0" rot="300.0" name="Detector #131" /> 
      <parameter name="Efixed"> <value val="3.048190" /> </parameter>
    </component> 
    <component type="tube" > 
      <location r="0.60831" t="44.0798864" p="390.0" rot="300.0" name="Detector #132" /> 
      <parameter name="Efixed"> <value val="3.157880" /> </parameter>
    </component> 
    <component type="tube" > 
      <location r="0.62104" t="45.2797817" p="390.0" rot="300.0" name="Detector #133" /> 
      <parameter name="Efixed"> <value val="3.268740" /> </parameter>
    </component> 
    <component type="tube" > 
      <location r="0.63551" t="46.5576713" p="390.0" rot="300.0" name="Detector #134" /> 
      <parameter name="Efixed"> <value val="3.394370" /> </parameter>
    </component> 
    <component type="tube" > 
      <location r="0.64570" t="47.4080548" p="390.0" rot="300.0" name="Detector #135" /> 
      <parameter name="Efixed"> <value val="3.524460" /> </parameter>
    </component> 
    <component type="tube" > 
      <location r="0.66097" t="48.6133244" p="390.0" rot="300.0" name="Detector #136" /> 
      <parameter name="Efixed"> <value val="3.664730" /> </parameter>
    </component> 
    <component type="tube" > 
      <location r="0.67463" t="49.6277789" p="390.0" rot="300.0" name="Detector #137" /> 
      <parameter name="Efixed"> <value val="3.811590" /> </parameter>
    </component> 
    <component type="tube" > 
      <location r="0.69126" t="50.7897939" p="390.0" rot="300.0" name="Detector #138" /> 
      <parameter name="Efixed"> <value val="3.968720" /> </parameter>
    </component> 
    <component type="tube" > 
      <location r="0.70513" t="51.7033958" p="390.0" rot="300.0" name="Detector #139" /> 
      <parameter name="Efixed"> <value val="4.134120" /> </parameter>
    </component> 
    <component type="tube" > 
      <location r="0.70000" t="51.3710592" p="390.0" rot="300.0" name="Detector #140" /> 
      <parameter name="Efixed"> <value val="4.000000" /> </parameter>
    </component>
  </type>

  <type name="diffraction">
    <!-- Detector ID 170 -->
    <component type="tube" > 
      <location r="0.1" t="49.6277789" p="30" rot="300.0" name="Diff #1" /> 
    </component>
    <!-- Detector ID 171 -->
    <component type="tube" > 
      <location r="0.12" t="50.7897939" p="30" rot="300.0" name="Diff #2" /> 
    </component> 
    <!-- Detector ID 172 -->
    <component type="tube" > 
      <location r="0.14" t="51.7033958" p="30" rot="300.0" name="Diff #3" /> 
    </component> 
    <!-- For some reason Detector ID 15 (FIFTEEN) is next (?) -->
    <component type="tube" > 
      <location r="0.16" t="51.3710592" p="30" rot="300.0" name="Diff #4" /> 
    </component>
    <!-- ... 177 --> <!-- (Spectra 146) -->
    <component type="tube" > 
      <location r="1.21" t="179" p="0" rot="0" name="Diff #5" /> 
    </component> 
    <!-- ... 178 -->
    <component type="tube" > 
      <location r="1.21" t="179" p="0" rot="0" name="Diff #6" /> 
    </component>
    <!-- ... 179 -->    
    <component type="tube" > 
      <location r="1.21" t="179" p="0" rot="0" name="Diff #7" /> 
    </component>
    <!-- ... 180 -->
    <component type="tube" > 
      <location r="1.21" t="179" p="0" rot="0" name="Diff #8" /> 
    </component>
  </type>

  <type name="tube" is="detector">
    <cylinder id="shape">
      <centre-of-bottom-base x="-0.03" y="0.0" z="0.0" />
      <axis x="1.0" y="0.0" z="0" />
      <radius val="0.005" />
      <height val="0.06" />
    </cylinder>
    <algebra val="shape" />
  </type>  

  <!-- DETECTOR ID LISTS -->

  <idlist idname="back">
    <id start="1" end="14" />
    <id start="17" end="30" />
    <id start="33" end="46" />
    <id start="49" end="62" />
    <id start="65" end="78" />
  </idlist>

  <idlist idname="front">
    <id start="81" end="94" />
    <id start="97" end="110" />
    <id start="113" end="126" />
    <id start="129" end="142" />	
    <id start="145" end="158" />
  </idlist>

  <idlist idname="monitor1">
    <id val="169" />
  </idlist>

  <idlist idname="diffraction">
    <id start="170" end="173" />
    <!-- Having this value as 15 causes problems in the ConvertToEnergy scripts
    <id val="15" /> -->
    <id start="177" end="180" />
  </idlist>  

</instrument><|MERGE_RESOLUTION|>--- conflicted
+++ resolved
@@ -1,21 +1,13 @@
 <?xml version="1.0" encoding="UTF-8"?>
 <!-- For help on the notation used to specify an Instrument Definition File 
      see http://www.mantidproject.org/IDF -->
-<<<<<<< HEAD
-<instrument xmlns="http://www.mantidproject.org/IDF/1.0" xmlns:xsi="http://www.w3.org/2001/XMLSchema-instance" xsi:schemaLocation="http://www.mantidproject.org/IDF/1.0 Schema/IDFSchema.xsd" 
-  name="TOSCA"
-  valid-from="2000-03-31 15:20:00"
-  valid-to="2100-01-31 23:59:59"
-  last-modified="2011-03-21 00:00:00" >
-=======
 <instrument xmlns="http://www.mantidproject.org/IDF/1.0" 
             xmlns:xsi="http://www.w3.org/2001/XMLSchema-instance"
             xsi:schemaLocation="http://www.mantidproject.org/IDF/1.0 http://schema.mantidproject.org/IDF/1.0/IDFSchema.xsd"
- name="TOSCA" valid-from   ="2006-08-11 00:00:00"
-                         valid-to     ="2100-01-31 23:59:59"
-		                 last-modified="2011-03-21 00:00:00"
-  >
->>>>>>> 8835d5fa
+            name="TOSCA"
+            valid-from="2000-03-31 15:20:00"
+            valid-to="2100-01-31 23:59:59"
+            last-modified="2011-03-21 00:00:00" >
 
   <defaults>
     <length unit="meter"/>
