#
# TUBE CALIBRATION DEMONSTRATION PROGRAM FOR MAPS - Execute this
#
# Here we run the calibration of a selected part of MAPS 

#
from mantid.api import WorkspaceFactory  # For table worskspace of calibrations
from tube_calib_fit_params import * # To handle fit parameters
from ideal_tube import * # For ideal tube
from tube_calib import *  # For tube calibration functions
from tube_spec import * # For tube specification class


# == Set parameters for calibration ==

path = r"C:/Temp/" # Path name of folder containing input and output files
filename = 'MAPS14919.raw'  # Calibration run ( found in \\isis\inst$\NDXMAPS\Instrument\data\cycle_09_5 )
rangeLower = 2000 # Integrate counts in each spectra from rangeLower to rangeUpper 
rangeUpper = 10000 #


# Set initial parameters for peak finding
<<<<<<< HEAD
ExpectedHeight = -1000.0 # Expected Height of Peaks (initial value of fit parameter)
ExpectedWidth = 8.0 # Expected width of centre peak (initial value of fit parameter)
ExpectedPositions = [4.0, 85.0, 128.0, 165.0, 252.0] # Expected positions of the edges and peak (initial values of fit parameters)
=======
ExpectedHeight = -1000.0 # Expected Height of Gaussian Peaks (initial value of fit parameter)
ExpectedWidth = 8.0 # Expected width of Gaussian peaks in pixels  (initial value of fit parameter)
ExpectedPositions = [4.0, 85.0, 128.0, 161.0, 252.0] # Expected positions of the edges and Gaussian peaks in pixels (initial values of fit parameters)
>>>>>>> 86c543a0

# Set what we want to calibrate (e.g whole intrument or one door )
CalibratedComponent = 'MAPS'  # Calibrate all
 
    
# Get calibration raw file and integrate it    
rawCalibInstWS = Load(path+filename)  #'raw' in 'rawCalibInstWS' means unintegrated.
print "Integrating Workspace"
CalibInstWS = Integration( rawCalibInstWS, RangeLower=rangeLower, RangeUpper=rangeUpper )
DeleteWorkspace(rawCalibInstWS)
print "Created workspace (CalibInstWS) with integrated data from run and instrument to calibrate" 

# == Create Objects needed for calibration ==

#Create Calibration Table
calibrationTable = CreateEmptyTableWorkspace(OutputWorkspace="CalibTable")
calibrationTable.addColumn(type="int",name="Detector ID")  # "Detector ID" column required by ApplyCalbration
calibrationTable.addColumn(type="V3D",name="Detector Position")  # "Detector Position" column required by ApplyCalbration

# Specify component to calibrate
thisTubeSet = TubeSpec(CalibInstWS)
thisTubeSet.setTubeSpecByString(CalibratedComponent)

# Get ideal tube
iTube = IdealTube()
# The positions of the shadows and ends here are an intelligent guess.
# First array gives positions in Metres and second array gives type 1=Gaussian peak 2=edge.
# See http://www.mantidproject.org/IdealTube for details.
iTube.setPositionsAndForm([-0.50,-0.16,-0.00, 0.16, 0.50 ],[2,1,1,1,2]) 

# Get fitting parameters
fitPar = TubeCalibFitParams( ExpectedPositions, ExpectedHeight, ExpectedWidth )

print "Created objects needed for calibration."

# == Get the calibration and put results into calibration table ==
# also put peaks into PeakFile
getCalibration( CalibInstWS, thisTubeSet, calibrationTable,  fitPar, iTube, PeakFile=path+'TubeDemoMaps01.txt' )
print "Got calibration (new positions of detectors) "

# == Apply the Calibation ==
ApplyCalibration( Workspace=CalibInstWS, PositionTable=calibrationTable)
print "Applied calibration"


# == Save workspace ==
SaveNexusProcessed( CalibInstWS, path+'TubeCalibDemoMapsResult.nxs',"Result of Running TCDemoMaps.py")
print "saved calibrated workspace (CalibInstWS) into Nexus file TubeCalibDemoMapsResult.nxs"
<|MERGE_RESOLUTION|>--- conflicted
+++ resolved
@@ -20,15 +20,9 @@
 
 
 # Set initial parameters for peak finding
-<<<<<<< HEAD
-ExpectedHeight = -1000.0 # Expected Height of Peaks (initial value of fit parameter)
-ExpectedWidth = 8.0 # Expected width of centre peak (initial value of fit parameter)
-ExpectedPositions = [4.0, 85.0, 128.0, 165.0, 252.0] # Expected positions of the edges and peak (initial values of fit parameters)
-=======
 ExpectedHeight = -1000.0 # Expected Height of Gaussian Peaks (initial value of fit parameter)
 ExpectedWidth = 8.0 # Expected width of Gaussian peaks in pixels  (initial value of fit parameter)
 ExpectedPositions = [4.0, 85.0, 128.0, 161.0, 252.0] # Expected positions of the edges and Gaussian peaks in pixels (initial values of fit parameters)
->>>>>>> 86c543a0
 
 # Set what we want to calibrate (e.g whole intrument or one door )
 CalibratedComponent = 'MAPS'  # Calibrate all
