--- conflicted
+++ resolved
@@ -388,11 +388,8 @@
 
         sampleSec1, sampleSec2 = calcThicknessAtSec(sampleXSection, samThickness, [sec1, sec2])
 
-<<<<<<< HEAD
-        if sec2 < 0.:
-=======
+
         if sec2 < 0.0:
->>>>>>> b4c62ec1
             ass = fs / samThickness
         else:
             ass= np.exp(-sampleSec2) * fs / samThickness
@@ -439,11 +436,7 @@
     canThick1Sec1, canThick1Sec2 = calcThicknessAtSec(canXSection, canThickness1, sec)
     canThick2Sec2 = calcThicknessAtSec(canXSection, canThickness2, sec)[1]
 
-<<<<<<< HEAD
-    if sec2 < 0.:
-=======
     if sec2 < 0.0:
->>>>>>> b4c62ec1
         val = np.exp(-(canThick1Sec1-canThick1Sec2))
         assc = ass * val
 
@@ -464,11 +457,7 @@
 
     canThickness = canThickness1 + canThickness2
 
-<<<<<<< HEAD
-    if canThickness > 0.:
-=======
     if canThickness > 0.0:
->>>>>>> b4c62ec1
         acc = (acc1 + acc2) / canThickness
         acsc = (acsc1 + acsc2) / canThickness
 
