"""
    Enables the SANS commands (listed at http://www.mantidproject.org/SANS) to
    be run
"""
import isis_instrument
from reduction.command_interface import ReductionSingleton  
import reduction.instruments.sans.sans_reduction_steps as sans_reduction_steps
sanslog = sans_reduction_steps.sanslog

import isis_reduction_steps
import isis_reducer
from centre_finder import CentreFinder as CentreFinder
#import SANSReduction
from mantid.simpleapi import *
from mantid.api import WorkspaceGroup
import copy
from SANSadd2 import *

# disable plotting if running outside Mantidplot
try:
    import mantidplot
except:
    #this should happen when this is called from outside Mantidplot and only then, the result is that attempting to plot will raise an exception
    pass

try:
    from PyQt4.QtGui import qApp
    def appwidgets():
        return qApp.allWidgets()
except ImportError:
    def appwidgets():
        return []

_VERBOSE_ = False
LAST_SAMPLE = None
def SetVerboseMode(state):
#TODO: this needs to be on the reducer
    _VERBOSE_ = state

# Print a message and log it if the 
def _printMessage(msg, log = True, no_console=False):
    if log == True and _VERBOSE_ == True:
        sanslog.notice(msg)
    if not no_console:
        print msg
    
def issueWarning(msg):
    """
        Issues a Mantid message
        @param msg: message to be issued
    """
    isis_reduction_steps._issueWarning(msg)

def _refresh_singleton():
    ReductionSingleton.clean(isis_reducer.ISISReducer)
    ReductionSingleton().remove_settings()
                
def UserPath(path):
    """
        Sets the directory in which Mantid should look for the mask file if a
        full path was not specified
        @param path: the full path to the directory
    """
    _printMessage('UserPath("' + path + '") #Will look for mask file here')
    ReductionSingleton().user_file_path = path

def DataPath(path):
    """
        Sets an extra directory for Mantid to look for run files
        @param path: the full path to a directory containing the run files to analyse
    """
    ReductionSingleton().set_data_path(path)

def SANS2D():
    """
        Initialises the instrument settings for SANS2D
        @return True on success
    """
    _printMessage('SANS2D()')
    try:
        instrument = isis_instrument.SANS2D()
        
        ReductionSingleton().set_instrument(instrument)
	config['default.instrument']='SANS2D'
    except:
        return False
    return True

def LOQ():
    """
        Initialises the instrument settings for LOQ
        @return True on success
    """
    _printMessage('LOQ()')
    try:
        instrument = isis_instrument.LOQ()

        ReductionSingleton().set_instrument(instrument)
	config['default.instrument']='LOQ'
    except:
        return False
    return True

def LARMOR():
    """
    Initialises the instrument settings for LARMOR
    @return True on success
    """
    _printMessage('LARMOR()')
    try:
        instrument = isis_instrument.LARMOR()
        
        ReductionSingleton().set_instrument(instrument)
        config['default.instrument']='LARMOR'
    except:
        return False
    return True
    
def Detector(det_name):
    """
        Sets the detector bank to use for the reduction e.g. 'front-detector'. The
        main detector is assumed if this line is not given
        @param det_name: the detector's name
    """
    _printMessage('Detector("' + det_name + '")')
    ReductionSingleton().instrument.setDetector(det_name)
    
def CropToDetector(inputWSname, outputWSname=None):
    """
        Crops the workspace so that it only contains the spectra that correspond
        to the detectors used in the reduction
        @param inputWSname: name of the workspace to crop
        @param outputWSname: name the workspace will take (default is the inputWSname)
    """
    if not outputWSname:
        outputWSname = inputWSname    
        
    ReductionSingleton().instrument.cur_detector().crop_to_detector(inputWSname, outputWSname)
    
def Mask(details):
    """
        Specify regions of the detector to mask using the same syntax
        as used in the user file
        @param details: a string that specifies masking as it would appear in a mask file 
    """ 
    _printMessage('Mask("' + details + '")')
    ReductionSingleton().mask.parse_instruction(ReductionSingleton().instrument.name(),details)
    
def MaskFile(file_name):
    """
        Loads the settings file. The settings are loaded as soon as this line is encountered
        and are overridden by other Python commands
        @param file_name: the settings file
    """
    _printMessage('#Opening "'+file_name+'"')
    ReductionSingleton().user_settings = isis_reduction_steps.UserFile(
        file_name)
    status = ReductionSingleton().user_settings.execute(
        ReductionSingleton(), None)
    _printMessage('#Success reading "'+file_name+'"'+' is '+str(status))
    return status
    
def SetMonitorSpectrum(specNum, interp=False):
    """
        Specifies the spectrum number of the spectrum that will be used to
        for monitor normalisation
        @param specNum: a spectrum number (1 or greater)
        @param interp: when rebinning the wavelength bins to match the main workspace, if use interpolation default no interpolation 
    """ 
    ReductionSingleton().set_monitor_spectrum(specNum, interp)

def SetTransSpectrum(specNum, interp=False):
    ReductionSingleton().set_trans_spectrum(specNum, interp)
      
def SetSampleOffset(value):
    ReductionSingleton().instrument.set_sample_offset(value)
    
def Gravity(flag):
    _printMessage('Gravity(' + str(flag) + ')')
    ReductionSingleton().to_Q.set_gravity(flag)
    
def SetFrontDetRescaleShift(scale=1.0, shift=0.0, fitScale=False, fitShift=False, qMin=None, qMax=None):
    """
        Stores property about the detector which is used to rescale and shift
        data in the bank after data have been reduced        
        @param scale: Default to 1.0. Value to multiply data with
        @param shift: Default to 0.0. Value to add to data
        @param fitScale: Default is False. Whether or not to try and fit this param
        @param fitShift: Default is False. Whether or not to try and fit this param
        @param qMin: When set to None (default) then for fitting use the overlapping q region of front and rear detectors
        @param qMax: When set to None (default) then for fitting use the overlapping q region of front and rear detectors              
    """    
    ReductionSingleton().instrument.getDetector('FRONT').rescaleAndShift = ReductionSingleton().instrument.getDetector('FRONT')._RescaleAndShift(
        scale, shift, fitScale, fitShift, qMin, qMax)
    _printMessage('#Set front detector rescale/shift values')
    
def TransFit(mode,lambdamin=None,lambdamax=None, selector='BOTH'):
    """
        Sets the fit method to calculate the transmission fit and the wavelength range
        over which to do the fit. These arguments are passed to the algorithm
        CalculateTransmission. If mode is set to 'Off' then the unfitted workspace is
        used and lambdamin and max have no effect
        @param mode: can be 'Logarithmic' ('YLOG', 'LOG') 'OFF' ('CLEAR') or 'LINEAR' (STRAIGHT', LIN'), 'POLYNOMIAL2', 'POLYNOMIAL3', ... 
        @param lambdamin: the lowest wavelength to use in any fit
        @param lambdamax: the end of the fit range
        @param selector: define for which transmission this fit specification is valid (BOTH, SAMPLE, CAN) 
    """
    mode = str(mode).strip().upper()
    message = mode
    if lambdamin: message += ', ' + str(lambdamin)
    if lambdamax: message += ', ' + str(lambdamax)
    message += ', selector=' + selector 
    _printMessage("TransFit(\"" + message + "\")")

    ReductionSingleton().set_trans_fit(lambdamin, lambdamax, mode, selector)
    
def TransWorkspace(sample, can = None):
    """
        Use a given workpspace that contains pre-calculated transmissions
        @param sample the workspace to use for the sample
        @param can calculated transmission for the can 
    """
    ReductionSingleton().transmission_calculator.calculated_samp = sample 
    ReductionSingleton().transmission_calculator.calculated_can = can 

def _return_old_compatibility_assign_methods(ws_name):
    """For backward compatibility, AssignCan and AssignSample returns a tuple
    with workspace name and the log entry if available.
    
    In the future, those methods should return just workspace name
    """
    logs = ""
    if isinstance(ReductionSingleton().instrument, isis_instrument.SANS2D):
        try:
            logs = ReductionSingleton().instrument.get_detector_log(ws_name)
        except:            
            pass        
    return ws_name, logs

def AssignCan(can_run, reload = True, period = isis_reduction_steps.LoadRun.UNSET_PERIOD):
    """
        The can is a scattering run under the same conditions as the experimental run but the
        only the sample container is in the sample position. Hence allowing the effect of the
        container to be removed. The run is specified using instrumentrunnumber.extension,
        e.g. SANS2D7777.nxs. On calling this function the run is loaded to a workspace and the
        detector banks and other components moved as applicable. Currently only reload=true is
        supported.
        @param can_run: run number to analysis e.g. SANS2D7777.nxs
        @param reload: must be set to True
        @param period: the period (entry) number to load, default is the first period
    """    
    mes = 'AssignCan("' + str(can_run) + '"'
    if period != isis_reduction_steps.LoadRun.UNSET_PERIOD:
        mes += ', ' + str(period)
    mes += ')'
    _printMessage(mes)
    
    ReductionSingleton().set_can(can_run, reload, period)
    return _return_old_compatibility_assign_methods(
        ReductionSingleton().get_can().wksp_name)

def TransmissionSample(sample, direct, reload = True, period_t = -1, period_d = -1):
    """
        Specify the transmission and direct runs for the sample
        @param sample: the transmission run
        @param direct: direct run
        @param reload: if to replace the workspace if it is already there
        @param period_t: the entry number of the transmission run (default single entry file)  
        @param period_d: the entry number of the direct run (default single entry file)
    """  
    _printMessage('TransmissionSample("' + str(sample) + '","' + str(direct) + '")')
    ReductionSingleton().set_trans_sample(sample, direct, reload, period_t, period_d)
    return ReductionSingleton().samp_trans_load.execute(
                                        ReductionSingleton(), None)

def TransmissionCan(can, direct, reload = True, period_t = -1, period_d = -1):
    """
        Specify the transmission and direct runs for the can
        @param can: the transmission run
        @param direct: direct run
        @param reload: if to replace the workspace if it is already there
        @param period_t: the entry number of the transmission run (default single entry file)  
        @param period_d: the entry number of the direct run (default single entry file)
    """
    _printMessage('TransmissionCan("' + str(can) + '","' + str(direct) + '")')
    ReductionSingleton().set_trans_can(can, direct, reload, period_t, period_d)
    return ReductionSingleton().can_trans_load.execute(
                                            ReductionSingleton(), None) 
    
def AssignSample(sample_run, reload = True, period = isis_reduction_steps.LoadRun.UNSET_PERIOD):
    """
        Specifies the run to analyse using the format instrumentrunnumber.extension,
        e.g. SANS2D7777.nxs. This is one of the few commands that executes Mantid algorithms
        when called. Currently only reload=true is supported.
        @param sample_run: run number to analysis e.g. SANS2D7777.nxs
        @param reload: must be set to True
        @param period: the period (entry) number to load, default is the first period
    """
    mes = 'AssignSample("' + str(sample_run) + '"'
    if period != isis_reduction_steps.LoadRun.UNSET_PERIOD:
        mes += ', ' + str(period)
    mes += ')'
    _printMessage(mes)

    ReductionSingleton().set_sample(sample_run, reload, period)
    
    global LAST_SAMPLE
    LAST_SAMPLE = ReductionSingleton().get_sample().wksp_name
    return _return_old_compatibility_assign_methods(LAST_SAMPLE)

def SetCentre(xcoord, ycoord, bank = 'rear'):
    """
    Configure the Beam Center position. It support the configuration of the centre for 
    the both detectors bank (low-angle bank and high-angle bank detectors)

    It allows defining the position for both detector banks. 
    :param xcoord: X position of beam center in the user coordinate system. 
    :param ycoord: Y position of beam center in the user coordinate system. 
    :param bank: The selected bank ('rear' - low angle or 'front' - high angle)
    Introduced #5942
    """
    _printMessage('SetCentre(' + str(xcoord) + ', ' + str(ycoord) + ')')

    ReductionSingleton().set_beam_finder(sans_reduction_steps.BaseBeamFinder(
                                float(xcoord)/1000.0, float(ycoord)/1000.0), bank)

def GetMismatchedDetList():
    """
        Return the list of mismatched detector names
    """
    return ReductionSingleton().instrument.get_marked_dets()

def WavRangeReduction(wav_start=None, wav_end=None, full_trans_wav=None, name_suffix=None, combineDet=None, resetSetup=True, out_fit_settings = dict()):
    """
        Run reduction from loading the raw data to calculating Q. Its optional arguments allows specifics 
        details to be adjusted, and optionally the old setup is reset at the end. Note if FIT of RESCALE or SHIFT 
        is selected then both REAR and FRONT detectors are both reduced EXCEPT if only the REAR detector is selected
        to be reduced
        
        @param wav_start: the first wavelength to be in the output data
        @param wav_end: the last wavelength in the output data
        @param full_trans_wav: if to use a wide wavelength range, the instrument's default wavelength range, for the transmission correction, false by default
        @param name_suffix: append the created output workspace with this
        @param combineDet: combineDet can be one of the following:
                           'rear'                (run one reduction for the 'rear' detector data)
                           'front'               (run one reduction for the 'front' detector data, and rescale+shift 'front' data)
                           'both'                (run both the above two reductions)                  
                           'merged'              (run the same reductions as 'both' and additionally create a merged data workspace)                          
                            None                 (run one reduction for whatever detector has been set as the current detector 
                                                  before running this method. If front apply rescale+shift) 
        @param resetSetup: if true reset setup at the end
        @param out_fit_settings: An output parameter. It is used, specially when resetSetup is True, in order to remember the 'scale and fit' of the fitting algorithm. 
        @return Name of one of the workspaces created
    """
    _printMessage('WavRangeReduction(' + str(wav_start) + ', ' + str(wav_end) + ', '+str(full_trans_wav)+')')
    # these flags indicate if it is necessary to reduce the front bank, the rear bank and if it is supposed to merge them
    reduce_rear_flag = False
    reduce_front_flag = False
    merge_flag = False
    
    # combineDet from None to 'rear' or 'front'
    if combineDet is None:
        if ReductionSingleton().instrument.cur_detector().isAlias('FRONT'):
            combineDet = 'front'
        else:
            combineDet = 'rear'
    
    if not full_trans_wav is None:
        ReductionSingleton().full_trans_wav = full_trans_wav

    ReductionSingleton().to_wavelen.set_range(wav_start, wav_end)

    rAnds = ReductionSingleton().instrument.getDetector('FRONT').rescaleAndShift
    # check if fit is required.
    fitRequired = False 
    if rAnds.fitScale or rAnds.fitShift:
        fitRequired = True

    com_det_option = combineDet.lower()
    
    # the only special case where reduce rear is not required is
    # if the user chose to reduce front and does not require fit 
    if not (com_det_option == 'front' and not fitRequired):
        reduce_rear_flag = True
    if (com_det_option != 'rear'):
        reduce_front_flag = True
    if (com_det_option == 'merged'):
        merge_flag = True
    
    #The shift and scale is always on the front detector.
    if not reduce_front_flag:
        fitRequired = False

    #To backup value of singleton which are temporarily modified in this method
    toRestoreAfterAnalysis = ReductionSingleton().instrument.cur_detector().name()
    toRestoreOutputParts = ReductionSingleton().to_Q.outputParts

    # if 'merged' then when cross section is calculated output the two individual parts
    # of the cross section. These additional outputs are required to calculate
    # the merged workspace
    if merge_flag:           
        ReductionSingleton().to_Q.outputParts = True

    # do reduce rear bank data
    if reduce_rear_flag:
        ReductionSingleton().instrument.setDetector('rear')
        retWSname_rear = _WavRangeReduction(name_suffix)
        retWSname = retWSname_rear
    
    # do reduce front bank
    if reduce_front_flag:
        # it is necessary to replace the Singleton if a reduction was done before
        if (reduce_rear_flag):
            # In this case, it is necessary to reload the files, in order to move the components to the
            # correct position defined by its get_beam_center. (ticket #5942)

            # first copy the settings
            ReductionSingleton.replace(ReductionSingleton().settings())

            # for the LOQ instrument, if the beam centers are different, we have to reload the data.
            if (ReductionSingleton().instrument._NAME == 'LOQ' and 
               (ReductionSingleton().get_beam_center('rear') != ReductionSingleton().get_beam_center('front'))):
                
                # It is necessary to reload sample, transmission and can files.
                #reload sample
                issueWarning('Trying to reload workspaces')
                ReductionSingleton().instrument.setDetector('front')
                ReductionSingleton()._sample_run.reload(ReductionSingleton())
                #reassign can
                if ReductionSingleton().get_can():
                    ReductionSingleton().get_can().reload(ReductionSingleton())
                if ReductionSingleton().samp_trans_load:
                    #refresh Transmission
                    ReductionSingleton().samp_trans_load.execute(ReductionSingleton(), None)
                if ReductionSingleton().can_trans_load:
                    ReductionSingleton().can_trans_load.execute(ReductionSingleton(),None)
                        
        ReductionSingleton().instrument.setDetector('front')

        retWSname_front = _WavRangeReduction(name_suffix)
        retWSname = retWSname_front

    # do fit and scale if required
    if fitRequired:
        scale, shift = _fitRescaleAndShift(rAnds, retWSname_front, retWSname_rear)
        ReductionSingleton().instrument.getDetector('FRONT').rescaleAndShift.shift = shift
        ReductionSingleton().instrument.getDetector('FRONT').rescaleAndShift.scale = scale
        if scale < 0:
            issueWarning("Fit returned SCALE negative")
    
    shift = ReductionSingleton().instrument.getDetector('FRONT').rescaleAndShift.shift
    scale = ReductionSingleton().instrument.getDetector('FRONT').rescaleAndShift.scale

    # apply the merge algorithm
    if merge_flag:
        retWSname_merged = retWSname_rear
        if retWSname_merged.count('rear') == 1:
          retWSname_merged = retWSname_merged.replace('rear', 'merged')
        else:
          retWSname_merged = retWSname_merged + "_merged"

        Nf = mtd[retWSname_front+"_sumOfNormFactors"]
        Nr = mtd[retWSname_rear+"_sumOfNormFactors"]
        Cf = mtd[retWSname_front+"_sumOfCounts"]
        Cr = mtd[retWSname_rear+"_sumOfCounts"]
        consider_can = True
        try:
            Nf_can = mtd[retWSname_front+"_can_tmp_sumOfNormFactors"]
            Nr_can = mtd[retWSname_rear+"_can_tmp_sumOfNormFactors"]
            Cf_can = mtd[retWSname_front+"_can_tmp_sumOfCounts"]
            Cr_can = mtd[retWSname_rear+"_can_tmp_sumOfCounts"]
            if Cr_can is None:
                consider_can = False
        except KeyError :
            #The CAN was not specified
            consider_can = False
            
            
        fisF = mtd[retWSname_front]
        fisR = mtd[retWSname_rear]
            
        minQ = min(min(fisF.dataX(0)), min(fisR.dataX(0)))
        maxQ = max(max(fisF.dataX(0)), max(fisR.dataX(0)))

        if maxQ > minQ:
            #preparing the sample
            Nf = CropWorkspace(InputWorkspace=Nf, OutputWorkspace=Nf, XMin=minQ, XMax=maxQ)
            Nr = CropWorkspace(InputWorkspace=Nr, OutputWorkspace=Nr, XMin=minQ, XMax=maxQ)
            Cf = CropWorkspace(InputWorkspace=Cf, OutputWorkspace=Cf, XMin=minQ, XMax=maxQ)
            Cr = CropWorkspace(InputWorkspace=Cr, OutputWorkspace=Cr, XMin=minQ, XMax=maxQ)
            if consider_can:
                #preparing the can
                Nf_can = CropWorkspace(InputWorkspace=Nf_can, OutputWorkspace=Nf_can, XMin=minQ, XMax=maxQ)
                Nr_can = CropWorkspace(InputWorkspace=Nr_can, OutputWorkspace=Nr_can, XMin=minQ, XMax=maxQ)
                Cf_can = CropWorkspace(InputWorkspace=Cf_can, OutputWorkspace=Cf_can, XMin=minQ, XMax=maxQ)
                Cr_can = CropWorkspace(InputWorkspace=Cr_can, OutputWorkspace=Cr_can, XMin=minQ, XMax=maxQ)
            
            mergedQ = (Cf+shift*Nf+Cr)/(Nf/scale + Nr)        
            if consider_can:
                mergedQ -= (Cf_can+Cr_can)/(Nf_can/scale + Nr_can)
            
            RenameWorkspace(InputWorkspace=mergedQ,OutputWorkspace= retWSname_merged)

            # save the properties Transmission and TransmissionCan inside the merged workspace
            # get these values from the rear_workspace because they are the same value as the front one.
            # ticket #6929
            rear_ws = mtd[retWSname_rear]
            for prop in ['Transmission','TransmissionCan']:
                if rear_ws.getRun().hasProperty(prop):
                    ws_name = rear_ws.getRun().getLogData(prop).value
                    if mtd.doesExist(ws_name): # ensure the workspace has not been deleted
                        AddSampleLog(Workspace=retWSname_merged,LogName= prop, LogText=ws_name)
        else:
            issueWarning('rear and front data has no overlapping q-region. Merged workspace no calculated')
        
        delete_workspaces(retWSname_rear+"_sumOfCounts")
        delete_workspaces(retWSname_rear+"_sumOfNormFactors")
        delete_workspaces(retWSname_front+"_sumOfCounts")
        delete_workspaces(retWSname_front+"_sumOfNormFactors")
        if consider_can:
            delete_workspaces(retWSname_front+"_can_tmp_sumOfNormFactors")
            delete_workspaces(retWSname_rear+"_can_tmp_sumOfNormFactors")
            delete_workspaces(retWSname_front+"_can_tmp_sumOfCounts")
            delete_workspaces(retWSname_rear+"_can_tmp_sumOfCounts")

        retWSname = retWSname_merged

    #applying scale and shift on the front detector reduced data
    if reduce_front_flag:
        frontWS = mtd[retWSname_front]
        frontWS = (frontWS+shift)*scale
        RenameWorkspace(InputWorkspace=frontWS,OutputWorkspace= retWSname_front)

    # finished calculating cross section so can restore these value
    ReductionSingleton().to_Q.outputParts = toRestoreOutputParts
    ReductionSingleton().instrument.setDetector(toRestoreAfterAnalysis)
    
    # update the scale and shift values of out_fit_settings
    out_fit_settings['scale'] = ReductionSingleton().instrument.getDetector('FRONT').rescaleAndShift.scale
    out_fit_settings['shift'] = ReductionSingleton().instrument.getDetector('FRONT').rescaleAndShift.shift

    if resetSetup:
        _refresh_singleton()
    
    return retWSname

def _fitRescaleAndShift(rAnds, frontData, rearData):
    """
        Fit rear data to FRONTnew(Q) = ( FRONT(Q) + SHIFT )xRESCALE,
        FRONT(Q) is the frontData argument. Returns scale and shift

        @param rAnds: A DetectorBank -> _RescaleAndShift structure        
        @param frontData: Reduced front data
        @param rearData: Reduced rear data
    """ 
    if rAnds.fitScale==False and rAnds.fitShift==False:
        return rAnds.scale, rAnds.shift
    #TODO: we should allow the user to add constraints?
    if rAnds.fitScale==False:
        if rAnds.qRangeUserSelected:
            Fit(InputWorkspace=rearData, 
                Function='name=TabulatedFunction, workspace="'+str(frontData)+'"'
                +";name=FlatBackground", Ties='f0.Scaling='+str(rAnds.scale),
                Output="__fitRescaleAndShift", StartX=rAnds.qMin, EndX=rAnds.qMax)          
        else:
            Fit(InputWorkspace=rearData, 
                Function='name=TabulatedFunction, workspace="'+str(frontData)+'"'
                +";name=FlatBackground", Ties='f0.Scaling='+str(rAnds.scale),
                Output="__fitRescaleAndShift")   
    elif rAnds.fitShift==False:
        if rAnds.qRangeUserSelected:        
            Fit(InputWorkspace=rearData, 
                Function='name=TabulatedFunction, workspace="'+str(frontData)+'"'
                +";name=FlatBackground", Ties='f1.A0='+str(rAnds.shift*rAnds.scale),
                Output="__fitRescaleAndShift", StartX=rAnds.qMin, EndX=rAnds.qMax)               
        else:           
            Fit(InputWorkspace=rearData, 
                Function='name=TabulatedFunction, workspace="'+str(frontData)+'"'
                +";name=FlatBackground", Ties='f1.A0='+str(rAnds.shift*rAnds.scale),
                Output="__fitRescaleAndShift")   
    else:
        if rAnds.qRangeUserSelected:          
            Fit(InputWorkspace=rearData, 
                Function='name=TabulatedFunction, workspace="'+str(frontData)+'"'
                +";name=FlatBackground",
                Output="__fitRescaleAndShift", StartX=rAnds.qMin, EndX=rAnds.qMax)
        else:
            Fit(InputWorkspace=rearData, Function='name=TabulatedFunction, workspace="'+str(frontData)+'"'
                +";name=FlatBackground",Output="__fitRescaleAndShift")
                        
    param = mtd['__fitRescaleAndShift_Parameters']
    
    row1 = param.row(0).items()
    row2 = param.row(1).items()
    row3 = param.row(2).items()
    scale = row1[1][1]
    chiSquared = row3[1][1]    
    
    fitSuccess = True
    if not chiSquared > 0:
        issueWarning("Can't fit front detector RESCALE or SHIFT. Use non fitted values")
        fitSuccess = False
    if scale == 0.0:
        issueWarning("front detector RESCALE fitted to zero. Use non fitted values")
        fitSuccess = False        
        
    if fitSuccess == False:
        return rAnds.scale, rAnds.shift
                    
    shift = row2[1][1] / scale
    
    delete_workspaces('__fitRescaleAndShift_Parameters') 
    delete_workspaces('__fitRescaleAndShift_NormalisedCovarianceMatrix') 
    delete_workspaces('__fitRescaleAndShift_Workspace')     
            
    return scale, shift

def _WavRangeReduction(name_suffix=None):
    """
        Run a reduction that has been set up, from loading the raw data to calculating Q
    """
    def _setUpPeriod(period):
        assert(ReductionSingleton().get_sample().loader.move2ws(period))
        can = ReductionSingleton().get_can()
        if can and can.loader.periods_in_file > 1:
            can.loader.move2ws(period)

        for trans in [ReductionSingleton().samp_trans_load, ReductionSingleton().can_trans_load]:
            if trans and trans.direct.periods_in_file > 1 and trans.trans.periods_in_file > 1:
                trans.direct.move2ws(period)
                trans.trans.move2next(period)
        return

    def _applySuffix(result, name_suffix):
        if name_suffix:
            old = result
            result += name_suffix
            RenameWorkspace(InputWorkspace=old,OutputWorkspace= result)
        return result

<<<<<<< HEAD

    result = ""
    if ReductionSingleton().get_sample().loader.periods_in_file == 1:
        result = ReductionSingleton()._reduce()
=======
    def _common_substring(val1, val2):
        l = []
        for i in range(len(val1)):
            if val1[i]==val2[i]: l.append(val1[i])
            else:
                return ''.join(l)

    def _group_workspaces(list_of_values, outputname):
        allnames = ','.join(list_of_values)
        GroupWorkspaces(InputWorkspaces=allnames, OutputWorkspace=outputname)

    def _reduceAllSlices():
        if ReductionSingleton().getNumSlices() > 1:
            slices = []
            for index in range(ReductionSingleton().getNumSlices()):
                ReductionSingleton().setSliceIndex(index)
                slices.append(ReductionSingleton()._reduce())
            ReductionSingleton().setSliceIndex(0)
            group_name = _common_substring(slices[0], slices[1])
            if group_name[-2] == "_":
                group_name = group_name[:-2]
            _group_workspaces(slices, group_name)
            return group_name
        else:
            return ReductionSingleton()._reduce()
            
            

    result = ""
    if ReductionSingleton().get_sample().loader.periods_in_file == 1:
        result = _reduceAllSlices()
>>>>>>> fe55d844
        return _applySuffix(result, name_suffix)

    calculated = []
    try:
        for period in ReductionSingleton().get_sample().loader.entries:
            _setUpPeriod(period)
<<<<<<< HEAD
            calculated.append(ReductionSingleton()._reduce())
    
    finally:
        if len(calculated) > 0:
            allnames = ','.join(calculated)
            result = ReductionSingleton().get_out_ws_name(show_period=False)
            GroupWorkspaces(OutputWorkspace=result, InputWorkspaces=allnames)
=======
            calculated.append(_reduceAllSlices())                
    
    finally:
        if len(calculated) > 0:
            result = ReductionSingleton().get_out_ws_name(show_period=False)
            _group_workspaces(calculated, result)
>>>>>>> fe55d844

    return _applySuffix(result, name_suffix)

def delete_workspaces(workspaces):
    """
        Delete the list of workspaces if possible but fail siliently if there is
        a problem
        @param workspaces: the list to delete
    """
    if type(workspaces) != type(list()):
        if type(workspaces) != type(tuple()):
            workspaces = [workspaces]

    for wksp in workspaces:
        if wksp and wksp in mtd:
            try:
                DeleteWorkspace(Workspace=wksp)
            except:
                #we're only deleting to save memory, if the workspace really won't delete leave it
                pass
    
def CompWavRanges(wavelens, plot=True, combineDet=None, resetSetup=True):
    """
        Compares the momentum transfer results calculated from different wavelength ranges. Given
        the list of wave ranges [a, b, c] it reduces for wavelengths a-b, b-c and a-c.
        @param wavelens: the list of wavelength ranges
        @param plot: set this to true to plot the result (must be run in Mantid), default is true
        @param combineDet: see description in WavRangeReduction
        @param resetSetup: if true reset setup at the end        
    """ 

    _printMessage('CompWavRanges( %s,plot=%s)'%(str(wavelens),plot))

    #this only makes sense for 1D reductions
    if ReductionSingleton().to_Q.output_type == '2D':
        issueWarning('This wave ranges check is a 1D analysis, ignoring 2D setting')
        _printMessage('Set1D()')
        ReductionSingleton().to_Q.output_type = '1D'
    
    if type(wavelens) != type([]) or len(wavelens) < 2:
        if type(wavelens) != type((1,)):
            raise RuntimeError('Error CompWavRanges() requires a list of wavelengths between which reductions will be performed.')
    

    calculated = [WavRangeReduction(wav_start=wavelens[0], wav_end=wavelens[len(wavelens)-1], combineDet=combineDet,resetSetup=False)]
    for i in range(0, len(wavelens)-1):
        calculated.append(WavRangeReduction(wav_start=wavelens[i], wav_end=wavelens[i+1], combineDet=combineDet, resetSetup=False))

    if resetSetup:
        _refresh_singleton()

    if plot:
        mantidplot.plotSpectrum(calculated, 0)
    
    #return just the workspace name of the full range
    return calculated[0]

def PhiRanges(phis, plot=True):
    """
        Given a list of phi ranges [a, b, c, d] it reduces in the phi ranges a-b and c-d
        @param phis: the list of phi ranges
        @param plot: set this to true to plot the result (must be run in Mantid), default is true
    """ 

    _printMessage('PhiRanges( %s,plot=%s)'%(str(phis),plot))

    #todo covert their string into Python array 
    
    if len(phis)/2 != float(len(phis))/2.:
        raise RuntimeError('Phi ranges must be given as pairs')

    try:
        #run the reductions, calculated will be an array with the names of all the workspaces produced
        calculated = []
        for i in range(0, len(phis), 2):
            SetPhiLimit(phis[i],phis[i+1])
            #reducedResult = ReductionSingleton()._reduce()
            #RenameWorkspace(reducedResult,'bob')
            #calculated.append(reducedResult)
            calculated.append(ReductionSingleton()._reduce())
            ReductionSingleton.replace(ReductionSingleton().settings())
    finally:
        _refresh_singleton()
    
    if plot:
        mantidplot.plotSpectrum(calculated, 0)
    
    #return just the workspace name of the full range
    return calculated[0]

def Reduce():
    try:
        result = ReductionSingleton()._reduce()
    finally:
        _refresh_singleton()

    return result
            
def _SetWavelengthRange(start, end):
    ReductionSingleton().to_wavelen.set_range(start, end)

def Set1D():
    _printMessage('Set1D()')
    ReductionSingleton().set_Q_output_type('1D')

def Set2D():
    _printMessage('Set2D()')
    ReductionSingleton().set_Q_output_type('2D')

def SetRearEfficiencyFile(filename):
    rear_det = ReductionSingleton().instrument.getDetector('rear')
    rear_det.correction_file = filename

def SetFrontEfficiencyFile(filename):
    front_det = ReductionSingleton().instrument.getDetector('front')
    front_det.correction_file = filename

def SetDetectorFloodFile(filename, detector_name="REAR"):
    ReductionSingleton().prep_normalize.setPixelCorrFile(filename, detector_name)

def displayUserFile():
    print '-- Mask file defaults --'
    print ReductionSingleton().to_wavlen
    print ReductionSingleton().Q_string()
#    print correction_files()
    print '    direct beam file rear:',
    print ReductionSingleton().instrument.detector_file('rear')
    print '    direct beam file front:',
    print ReductionSingleton().instrument.detector_file('front')
    print ReductionSingleton().mask

def displayMaskFile():
    displayUserFile()

def displayGeometry():
    [x, y] = ReductionSingleton().get_beam_center()
    print 'Beam centre: [' + str(x) + ',' + str(y) + ']'
    print ReductionSingleton().get_sample().geometry

def SetPhiLimit(phimin, phimax, use_mirror=True):
    """
        Call this function to restrict the analyse segments of the detector. Phimin and
        phimax define the limits of the segment where phi=0 is the -x axis and phi = 90
        is the y-axis. Setting use_mirror to true includes a second segment to be included
        it is the same as the first but rotated 180 degrees.
        @param phimin: the minimum phi angle to include
        @param phimax: the upper limit on phi for the segment
        @param use_mirror: when True (default) another segment is included, rotated 180 degrees from the first
    """  
    _printMessage("SetPhiLimit(" + str(phimin) + ', ' + str(phimax) + ',use_mirror='+str(use_mirror)+')')
    #a beam centre of [0,0,0] makes sense if the detector has been moved such that beam centre is at [0,0,0]
    ReductionSingleton().mask.set_phi_limit(phimin, phimax, use_mirror)
    
def SetDetectorOffsets(bank, x, y, z, rot, radius, side):
    """
        Adjust detector position away from position defined in IDF. On SANS2D the detector 
        banks can be moved around. This method allows fine adjustments of detector bank position 
        in the same way as the DET/CORR userfile command works. Hence please see
        http://www.mantidproject.org/SANS_User_File_Commands#DET for details.
        
        Note, for now, this command will only have an effect on runs loaded 
        after this command have been executed (because it is when runs are loaded 
        that components are moved away from the positions set in the IDF)
        
        @param bank: Must be either 'front' or 'rear' (not case sensitive)       
        @param x: shift in mm
        @param y: shift in mm
        @param z: shift in mm
        @param rot: shift in degrees
        @param radius: shift in mm
        @param side: shift in mm
    """  
    _printMessage("SetDetectorOffsets(" + str(bank) + ', ' + str(x) 
                  + ','+str(y) + ',' + str(z) + ',' + str(rot) 
                  + ',' + str(radius) + ',' + str(side) + ')')

    detector = ReductionSingleton().instrument.getDetector(bank)    
    detector.x_corr = x
    detector.y_corr = y
    detector.z_corr = z
    detector.rot_corr = rot
    detector.radius_corr = radius
    detector.side_corr = side   
    
def LimitsPhi(Not, Implemented, use_mirror=True):
    raise NotImplementedError('You must use SetPhiLimit() instead of LimitsPhi, processing stopped')

def LimitsR(rmin, rmax, quiet=False, reducer=None):
    if reducer == None:
        reducer = ReductionSingleton().reference()

    if not quiet:
        _printMessage('LimitsR(' + str(rmin) + ', ' +str(rmax) + ')', reducer)

    reducer.mask.set_radi(rmin, rmax)
    reducer.CENT_FIND_RMIN = float(rmin)/1000.
    reducer.CENT_FIND_RMAX = float(rmax)/1000.    

def LimitsWav(lmin, lmax, step, bin_type):
    _printMessage('LimitsWav(' + str(lmin) + ', ' + str(lmax) + ', ' + str(step) + ', '  + bin_type + ')')
    
    if ( bin_type.upper().strip() == 'LINEAR'): bin_type = 'LIN'
    if ( bin_type.upper().strip() == 'LOGARITHMIC'): bin_type = 'LOG'
    if bin_type == 'LOG':
        bin_sym = '-'
    else:
        bin_sym = ''
    
    ReductionSingleton().to_wavelen.set_rebin(lmin, bin_sym + str(step), lmax)

def LimitsQ(*args):
    settings = ReductionSingleton().user_settings
    if settings is None:
        raise RuntimeError('MaskFile() first')

    # If given one argument it must be a rebin string
    if len(args) == 1:
        val = args[0]
        if type(val) == str:
            _printMessage("LimitsQ(" + val + ")")
            settings.readLimitValues("L/Q " + val, ReductionSingleton())
        else:
            issueWarning("LimitsQ can only be called with a single string or 4 values")
    elif len(args) == 4:
        qmin,qmax,step,step_type = args
        _printMessage('LimitsQ(' + str(qmin) + ', ' + str(qmax) +', ' + str(step) + ','  + str(step_type) + ')')
        settings.readLimitValues('L/Q ' + str(qmin) + ' ' + str(qmax) + ' ' + str(step) + '/'  + step_type, ReductionSingleton())
    else:
        issueWarning("LimitsQ called with " + str(len(args)) + " arguments, 1 or 4 expected.")

def LimitsQXY(qmin, qmax, step, type):
    """
        To set the bin parameters for the algorithm Qxy()
        @param qmin: the first Q value to include
        @param qmaz: the last Q value to include
        @param step: bin width
        @param type: pass LOG for logarithmic binning
    """
    _printMessage('LimitsQXY(' + str(qmin) + ', ' + str(qmax) +', ' + str(step) + ', ' + str(type) + ')')
    settings = ReductionSingleton().user_settings
    if settings is None:
        raise RuntimeError('MaskFile() first')

    settings.readLimitValues('L/QXY ' + str(qmin) + ' ' + str(qmax) + ' ' + str(step) + '/'  + type, ReductionSingleton())

def SetEventSlices(input_str):
    """    
    """
    ReductionSingleton().setSlicesLimits(input_str)


def PlotResult(workspace, canvas=None):
    """
        Draws a graph of the passed workspace. If the workspace is 2D (has many spectra
        a contour plot is written
        @param workspace: a workspace name or handle to plot
        @param canvas: optional handle to an existing graph to write the plot to
        @return: a handle to the graph that was written to
    """ 
    #ensure that we are dealing with a workspace handle rather than its name
    workspace = mtd[str(workspace)]
    if isinstance(workspace, WorkspaceGroup):
        numSpecs = workspace[0].getNumberHistograms()
    else:
        numSpecs = workspace.getNumberHistograms()

    try:
        if numSpecs == 1:
            graph = mantidplot.plotSpectrum(workspace,0)
        else:        
            graph = mantidplot.importMatrixWorkspace(workspace.getName()).plotGraph2D()

    except NameError:
        issueWarning('Plot functions are not available, is this being run from outside Mantidplot?')
        
    if not canvas is None:
        #we were given a handle to an existing graph, use it
        mantidplot.mergePlots(canvas, graph)
        graph = canvas
    
    return graph

##################### View mask details #####################################################

def ViewCurrentMask():
    """
        In MantidPlot this opens InstrumentView to display the masked
        detectors in the bank in a different colour
    """
    ReductionSingleton().ViewCurrentMask()

def DisplayMask(mask_worksp=None):
    """
        Displays masking by applying it to a workspace and displaying
        it in instrument view. If no workspace is passed a copy of the
        sample workspace is used, unless no sample was loaded and then
        an empty instrument will be shown
        @param mask_worksp: optional this named workspace will be modified and should be from the currently selected instrument
        @return the name of the workspace that was displayed
    """
    #this will be copied from a sample work space if one exists
    counts_data = None
    instrument = ReductionSingleton().instrument
    
    if not mask_worksp:
        mask_worksp = '__CurrentMask'
        samp = LAST_SAMPLE 
        
        if samp:
            counts_data = '__DisplayMasked_tempory_wksp'
            Integration(InputWorkspace=samp,OutputWorkspace= counts_data)
            CloneWorkspace(InputWorkspace=samp,OutputWorkspace= mask_worksp)
        else:
            instrument.load_empty(mask_worksp)
            instrument.set_up_for_run('emptyInstrument')
        
    ReductionSingleton().mask.display(mask_worksp, ReductionSingleton(), counts_data)
    if counts_data:
        DeleteWorkspace(counts_data)
        
    return mask_worksp

# Print a test script for Colette if asked
def createColetteScript(inputdata, format, reduced, centreit , plotresults, csvfile = '', savepath = ''):
    script = ''
    if csvfile != '':
        script += '[COLETTE]  @ ' + csvfile + '\n'
    file_1 = inputdata['sample_sans'] + format
    script += '[COLETTE]  ASSIGN/SAMPLE ' + file_1 + '\n'
    file_1 = inputdata['sample_trans'] + format
    file_2 = inputdata['sample_direct_beam'] + format
    if file_1 != format and file_2 != format:
        script += '[COLETTE]  TRANSMISSION/SAMPLE/MEASURED ' + file_1 + ' ' + file_2 + '\n'
    file_1 = inputdata['can_sans'] + format
    if file_1 != format:
        script +='[COLETTE]  ASSIGN/CAN ' + file_1 + '\n'
    file_1 = inputdata['can_trans'] + format
    file_2 = inputdata['can_direct_beam'] + format
    if file_1 != format and file_2 != format:
        script += '[COLETTE]  TRANSMISSION/CAN/MEASURED ' + file_1 + ' ' + file_2 + '\n'
    if centreit:
        script += '[COLETTE]  FIT/MIDDLE'
    # Parameters
    script += '[COLETTE]  LIMIT/RADIUS ' + str(ReductionSingleton().mask.min_radius)
    script += ' ' + str(ReductionSingleton().mask.max_radius) + '\n'
    script += '[COLETTE]  LIMIT/WAVELENGTH ' + ReductionSingleton().to_wavelen.get_range() + '\n'
    if ReductionSingleton().DWAV <  0:
        script += '[COLETTE]  STEP/WAVELENGTH/LOGARITHMIC ' + str(ReductionSingleton().to_wavelen.w_step)[1:] + '\n'
    else:
        script += '[COLETTE]  STEP/WAVELENGTH/LINEAR ' + str(ReductionSingleton().to_wavelen.w_step) + '\n'
    # For the moment treat the rebin string as min/max/step
    qbins = ReductionSingleton().Q_REBEIN.split(",")
    nbins = len(qbins)
    if ReductionSingleton().to_Q.output_type == '1D':
        script += '[COLETTE]  LIMIT/Q ' + str(qbins[0]) + ' ' + str(qbins[nbins-1]) + '\n'
        dq = float(qbins[1])
        if dq <  0:
            script += '[COLETTE]  STEP/Q/LOGARITHMIC ' + str(dq)[1:] + '\n'
        else:
            script += '[COLETTE]  STEP/Q/LINEAR ' + str(dq) + '\n'
    else:
        script += '[COLETTE]  LIMIT/QXY ' + str(0.0) + ' ' + str(ReductionSingleton().QXY2) + '\n'
        if ReductionSingleton().DQXY <  0:
            script += '[COLETTE]  STEP/QXY/LOGARITHMIC ' + str(ReductionSingleton().DQXY)[1:] + '\n'
        else:
            script += '[COLETTE]  STEP/QXY/LINEAR ' + str(ReductionSingleton().DQXY) + '\n'
    
    # Correct
    script += '[COLETTE] CORRECT\n'
    if plotresults:
        script += '[COLETTE]  DISPLAY/HISTOGRAM ' + reduced + '\n'
    if savepath != '':
        script += '[COLETTE]  WRITE/LOQ ' + reduced + ' ' + savepath + '\n'
        
    return script

def FindBeamCentre(rlow, rupp, MaxIter = 10, xstart = None, ystart = None, tolerance=1.251e-4):
    """
        Estimates the location of the effective beam centre given a good initial estimate. For more
        information go to this page
        mantidproject.org/Using_the_SANS_GUI_Beam_Centre_Finder
        @param rlow: mask around the (estimated) centre to this radius (in millimetres)
        @param rupp: don't include further out than this distance (mm) from the centre point
        @param MaxInter: don't calculate more than this number of iterations (default = 10)
        @param xstart: initial guess for the horizontal distance of the beam centre from the detector centre in meters (default the values in the mask file)
        @param ystart: initial guess for the distance of the beam centre from the detector centre vertically in metres (default the values in the mask file)
	@param tolerance: define the precision of the search. If the step is smaller than the tolerance, it will be considered stop searching the centre (default=1.251e-4 or 1.251um)
        @return: the best guess for the beam centre point
    """
    XSTEP = ReductionSingleton().inst.cen_find_step
    YSTEP = ReductionSingleton().inst.cen_find_step

    original = ReductionSingleton().get_instrument().cur_detector_position(ReductionSingleton().get_sample().get_wksp_name())

    if ReductionSingleton().instrument.lowAngDetSet:
        det_bank = 'rear'
    else:
        det_bank = 'front'

    if xstart or ystart:
        ReductionSingleton().set_beam_finder(
            sans_reduction_steps.BaseBeamFinder(
            float(xstart), float(ystart)),det_bank)

    beamcoords = ReductionSingleton().get_beam_center()
    XNEW = beamcoords[0]
    YNEW = beamcoords[1]
    xstart = beamcoords[0]
    ystart = beamcoords[1]
    

    #remove this if we know running the Reducer() doesn't change i.e. all execute() methods are const
    centre_reduction = copy.deepcopy(ReductionSingleton().reference())
    LimitsR(str(float(rlow)), str(float(rupp)), quiet=True, reducer=centre_reduction)

    centre = CentreFinder(original)
    centre.logger.notice("xstart,ystart="+str(XNEW*1000.)+" "+str(YNEW*1000.)) 
    centre.logger.notice("Starting centre finding routine ...")
    #this function moves the detector to the beam center positions defined above and returns an estimate of where the beam center is relative to the new center  
    resX_old, resY_old = centre.SeekCentre(centre_reduction, [XNEW, YNEW])
    centre_reduction = copy.deepcopy(ReductionSingleton().reference())
    LimitsR(str(float(rlow)), str(float(rupp)), quiet=True, reducer=centre_reduction)

    logger.notice(centre.status_str(0, resX_old, resY_old))
    
    # take first trial step
    XNEW = xstart + XSTEP
    YNEW = ystart + YSTEP
    graph_handle = None
    for i in range(1, MaxIter+1):
        it = i
        
        centre_reduction.set_beam_finder(
            sans_reduction_steps.BaseBeamFinder(XNEW, YNEW), det_bank)

        resX, resY = centre.SeekCentre(centre_reduction, [XNEW, YNEW])
        centre_reduction = copy.deepcopy(ReductionSingleton().reference())
        LimitsR(str(float(rlow)), str(float(rupp)), quiet=True, reducer=centre_reduction)

        centre.logger.notice(centre.status_str(it, resX, resY))
        
        try :
            if not graph_handle:
                #once we have a plot it will be updated automatically when the workspaces are updated
                graph_handle = mantidplot.plotSpectrum(centre.QUADS, 0)
            graph_handle.activeLayer().setTitle(
                        centre.status_str(it, resX, resY))
        except :
            #if plotting is not available it probably means we are running outside a GUI, in which case do everything but don't plot
            pass

        #have we stepped across the y-axis that goes through the beam center?  
        if resX > resX_old:
            # yes with stepped across the middle, reverse direction and half the step size 
            XSTEP = -XSTEP/2.
        if resY > resY_old:
            YSTEP = -YSTEP/2.
        if abs(XSTEP) < tolerance and abs(YSTEP) < tolerance :
            # this is the success criteria, we've close enough to the center
            centre.logger.notice("Converged - check if stuck in local minimum!")
            break
        
        resX_old = resX
        resY_old = resY
        XNEW += XSTEP
        YNEW += YSTEP
    
    if it == MaxIter:
        centre.logger.notice("Out of iterations, new coordinates may not be the best!")
        XNEW -= XSTEP
        YNEW -= YSTEP
    
    ReductionSingleton().set_beam_finder(
        sans_reduction_steps.BaseBeamFinder(XNEW, YNEW), det_bank)
    centre.logger.notice("Centre coordinates updated: [" + str(XNEW)+ ", "+ str(YNEW) + ']')
    
    return XNEW, YNEW

#this is like a #define I'd like to get rid of it because it seems meaningless here
DefaultTrans = 'True'
NewTrans = 'False'

_refresh_singleton()

if __name__ == '__main__':
    SetVerboseMode(True)
    SANS2D()
    MaskFile('MASKSANS2D_123T_4m_Xpress_8mm.txt')
    Set1D()
    AssignSample('SANS2D00002500.nxs')
    Gravity(True)
    wav1 = 2.0
    wav2 = wav1 + 2.0
    reduced = WavRangeReduction(wav1, wav2, DefaultTrans)<|MERGE_RESOLUTION|>--- conflicted
+++ resolved
@@ -638,12 +638,6 @@
             RenameWorkspace(InputWorkspace=old,OutputWorkspace= result)
         return result
 
-<<<<<<< HEAD
-
-    result = ""
-    if ReductionSingleton().get_sample().loader.periods_in_file == 1:
-        result = ReductionSingleton()._reduce()
-=======
     def _common_substring(val1, val2):
         l = []
         for i in range(len(val1)):
@@ -675,29 +669,18 @@
     result = ""
     if ReductionSingleton().get_sample().loader.periods_in_file == 1:
         result = _reduceAllSlices()
->>>>>>> fe55d844
         return _applySuffix(result, name_suffix)
 
     calculated = []
     try:
         for period in ReductionSingleton().get_sample().loader.entries:
             _setUpPeriod(period)
-<<<<<<< HEAD
-            calculated.append(ReductionSingleton()._reduce())
-    
-    finally:
-        if len(calculated) > 0:
-            allnames = ','.join(calculated)
-            result = ReductionSingleton().get_out_ws_name(show_period=False)
-            GroupWorkspaces(OutputWorkspace=result, InputWorkspaces=allnames)
-=======
             calculated.append(_reduceAllSlices())                
     
     finally:
         if len(calculated) > 0:
             result = ReductionSingleton().get_out_ws_name(show_period=False)
             _group_workspaces(calculated, result)
->>>>>>> fe55d844
 
     return _applySuffix(result, name_suffix)
 
