"""
    This file defines what happens in each step in the data reduction, it's
    the guts of the reduction. See ISISReducer for order the steps are run
    in and the names they are given to identify them
    
    Most of this code is a copy-paste from SANSReduction.py, organized to be used with
    ReductionStep objects. The guts needs refactoring.
"""
from reduction import ReductionStep
import isis_reducer
import reduction.instruments.sans.sans_reduction_steps as sans_reduction_steps
sanslog = sans_reduction_steps.sanslog

from mantid.simpleapi import *
from mantid.api import WorkspaceGroup, Workspace
from SANSUtility import (GetInstrumentDetails, MaskByBinRange, 
                         isEventWorkspace, fromEvent2Histogram, 
                         getFilePathFromWorkspace, getWorkspaceReference)
import isis_instrument
import os
import math
import copy
import re

def _issueWarning(msg):
    """
        Prints a message to the log marked as warning
        @param msg: message to be issued
    """
    print msg
    sanslog.warning(msg)

def _issueInfo(msg):
    """
        Prints a message to the log
        @param msg: message to be issued
    """
    print msg
    sanslog.notice(msg)


class LoadRun(object):
    UNSET_PERIOD = -1
    def __init__(self, run_spec=None, trans=False, reload=True, entry=UNSET_PERIOD):
        """
            Load a data file, move its detector to the right position according
            to the beam center and normalize the data.
            @param run_spec: the run number followed by dot and the extension
            @param trans: set to true if the file is from a transmission run (default: False)
            @param reload: if to reload the workspace if it is already present
            @param entry: the entry number of the run, useful for multi-period files (default: load the entire file)
    """
        super(LoadRun, self).__init__()
        self._data_file = run_spec
        self._is_trans = trans
        self._reload = reload
        #entry number of the run inside the run file that will be analysed, as requested by the caller
        self._period = int(entry)
        #set to the total number of periods in the file
        self.periods_in_file = None
        self.ext = ''
        self.shortrun_no = -1
        #the name of the loaded workspace in Mantid
        self.wksp_name = ''
        
    def _load(self, inst = None, is_can=False, extra_options=dict()):
        """
            Load a workspace and read the logs into the passed instrument reference
            @param inst: a reference to the current instrument
            @param iscan: set this to True for can runs
            @param extra_options: arguments to pass on to the Load Algorithm.
            @return: log values, number of periods in the workspace
        """
        if self._period > 1:
            workspace = self._get_workspace_name(self._period)
        else:
            workspace = self._get_workspace_name()

        period = self._period
        if period == self.UNSET_PERIOD:
            period = 1

        if os.path.splitext(self._data_file)[1].lower().startswith('.r') or os.path.splitext(self._data_file)[1].lower().startswith('.s'):
            outWs = LoadRaw(Filename=self._data_file, 
                            OutputWorkspace=workspace,
                            **extra_options)

<<<<<<< HEAD
            alg = outWs.getHistory().lastAlgorithm()
            self._data_file = alg.getPropertyValue("Filename")
=======
            self._data_file = getFilePathFromWorkspace(outWs)
>>>>>>> 828f5974
            LoadSampleDetailsFromRaw(InputWorkspace=workspace, Filename=self._data_file)

            workspace = self._leaveSinglePeriod(workspace, period)
        else:
            if period != 1:
                extra_options['EntryNumber']=period
            outWs = LoadNexus(Filename=self._data_file, 
                              OutputWorkspace=workspace,
                              **extra_options)
<<<<<<< HEAD
            alg = outWs.getHistory().lastAlgorithm()            
            self._data_file = alg.getPropertyValue("Filename")
=======
            self._data_file = getFilePathFromWorkspace(outWs)
>>>>>>> 828f5974

        SANS2D_log_file = mtd[workspace]
       
        numPeriods  = self._find_workspace_num_periods(workspace)
        #deal with the difficult situation of not reporting the period of single period files
        if numPeriods > 1:
            #get the workspace name, a period number of 1 is only included if the file has more than 1 period
            period_definitely_inc = self._get_workspace_name(self._period)
            if period_definitely_inc != workspace:
                RenameWorkspace(InputWorkspace=workspace,OutputWorkspace= period_definitely_inc)
                workspace = period_definitely_inc 
        
        log = self._extract_log_info(SANS2D_log_file, inst)
        
        self.wksp_name = workspace 
        return numPeriods, log        

    def _extract_log_info(self,wksp_pointer, inst):
        log = None
        if (not inst is None) and inst.name() == 'SANS2D':
            #this instrument has logs to be loaded 
            try:
                log = inst.get_detector_log(wksp_pointer)
            except:
                #transmission workspaces, don't have logs 
                if not self._is_trans:
                    raise
        return log

    def _get_workspace_name(self, entry_num=None):
        """
            Creates a name for the workspace that will contain the raw
            data. If the entry number == 1 it is omitted, unless
            optional_entry_no = False
            @param entry_num: if this argument is set to an integer it will be added to the filename after a p 
        """  
        run = str(self.shortrun_no)
        if entry_num:
            if entry_num == self.UNSET_PERIOD:
                entry_num = 1
            run += 'p'+str(int(entry_num))
        
        if self._is_trans:
            return run + '_trans_' + self.ext.lower()
        else:
            return run + '_sans_' + self.ext.lower()


    def _loadFromWorkspace(self, reducer):
        """ It substitute the work of _assignHelper for workspaces, or, at least, 
        prepare the internal attributes, to be processed by the _assignHelper. 
        
        It is executed when the input for the constructor (run_spec) is given a workspace
        
        If reload is False, it will try to get all information necessary to use the given 
        workspace as the one for the post-processing. 
        If reload is True, it will try to get all the information necessary to reload this 
        workspace from the data file.
        """
        assert(isinstance(self._data_file, Workspace))
        ws_pointer = self._data_file

        try:
            _file_path = getFilePathFromWorkspace(ws_pointer)
        except:
            raise RuntimeError("Failed to retrieve information to reload this workspace " + str(self._data_file))
        self._data_file = _file_path
        if self._reload:
            # give to _assignHelper the responsibility of loading this data.
            return False, None

        #test if the sample details are already loaded:
        if not ws_pointer.sample().getGeometryFlag():
            LoadSampleDetailsFromRaw(ws_pointer, self._data_file)

        # so, it will try, not to reload the workspace.
        self.wksp_name = ws_pointer.name()
        self.periods_in_file = 1
        self.shortrun_no = ws_pointer.getRunNumber()

        #check that the current workspace has never been moved
        hist_str = self._getHistory(ws_pointer)
        if 'Algorithm: Move' in hist_str or 'Algorithm: Rotate' in hist_str:
            raise RuntimeError('Moving components needs to be made compatible with not reloading the sample')
        
        if isEventWorkspace(ws_pointer):
            ws_pointer = fromEvent2Histogram(ws_pointer)

        return True, self._extract_log_info(ws_pointer, reducer.instrument)
        

    # Helper function
    def _assignHelper(self, reducer):
        if isinstance(self._data_file, Workspace):
            loaded_flag, logs = self._loadFromWorkspace(reducer)
            if loaded_flag:
                return logs

        if self._data_file == '' or self._data_file.startswith('.'):
            raise RuntimeError('Sample needs to be assigned as run_number.file_type')
        
        try:
            if reducer.instrument.name() == "":
                raise AttributeError
        except AttributeError:
            raise AttributeError('No instrument has been assign, run SANS2D or LOQ first')

        self._data_file = self._extract_run_details(self._data_file)

        if not self._reload:
            raise NotImplementedError('Raw workspaces must be reloaded, run with reload=True')

        spectrum_limits = dict()
        if self._is_trans:
            if reducer.instrument.name() == 'SANS2D' and int(self.shortrun_no) < 568:
<<<<<<< HEAD
                dimension = SANSUtility.GetInstrumentDetails(reducer.instrument)[0]
=======
                dimension = GetInstrumentDetails(reducer.instrument)[0]
>>>>>>> 828f5974
                spec_min = dimension*dimension*2
                spectrum_limits = {'SpectrumMin':spec_min, 'SpectrumMax':spec_min + 4}

        try:
            # the spectrum_limits is not the default only for transmission data
            self.periods_in_file, logs = self._load(reducer.instrument, extra_options=spectrum_limits)
        except RuntimeError, details:
            sanslog.warning(str(details))
            self.wksp_name = ''
            return '', -1
        
        return logs

    def _leaveSinglePeriod(self, workspace, period):
        groupW = mtd[workspace]
        if isinstance(groupW, WorkspaceGroup):
            num_periods = groupW.getNames()
        else:
            num_periods = 1

        if period > num_periods or period < 1:
            raise ValueError('Period number ' + str(period) + ' doesn\'t exist in workspace ' + groupW.getName())
        
        if num_periods == 1:
            return workspace
        #get the name of the individual workspace in the group
        oldName = groupW.getName()+'_'+str(self._period)
        #move this workspace out of the group (this doesn't delete it)
        groupW.remove(oldName)
    
        discriptors = groupW.getName().split('_')       #information about the run (run number, if it's 1D or 2D, etc) is listed in the workspace name between '_'s
        for i in range(0, len(discriptors) ):           #insert the period name after the run number
            if i == 0 :                                 #the run number is the first part of the name
                newName = discriptors[0]+'p'+str(self._period)#so add the period number here
            else :
                newName += '_'+discriptors[i]
    
        if oldName != newName:
            RenameWorkspace(InputWorkspace=oldName,OutputWorkspace= newName)
    
        #remove the rest of the group
        DeleteWorkspace(groupW.getName())
        return newName
    
    def _clearPrevious(self, inWS, others = []):
        if inWS != None:
            if inWs in mtd and (not inWS in others):
                DeleteWorkspace(inWs)
                

    def _extract_run_details(self, run_string):
        """
            Takes a run number and file type and generates the filename, workspace name and log name
            @param run_string: either the name of a run file or a run number followed by a dot and then the file type, i.e. file extension
        """
        listOfFiles = FileFinder.findRuns(run_string)
        firstFile = listOfFiles[0]
        self.ext = firstFile[-3:]
        self.shortrun_no = int(re.findall(r'\d+',run_string)[-1])
        return firstFile
    
    def _find_workspace_num_periods(self, workspace): 
        """
            Deal with selection and reporting of periods in multi-period files,
            this is complicated because different file formats have different ways
            of report numbers of periods
            @param workspace: the name of the workspace
        """
        numPeriods = -1
        pWorksp = mtd[workspace]
        if isinstance(pWorksp, WorkspaceGroup) :
            #get the number of periods in a group using the fact that each period has a different name
            numPeriods = len(pWorksp.getNames())
        else :
            numPeriods = 1

        #the logs have the definitive information on the number of periods, if it is in the logs
        try:
            samp = pWorksp.getRun()
            numPeriods = samp.getLogData('nperiods').value
        except:
            #it's OK for there not to be any logs
            pass
        
        return numPeriods

    def _getHistory(self, wk_name):
        ws = getWorkspaceReference(wk_name)
        
        if isinstance(wk_name, Workspace):
            ws_h = wk_name.getHistory()
        else:
            if wk_name not in mtd:
                return ""
            ws_h = mtd[wk_name].getHistory()
        hist_str = str(ws_h)

        return hist_str
    
    def getCorrospondingPeriod(self, sample_period, reducer):
        """
            Gets the period number that corresponds to the passed sample period number, based on:
            if the workspace has the same number of periods as the sample it gives returns requested
            period, if it contains only one period it returns 1 and everything else is an error
            @param sample_period: the period in the sample that is of interest
            @return: depends on the number of entries in the workspace, could be the same number as passed or 1
            @raise RuntimeError: if there is ambiguity
        """
        if self.periods_in_file == 1:
            #this is a single entry file, don't consider entries
            return 1
        elif self._period != self.UNSET_PERIOD:
            #the user specified a definite period, use it
            return self._period
        elif self.periods_in_file == reducer.get_sample().loader.periods_in_file:
            #use corresponding periods, the same entry as the sample in each case
            return sample_period
        else:
            raise RuntimeError('There is a mismatch in the number of periods (entries) in the file between the sample and another run')


class LoadTransmissions(ReductionStep):
    """
        Loads the file used to apply the transmission correction to the
        sample or can 
    """

    def __init__(self, is_can=False, reload=True):
        """
            Two settings can be set at initialization, if this is for
            can and if the workspaces should be reloaded if they already
            exist
            @param is_can: if this is to correct the can (default false i.e. it's for the sample)
            @param reload: setting this to false will mean the workspaces aren't reloaded if they already exist (default True i.e. reload)
        """
        super(LoadTransmissions, self).__init__()
        self.trans = None
        self.direct = None
        self._reload = reload
        self._period_t = -1
        self._period_d = -1
        self.can = is_can

    def set_trans(self, trans, period=-1):            
        self._trans_name = trans
        self._period_t = period

    def set_direc(self, direct, period=-1):            
        self._direct_name = direct
        self._period_d = period

    def execute(self, reducer, workspace):
        if self._trans_name not in [None, '']:
            self.trans = LoadRun(self._trans_name, trans=True, reload=self._reload, entry=self._period_t)
            self.trans._assignHelper(reducer)
            if isinstance(self._trans_name, Workspace):
                self._trans_name = self._trans_name.name()
            if not self.trans.wksp_name:
                # do nothing if no workspace was specified
                return '', ''

        if self._direct_name not in [None, '']:
            self.direct = LoadRun(self._direct_name, trans=True, reload=self._reload, entry=self._period_d)
            self.direct._assignHelper(reducer)
            if isinstance(self._direct_name, Workspace):
                self._direct_name = self._direct_name.name()
            if not self.direct.wksp_name:
                raise RuntimeError('Transmission run set without direct run error')
 
        #transmission workspaces sometimes have monitor locations, depending on the instrument, load these locations
        reducer.instrument.load_transmission_inst(self.trans.wksp_name)
        reducer.instrument.load_transmission_inst(self.direct.wksp_name)
        
        if reducer.instrument.name() == 'SANS2D':        
            beamcoords = reducer.get_beam_center()
            reducer.instrument.move_components(self.trans.wksp_name, beamcoords[0], beamcoords[1]) 
            if  self.trans.wksp_name != self.direct.wksp_name:
              reducer.instrument.move_components(self.direct.wksp_name, beamcoords[0], beamcoords[1])                

        return self.trans.wksp_name, self.direct.wksp_name

class CanSubtraction(ReductionStep):
    """
        Apply the same corrections to the can that were applied to the sample and
        then subtracts this can from the sample.
    """
    def __init__(self, can_run, reload = True, period = -1):
        """
            @param can_run: the run number followed by dot and the extension 
            @param reload: if set to true (default) the workspace is replaced if it already exists
            @param period: for multiple entry workspaces this is the period number
        """
        super(CanSubtraction, self).__init__()
        #contains the workspace with the background (can) data
        self.workspace = LoadRun(can_run, reload=reload, entry=period)

    def assign_can(self, reducer):
        """
            Loads the can workspace into Mantid and reads any log file
            @param reducer: the reduction chain
            @return: the logs object  
        """
        if not reducer.user_settings.executed:
            raise RuntimeError('User settings must be loaded before the can can be loaded, run UserFile() first')
    
        logs = self.workspace._assignHelper(reducer)

        if self.workspace.wksp_name == '':
            sanslog.warning('Unable to load SANS can run, cannot continue.')
            return '()'
          
        if logs:
            reducer.instrument.check_can_logs(logs)
        else:
            logs = ""
            if reducer.instrument.name() == 'SANS2D':
                _issueWarning("Can logs could not be loaded, using sample values.")
                return "()"    
        
        beamcoords = reducer.get_beam_center()
        reducer.instrument.move_components(self.wksp_name, beamcoords[0], beamcoords[1])

        return logs

    def execute(self, reducer, workspace):
        """
            Apply same corrections as for sample workspace then subtract from data
        """        
        #remain the sample workspace, its name will be restored to the original once the subtraction has been done 
        tmp_smp = workspace+"_sam_tmp"
        RenameWorkspace(InputWorkspace=workspace,OutputWorkspace= tmp_smp)

        tmp_can = workspace+"_can_tmp"
        #do same corrections as were done to the sample
        reducer.reduce_can(tmp_can)

        #we now have the can workspace, use it
        Minus(LHSWorkspace=tmp_smp,RHSWorkspace= tmp_can,OutputWorkspace= workspace)
    
        #clean up the workspaces ready users to see them if required
        if reducer.to_Q.output_type == '1D':
            rem_nans = sans_reduction_steps.StripEndNans()
            rem_nans.execute(reducer, tmp_smp)
            rem_nans.execute(reducer, tmp_can)

    def get_wksp_name(self):
        return self.workspace.wksp_name
    
    wksp_name = property(get_wksp_name, None, None, None)
    
    def get_periods_in_file(self):
        return self.workspace.periods_in_file

    periods_in_file = property(get_periods_in_file, None, None, None)

class Mask_ISIS(sans_reduction_steps.Mask):
    """
        Provides ISIS specific mask functionality (e.g. parsing
        MASK commands from user files), inherits from Mask
    """
    def __init__(self, timemask='', timemask_r='', timemask_f='', 
                 specmask='', specmask_r='', specmask_f=''):
        sans_reduction_steps.Mask.__init__(self)
        self.time_mask=timemask 
        self.time_mask_r=timemask_r
        self.time_mask_f=timemask_f
        self.spec_mask_r=specmask_r
        self.spec_mask_f=specmask_f

        # as far as I can used to possibly set phi masking
        # not to be applied even though _lim_phi_xml has been set
        self.mask_phi = True 
        self.phi_mirror = True
        self._lim_phi_xml = ''
        self.phi_min = -90.0
        self.phi_max = 90.0
        # read only phi (only used in ...)
        # this option seems totally bizarre to me since it allow
        # set_phi_limit to be called but not setting the _lim_phi_xml
        # string.....
        self._readonly_phi = False  
        # used to assess if set phi limit has been called just once
        # in which case exactly one phi range has been masked
        # and get_phi_limits  
        self._numberOfTimesSetPhiLimitBeenCalled = 0
        self.spec_list = []
        
        #is set when there is an arm to mask, it's the width in millimetres
        self.arm_width = None
        #when there is an arm to mask this is its angle in degrees
        self.arm_angle = None
        #RMD Mod 24/7/13
        self.arm_x = None
        self.arm_y = None

        ########################## Masking  ################################################
        # Mask the corners and beam stop if radius parameters are given

        self.min_radius = None
        self.max_radius = None

    def set_radi(self, min, max):
        self.min_radius = float(min)/1000.
        self.max_radius = float(max)/1000.

    def _whichBank(self, instName, specNo):
        """
            Return either 'rear' or 'front' depending on which bank the spectrum number belong to
            
            @param instName Instrument name. Used for MASK Ssp command to tell what bank it refer to
            @param specNo Spectrum number
        """        
        bank = 'rear'

        if instName.upper() == 'LOQ':
            if 16387 <= specNo <= 17784: 
                bank = 'front'
        if instName.upper() == 'SANS2D':
            if 36873 <= specNo <= 73736: 
                bank = 'front'
                
        return bank

    def parse_instruction(self, instName, details):
        """
            Parse an instruction line from an ISIS mask file
            @param instName Instrument name. Used for MASK Ssp command to tell what bank it refer to
            @param details Line to parse
        """
        details = details.lstrip()
        details = details.upper()
        if not details.startswith('MASK') and not details.startswith('L/PHI'):
            _issueWarning('Ignoring malformed mask line ' + details)
            return
        
        if 'L/PHI' in details:
            phiParts = details.split() 
            if len(phiParts) == 3: 
                mirror = phiParts[0] != 'L/PHI/NOMIRROR' 
                phiMin = phiParts[1] 
                phiMax = phiParts[2] 
                self.set_phi_limit(float(phiMin), float(phiMax), mirror)
                return
            else: 
                _issueWarning('Unrecognized L/PHI masking line command "' + details + '"')    
                return
        
        parts = details.split('/')
        # A spectrum mask or mask spectra range with H and V commands
        if len(parts) == 1:     # Command is to type MASK something
            argToMask = details[4:].lstrip().upper()
            bank = 'rear'
            # special case for MASK Ssp where try to infer the bank the spectrum number belong to
            if 'S' in argToMask:
                if '>' in argToMask:
                    pieces = argToMask.split('>')
                    low = int(pieces[0].lstrip('S'))
                    upp = int(pieces[1].lstrip('S'))
                    bankLow = self._whichBank(instName, low)
                    bankUpp = self._whichBank(instName, upp)
                    if bankLow != bankUpp:
                        _issueWarning('The spectra in Mask command: ' + details + 
                                      ' belong to two different banks. Default to use bank ' +
                                      bankLow)
                    bank = bankLow
                else:
                    bank = self._whichBank(instName, int(argToMask.lstrip('S')))
               
            #Default to the rear detector if not MASK Ssp command
            self.add_mask_string(argToMask, detect=bank)
        elif len(parts) == 2:   # Command is to type MASK/ something
            type = parts[1]   # this is the part of the command following /
            typeSplit = type.split()  # used for command such as MASK/REAR Hn and MASK/Line w a 
            if type == 'CLEAR':    # Command is specifically MASK/CLEAR
                self.spec_mask_r = ''
                self.spec_mask_f = ''
            elif type.startswith('T'):
                if type.startswith('TIME'):
                    bin_range = type[4:].lstrip()
                else:
                    bin_range = type[1:].lstrip()
                self.time_mask += ';' + bin_range
            elif len(typeSplit) == 2:
                # Commands such as MASK/REAR Hn, where typeSplit[0] then equal 'REAR'
                if 'S' in typeSplit[1].upper():
                    _issueWarning('MASK command of type ' + details + 
                                  ' deprecated. Please use instead MASK Ssp1[>Ssp2]')   
                if 'REAR' != typeSplit[0].upper() and instName == 'LOQ':
                    _issueWarning('MASK command of type ' + details + 
                                  ' can, until otherwise requested, only be used for the REAR (default) Main detector of LOQ. ' +
                                  'Default to the Main detector of LOQ for this mask command')                     
                    self.add_mask_string(mask_string=typeSplit[1],detect='rear')
                else:
                    self.add_mask_string(mask_string=typeSplit[1],detect=typeSplit[0])                    
            elif type.startswith('LINE'):
                # RMD mod 24/7/13
                if len(typeSplit) == 5:
                    self.arm_width = float(typeSplit[1])
                    self.arm_angle = float(typeSplit[2])
                    self.arm_x = float(typeSplit[3])
                    self.arm_y = float(typeSplit[4])
                elif len(typeSplit) == 3:
                    self.arm_width = float(typeSplit[1])
                    self.arm_angle = float(typeSplit[2])
                    self.arm_x=0.0
                    self.arm_y=0.0
                else:
                    _issueWarning('Unrecognized line masking command "' + details + '" syntax is MASK/LINE width angle or MASK/LINE width angle x y')
            else:
                _issueWarning('Unrecognized masking option "' + details + '"')
        elif len(parts) == 3:
            type = parts[1]
            if type == 'CLEAR':
                self.time_mask = ''
                self.time_mask_r = ''
                self.time_mask_f = ''
            elif (type == 'TIME' or type == 'T'):
                parts = parts[2].split()
                if len(parts) == 3:
                    detname = parts[0].rstrip()
                    bin_range = parts[1].rstrip() + ' ' + parts[2].lstrip() 
                    if detname.upper() == 'FRONT':
                        self.time_mask_f += ';' + bin_range
                    elif detname.upper() == 'REAR':
                        self.time_mask_r += ';' + bin_range
                    else:
                        _issueWarning('Detector \'' + detname + '\' not found in currently selected instrument ' + self.instrument.name() + '. Skipping line.')
                else:
                    _issueWarning('Unrecognized masking line "' + details + '"')
        else:
             _issueWarning('Unrecognized masking line "' + details + '"')

    def add_mask_string(self, mask_string, detect):
        if detect.upper() == 'FRONT' or detect.upper() == 'HAB':
            self.spec_mask_f += ',' + mask_string
        elif detect.upper() == 'REAR':
            self.spec_mask_r += ',' + mask_string
        else:
            _issueWarning('Detector \'' + detect + '\' not found in currently selected instrument ' + self.instrument.name() + '. Skipping line.')

    def _ConvertToSpecList(self, maskstring, detector):
        '''
            Convert a mask string to a spectra list
            6/8/9 RKH attempt to add a box mask e.g.  h12+v34 (= one pixel at intersection), h10>h12+v101>v123 (=block 3 wide, 23 tall)
            
            @param maskstring Is a comma separated list of mask commands for masking spectra using the e.g. the h, s and v commands
        '''
        #Compile spectra ID list
        if maskstring == '':
            return ''
        masklist = maskstring.split(',')
        
        speclist = ''
        for x in masklist:
            x = x.lower()
            if '+' in x:
                bigPieces = x.split('+')
                if '>' in bigPieces[0]:
                    pieces = bigPieces[0].split('>')
                    low = int(pieces[0].lstrip('hv'))
                    upp = int(pieces[1].lstrip('hv'))
                else:
                    low = int(bigPieces[0].lstrip('hv'))
                    upp = low
                if '>' in bigPieces[1]:
                    pieces = bigPieces[1].split('>')
                    low2 = int(pieces[0].lstrip('hv'))
                    upp2 = int(pieces[1].lstrip('hv'))
                else:
                    low2 = int(bigPieces[1].lstrip('hv'))
                    upp2 = low2            
                if 'h' in bigPieces[0] and 'v' in bigPieces[1]:
                    ydim=abs(upp-low)+1
                    xdim=abs(upp2-low2)+1
                    speclist += detector.spectrum_block(low, low2,ydim, xdim) + ','
                elif 'v' in bigPieces[0] and 'h' in bigPieces[1]:
                    xdim=abs(upp-low)+1
                    ydim=abs(upp2-low2)+1
                    speclist += detector.spectrum_block(low2, low,ydim, xdim)+ ','                      
                else:
                    print "error in mask, ignored:  " + x
            elif '>' in x:  # Commands: MASK Ssp1>Ssp2, MASK Hn1>Hn2 and MASK Vn1>Vn2
                pieces = x.split('>')
                low = int(pieces[0].lstrip('hvs'))
                upp = int(pieces[1].lstrip('hvs'))
                if 'h' in pieces[0]:
                    nstrips = abs(upp - low) + 1
                    speclist += detector.spectrum_block(low, 0,nstrips, 'all')  + ','
                elif 'v' in pieces[0]:
                    nstrips = abs(upp - low) + 1
                    speclist += detector.spectrum_block(0,low, 'all', nstrips)  + ','
                else:
                    for i in range(low, upp + 1):
                        speclist += str(i) + ','
            elif 'h' in x:
                speclist += detector.spectrum_block(int(x.lstrip('h')), 0,1, 'all') + ','
            elif 'v' in x:
                speclist += detector.spectrum_block(0,int(x.lstrip('v')), 'all', 1) + ','
            elif 's' in x:   # Command MASK Ssp. Although note commands of type MASK Ssp1>Ssp2 handled above
                speclist += x.lstrip('s') + ','
            elif x == '':
                #empty entries are allowed
                pass
            elif len(x.split()) == 4:
                _issueWarning('Box mask entry "%s" ignored. Box masking is not supported by Mantid'%('mask '+x))
            else:
                raise SyntaxError('Problem reading a mask entry: "%s"' % x)
        
        #remove any trailing comma
        if speclist.endswith(','):
            speclist = speclist[0:len(speclist)-1]
        
        return speclist

    def _mask_phi(self, id, centre, phimin, phimax, use_mirror=True):
        '''
            Mask the detector bank such that only the region specified in the
            phi range is left unmasked
            Purpose of this method is to populate self._lim_phi_xml 
        '''
        # convert all angles to be between 0 and 360
        while phimax > 360 : phimax -= 360
        while phimax < 0 : phimax += 360
        while phimin > 360 : phimin -= 360
        while phimin < 0 : phimin += 360
        while phimax<phimin : phimax += 360
    
        #Convert to radians
        phimin = math.pi*phimin/180.0
        phimax = math.pi*phimax/180.0
        
        id = str(id)
        self._lim_phi_xml = \
            self._infinite_plane(id+'_plane1',centre, [math.cos(-phimin + math.pi/2.0),math.sin(-phimin + math.pi/2.0),0]) \
            + self._infinite_plane(id+'_plane2',centre, [-math.cos(-phimax + math.pi/2.0),-math.sin(-phimax + math.pi/2.0),0])
        
        if use_mirror:
            self._lim_phi_xml += self._infinite_plane(id+'_plane3',centre, [math.cos(-phimax + math.pi/2.0),math.sin(-phimax + math.pi/2.0),0]) \
            + self._infinite_plane(id+'_plane4',centre, [-math.cos(-phimin + math.pi/2.0),-math.sin(-phimin + math.pi/2.0),0]) \
            + '<algebra val="#(('+id+'_plane1 '+id+'_plane2):('+id+'_plane3 '+id+'_plane4))" />'
        else:
            #the formula is different for acute verses obtuse angles
            if phimax-phimin > math.pi :
              # to get an obtruse angle, a wedge that's more than half the area, we need to add the semi-inifinite volumes
                self._lim_phi_xml += '<algebra val="#('+id+'_plane1:'+id+'_plane2)" />'
            else :
              # an acute angle, wedge is more less half the area, we need to use the intesection of those semi-inifinite volumes
                self._lim_phi_xml += '<algebra val="#('+id+'_plane1 '+id+'_plane2)" />'

    def _mask_line(self, startPoint, length, width, angle):
        '''
            Creates the xml to mask a line of the given width and height at the given angle
            into the member _line_xml. The masking object which is used to mask a line of say
            a detector array is a finite cylinder 
            @param startPoint: startPoint of line 
            @param length: length of line             
            @param width: width of line in mm
            @param angle: angle of line in xy-plane in units of degrees
            @return: return xml shape string
        '''
        return self._finite_cylinder(startPoint, width/2000.0, length, 
                                               [math.cos(angle*math.pi/180.0),math.sin(angle*math.pi/180.0),0.0], "arm")


    def get_phi_limits_tag(self):
        """
            Get the values of the lowest and highest boundaries
            Used to append to output workspace name
            @return 'Phi'low'_'high if it has been set
        """
        if self.mask_phi and self._lim_phi_xml != '' and (abs(self.phi_max - self.phi_min) != 180.0):
          return 'Phi'+str(self.phi_min)+'_'+str(self.phi_max)
        else:
          return ''
    
    def normalizePhi(self, phi):
        if phi > 90.0:
            phi -= 180.0
        elif phi < -90.0:
            phi += 180.0
        else:
            pass
        return phi

    def set_phi_limit(self, phimin, phimax, phimirror, override=True):
        '''
            ... (tx to Richard for changes to this function 
                 for ticket #)
            @param phimin:  
            @param phimax:            
            @param phimirror: 
            @param override: This one I don't understand. It seem 
               dangerous to be allowed to set this one to false.
               Also this option cannot be set from the command interface
            @return: return xml shape string
        '''        
        if phimirror :
            if phimin > phimax:
                phimin, phimax = phimax, phimin
        
            if phimax - phimin == 180.0:
                self.phi_min = -90.0
                self.phi_max = 90.0
            else:          
                self.phi_min = phimin
                self.phi_max = phimax
        else:
            self.phi_min = phimin
            self.phi_max = phimax

        self.phi_mirror = phimirror

        if override:
            self._readonly_phi = True
            
        if (not self._readonly_phi) or override:
            self._mask_phi(
                'unique phi', [0,0,0], self.phi_min,self.phi_max,self.phi_mirror)

    def execute(self, reducer, workspace):
        instrument = reducer.instrument
        #set up the spectra lists and shape xml to mask
        detector = instrument.cur_detector()
        if detector.isAlias('rear'):
            self.spec_list = self._ConvertToSpecList(self.spec_mask_r, detector)
            #Time mask
            MaskByBinRange (workspace,self.time_mask_r)
            MaskByBinRange(workspace,self.time_mask)

        if detector.isAlias('front'):
            #front specific masking
            self.spec_list = self._ConvertToSpecList(self.spec_mask_f, detector)
            #Time mask
            MaskByBinRange(workspace,self.time_mask_f)
            MaskByBinRange(workspace,self.time_mask)

        #reset the xml, as execute can be run more than once
        self._xml = []

        if ( not self.min_radius is None ) and ( self.min_radius > 0.0 ):
            self.add_cylinder(self.min_radius, 0, 0, 'beam_stop')
        if ( not self.max_radius is None ) and ( self.max_radius > 0.0 ):
            self.add_outside_cylinder(self.max_radius, 0, 0, 'beam_area')
        #now do the masking
        sans_reduction_steps.Mask.execute(self, reducer, workspace)

        if len(self.spec_list)>0:
            MaskDetectors(Workspace=workspace, SpectraList = self.spec_list)
            
        if self._lim_phi_xml != '' and self.mask_phi:
            MaskDetectorsInShape(Workspace=workspace,ShapeXML= self._lim_phi_xml)

        if self.arm_width and self.arm_angle:
            if instrument.name() == "SANS2D":
                ws = mtd[str(workspace)]
                det = ws.getInstrument().getComponentByName('rear-detector')
                det_Z = det.getPos().getZ()
                start_point = [self.arm_x, self.arm_y, det_Z]
                MaskDetectorsInShape(Workspace=workspace,ShapeXML=
                                 self._mask_line(start_point, 1e6, self.arm_width, self.arm_angle))

    def view(self, instrum):
        """
            In MantidPlot this opens InstrumentView to display the masked
            detectors in the bank in a different colour
            @param instrum: a reference an instrument object to view
        """
        wksp_name = 'CurrentMask'
        instrum.load_empty(wksp_name)

        #apply masking to the current detector
        self.execute(None, wksp_name, instrum)
        
        #now the other detector
        other = instrum.other_detector().name()
        original = instrum.cur_detector().name()
        instrum.setDetector(other)
        self.execute(None, wksp_name, instrum)
        #reset the instrument to mask the currecnt detector
        instrum.setDetector(original)

        # Mark up "dead" detectors with error value 
        FindDeadDetectors(InputWorkspace=wksp_name,OutputWorkspace= wksp_name, DeadValue=500)

        #opens an instrument showing the contents of the workspace (i.e. the instrument with masked detectors) 
        instrum.view(wksp_name)

    def display(self, wksp, reducer, counts=None):
        """
            Mask detectors in a workspace and display its show instrument
            @param wksp: this named workspace will be masked and displayed
            @param reducer: the reduction chain that contains all the settings
            @param counts: optional workspace containing neutron counts data that the mask will be supperimposed on to   
        """
        #apply masking to the current detector
        self.execute(reducer, wksp)
        
        instrum = reducer.instrument
        #now the other detector
        other = instrum.other_detector().name()
        original = instrum.cur_detector().name()
        instrum.setDetector(other)
        self.execute(reducer, wksp)
        #reset the instrument to mask the current detector
        instrum.setDetector(original)

        if counts:    
            Power(InputWorkspace=counts,OutputWorkspace= 'ones',Exponent= 0)
            Plus(LHSWorkspace=wksp,RHSWorkspace= 'ones',OutputWorkspace= wksp)

        # Mark up "dead" detectors with error value 
        FindDeadDetectors(InputWorkspace=wksp,OutputWorkspace= wksp, LiveValue = 0, DeadValue=1)

        #check if we have a workspace to superimpose the mask on to
        if counts:
            #the code below is a proto-type for the ISIS SANS group, to make it perminent it should be improved 
            
            #create a workspace where the masked spectra have a value
            flags = mtd[wksp]
            #normalise that value to the data in the workspace
            vals = mtd[counts]
            maxval = 0
            Xs = []
            Ys = []
            Es = []
            for i in range(0, flags.getNumberHistograms()):
                Xs.append(flags.readX(i)[0])
                Xs.append(flags.readX(i)[1])
                Ys.append(flags.readY(i)[0])
                Es.append(0)
                
                if (vals.readY(i)[0] > maxval):
                    #don't include masked or monitors
                    if (flags.readY(i)[0] == 0) and (vals.readY(i)[0] < 5000):
                        maxval = vals.readY(i)[0]
    
            #now normalise to the max/5
            maxval /= 5.0
            for i in range(0, len(Ys)):
                if Ys[i] != 0:
                    Ys[i] = maxval*Ys[i] + vals.readY(i)[0]

            CreateWorkspace(OutputWorkspace=wksp,DataX= Xs,DataY= Ys,DataE= Es,NSpec= len(Ys), UnitX='TOF', VerticalAxisValues=Ys)
            #change the units on the workspace so it is compatible with the workspace containing counts data
            Multiply(LHSWorkspace='ones',RHSWorkspace= wksp,OutputWorkspace= 'units')
            #do the super-position and clean up
            Minus(LHSWorkspace=counts,RHSWorkspace= 'units',OutputWorkspace= wksp)
            DeleteWorkspace('ones')
            DeleteWorkspace('units')

        #opens an instrument showing the contents of the workspace (i.e. the instrument with masked detectors) 
        instrum.view(wksp)

    def __str__(self):
        return '    radius', self.min_radius, self.max_radius+'\n'+\
            '    rear spectrum mask: ', str(self.spec_mask_r)+'\n'+\
            '    front spectrum mask: ', str(self.spec_mask_f)+'\n'+\
            '    global time mask: ', str(self.time_mask)+'\n'+\
            '    rear time mask: ', str(self.time_mask_r)+'\n'+\
            '    front time mask: ', str(self.time_mask_f)+'\n'


class LoadSample(LoadRun, ReductionStep):
    """
        Handles loading the sample run, this is the main experimental run with data
        about the sample of interest
    """
    def __init__(self, sample=None, reload=True, entry=-1):
        LoadRun.__init__(self, sample, reload=reload, entry=entry)
        ReductionStep.__init__(self)
        self._scatter_sample = None
        self._SAMPLE_RUN = None
        
        self.maskpt_rmin = None
        #is set to the entry (period) number in the sample to be run
        self.entries = []
    
    def execute(self, reducer, workspace):
        if not reducer.user_settings.executed:
            raise RuntimeError('User settings must be loaded before the sample can be assigned, run UserFile() first')

        # Code from AssignSample
        self._clearPrevious(self._scatter_sample)
        
        logs = self._assignHelper(reducer)
        if self._period != self.UNSET_PERIOD:
            self.entries  = [self._period]
        else:
            self.entries  = range(1, self.periods_in_file+1)

        if self.wksp_name == '':
            raise RuntimeError('Unable to load SANS sample run, cannot continue.')

        p_run_ws = mtd[self.wksp_name]
        
        if isinstance(p_run_ws, WorkspaceGroup):
            p_run_ws = p_run_ws[0]
    
        try:
            run_num = p_run_ws.getRun().getLogData('run_number').value
        except RuntimeError:
            # if the run number is not stored in the workspace, try to take it from the filename
            run_num = os.path.basename(self._data_file).split('.')[0].split('-')[0].split('0')[-1]
            try:
                dummy = int(run_num)
            except ValueError:
                logger.notice('Could not extract run number from file name ' + self._data_file)
        
        reducer.instrument.set_up_for_run(run_num)

        if reducer.instrument.name() == 'SANS2D':
            if logs == None:
                DeleteWorkspace(self.wksp_name)
                raise RuntimeError('Sample logs cannot be loaded, cannot continue')
            reducer.instrument.apply_detector_logs(logs)           

        beamcoords = reducer.get_beam_center()
        reducer.instrument.move_components(self.wksp_name, beamcoords[0], beamcoords[1])

        return logs
    
    def get_group_name(self):
        return self._get_workspace_name(self._period)

class CropDetBank(ReductionStep):
    """
        Takes the spectra range of the current detector from the instrument object
        and crops the input workspace to just those spectra. Supports optionally
        generating the output workspace from a different (sample) workspace
    """ 
    def __init__(self, crop_sample=False):
        """
            Sets up the object to either the output or sample workspace
            @param crop_sample: if set to true the input workspace name is not the output but is taken from reducer.get_sample().wksp_name (default off) 
        """
        super(CropDetBank, self).__init__()
        self._use_sample = crop_sample

    def execute(self, reducer, workspace):
        if self._use_sample:
            in_wksp = reducer.get_sample().wksp_name
        else:
            in_wksp = workspace
        
        # Get the detector bank that is to be used in this analysis leave the complete workspace
        reducer.instrument.cur_detector().crop_to_detector(in_wksp, workspace)

class NormalizeToMonitor(sans_reduction_steps.Normalize):
    """
        Before normalisation the monitor spectrum's background is removed 
        and for LOQ runs also the prompt peak. The input workspace is copied
        and accessible later as prenomed 
    """
    NORMALISATION_SPEC_NUMBER = 1
    NORMALISATION_SPEC_INDEX = 0
    def __init__(self, spectrum_number=None, raw_ws=None):
        if not spectrum_number is None:
            index_num = spectrum_number
        else:
            index_num = None
        super(NormalizeToMonitor, self).__init__(index_num)
        self._raw_ws = raw_ws

        #the result of this calculation that will be used by CalculateNorm() and the ConvertToQ
        self.output_wksp = None

    def execute(self, reducer, workspace):
        normalization_spectrum = self._normalization_spectrum 
        if normalization_spectrum is None:
            #the -1 converts from spectrum number to spectrum index
            normalization_spectrum = reducer.instrument.get_incident_mon()
        
        raw_ws = self._raw_ws
        if raw_ws is None:
            raw_ws = reducer.get_sample().wksp_name

        sanslog.notice('Normalizing to monitor ' + str(normalization_spectrum))

        self.output_wksp = 'Monitor'       
        CropWorkspace(InputWorkspace=raw_ws,OutputWorkspace= self.output_wksp,
                      StartWorkspaceIndex = normalization_spectrum-1, 
                      EndWorkspaceIndex   = normalization_spectrum-1)
    
        if reducer.instrument.name() == 'LOQ':
            RemoveBins(InputWorkspace=self.output_wksp,OutputWorkspace= self.output_wksp,XMin= reducer.transmission_calculator.loq_removePromptPeakMin,XMax= 
                       reducer.transmission_calculator.loq_removePromptPeakMax, Interpolation="Linear")
        
        # Remove flat background
        TOF_start, TOF_end = reducer.inst.get_TOFs(
                                    self.NORMALISATION_SPEC_NUMBER)
        if TOF_start and TOF_end:
            CalculateFlatBackground(InputWorkspace=self.output_wksp,OutputWorkspace= self.output_wksp, StartX=TOF_start, EndX=TOF_end,
                WorkspaceIndexList=self.NORMALISATION_SPEC_INDEX, Mode='Mean')

        #perform the same conversion on the monitor spectrum as was applied to the workspace but with a possibly different rebin
        if reducer.instrument.is_interpolating_norm():
            r_alg = 'InterpolatingRebin'
        else :
            r_alg = 'Rebin'
        reducer.to_wavelen.execute(reducer, self.output_wksp, bin_alg=r_alg)

class TransmissionCalc(sans_reduction_steps.BaseTransmission):
    """
        Calculates the proportion of neutrons that are transmitted through the sample
        as a function of wavelength. The results are stored as a workspace
    """
    
    # The different ways of doing a fit, convert the possible ways of specifying this (also the way it is specified in the GUI to the way it can be send to CalculateTransmission 
    TRANS_FIT_OPTIONS = {
        'YLOG' : 'Log',
        'STRAIGHT' : 'Linear',
        'CLEAR' : 'Linear',
        # Add Mantid ones as well
        'LOGARITHMIC' : 'Log',
        'LOG' : 'Log',
        'LINEAR' : 'Linear',
        'LIN' : 'Linear',
        'OFF' : 'Linear',
        'POLYNOMIAL':'Polynomial'}
     
    #map to restrict the possible values of _trans_type
    CAN_SAMPLE_SUFFIXES = {
        False : 'sample',
        True : 'can'}
    
    DEFAULT_FIT = 'LOGARITHMIC'

    def __init__(self, loader=None):
        super(TransmissionCalc, self).__init__()
        #set these variables to None, which means they haven't been set and defaults will be set further down
        self.fit_props = ['lambda_min', 'lambda_max', 'fit_method', 'order']
        self.fit_settings = dict()
        for prop in self.fit_props:
            self.fit_settings['both::'+prop] = None
        # An optional LoadTransmissions object that contains the names of the transmission and direct workspaces for the sample
        self.samp_loader = None
        # An optional LoadTransmissions objects for the can's transmission and direct workspaces
        self.can_loader = None
        # this contains the spectrum number of the monitor that comes after the sample from which the transmission calculation is done 
        self._trans_spec = None
        # use InterpolatingRebin 
        self.interpolate = None
        # a custom transmission workspace, if we have this there is much less to do 
        self.calculated_samp = ''
        self.calculated_can = None
        #the result of this calculation that will be used by CalculateNorm() and the ConvertToQ
        self.output_wksp = None
        # Use for removing LOQ prompt peak from monitors. Units of micro-seconds
        self.loq_removePromptPeakMin = 19000.0
        self.loq_removePromptPeakMax = 20500.0       
        
        
    def _loader(self, reducer):
        """
            Returns the transmission loader objects for either the sample or the can depending
            on the reduction object passed
            @param reducer: the reduction chain of interest
            @return: information on the transmission workspaces if these were loaded 
        """ 
        if reducer.is_can():
            return self.can_loader
        else:
            return self.samp_loader


    def set_trans_fit(self, fit_method, min_=None, max_=None, override=True, selector='both'):
        """
            Set how the transmission fraction fit is calculated, the range of wavelengths
            to use and the fit method
            @param min: minimum wavelength to use
            @param max: highest wavelength to use
            @param fit_method: the fit type to pass to CalculateTransmission ('Logarithmic' or 'Linear')or 'Off'
            @param override: if set to False this call won't override the settings set by a previous call (default True)
            @param selector: define if the given settings is valid for SAMPLE, CAN or BOTH transmissions.
        """
        FITMETHOD = 'fit_method'
        LAMBDAMIN = 'lambda_min'
        LAMBDAMAX = 'lambda_max'
        ORDER = 'order'
        # processing the selector input
        select = selector.lower()
        if select not in ['both', 'can', 'sample']:
            _issueWarning('Invalid selector option ('+selector+'). Fit to transmission skipped')
            return
        select += "::"

        if not override and self.fit_settings.has_key(select + FITMETHOD) and self.fit_settings[select + FITMETHOD]:
            #it was already configured and this request does not want to override
            return
        
        if not fit_method:
            # there is not point calling fit_method without fit_method argument
            return
        
        fit_method = fit_method.upper()
        if 'POLYNOMIAL' in fit_method:
            order_str = fit_method[10:]
            fit_method = 'POLYNOMIAL'
            self.fit_settings[select+ORDER] = int(order_str)
        if fit_method not in self.TRANS_FIT_OPTIONS.keys():
            _issueWarning('ISISReductionStep.Transmission: Invalid fit mode passed to TransFit, using default method (%s)' % self.DEFAULT_FIT)
            fit_method = self.DEFAULT_FIT             

        # get variables for this selector
        sel_settings = dict()
        for prop in self.fit_props:
            sel_settings[prop] = self.fit_settings[select+prop] if self.fit_settings.has_key(select+prop) else self.fit_settings['both::'+prop]        

        # copy fit_method
        sel_settings[FITMETHOD] = fit_method        
        
        if min_: 
            sel_settings[LAMBDAMIN] = float(min_) if fit_method not in ['OFF', 'CLEAR'] else None
        if max_: 
            sel_settings[LAMBDAMAX] = float(max_) if fit_method not in ['OFF', 'CLEAR'] else None

        # apply the propertis to self.fit_settings
        for prop in self.fit_props:
            self.fit_settings[select+prop] = sel_settings[prop]


    def setup_wksp(self, inputWS, inst, wavbining, pre_monitor, post_monitor):
        """
            Creates a new workspace removing any background from the monitor spectra, converting units
            and re-bins. If the instrument is LOQ it zeros values between the x-values 19900 and 20500
            This method doesn't affect self. 
            @param inputWS: contains the monitor spectra
            @param inst: the selected instrument
            @param wavbinning: the re-bin string to use after convert units
            @param pre_monitor: DETECTOR ID of the incident monitor
            @param post_monitor: DETECTOR ID of the transmission monitor
            @return the name of the workspace created
        """
        #the workspace is forked, below is its new name
        tmpWS = inputWS + '_tmp'
        
        #exclude unused spectra because the sometimes empty/sometimes not spectra can cause errors with interpolate
        spectrum1 = min(pre_monitor, post_monitor)
        spectrum2 = max(pre_monitor, post_monitor)
        CropWorkspace(InputWorkspace=inputWS,OutputWorkspace= tmpWS,
            StartWorkspaceIndex=self._get_index(spectrum1),
            EndWorkspaceIndex=self._get_index(spectrum2))

        if inst.name() == 'LOQ':
            RemoveBins(InputWorkspace=tmpWS,OutputWorkspace= tmpWS,XMin= self.loq_removePromptPeakMin,XMax= self.loq_removePromptPeakMax, 
                       Interpolation='Linear')            

        for spectra_number in [pre_monitor, post_monitor]:
            back_start, back_end = inst.get_TOFs(spectra_number)
            if back_start and back_end:
                index = spectra_number - spectrum1
                CalculateFlatBackground(InputWorkspace=tmpWS,OutputWorkspace= tmpWS, StartX=back_start, EndX=back_end,
                               WorkspaceIndexList=index, Mode='Mean')

        ConvertUnits(InputWorkspace=tmpWS,OutputWorkspace= tmpWS,Target="Wavelength")
        
        if self.interpolate:
            InterpolatingRebin(InputWorkspace=tmpWS,OutputWorkspace= tmpWS,Params= wavbining)
        else :
            Rebin(InputWorkspace=tmpWS,OutputWorkspace= tmpWS,Params= wavbining)
    
        return tmpWS
    
    def _get_index(self, number):
        """
            Converts spectrum numbers to indices using the simple (minus 1) relationship
            that is true for raw files
            @param number: a spectrum number
            @return: its index
        """
        return number - 1

    def execute(self, reducer, workspace):
        """
            Reads in the different settings, without affecting self. Calculates
            or estimates the proportion of neutrons that are transmitted
            through the sample
        """
        self.output_wksp = None
        #look for run files that contain transmission data
        test1, test2 = self._get_run_wksps(reducer)
        if test1 or test2:
            #we can calculate the transmission from some experimental runs
            if self.calculated_samp:
                raise RuntimeError('Cannot use TransWorkspace() and TransmissionSample() together')
            
            self.output_wksp = self.calculate(reducer)
        else:
            #they have supplied a transmission file use it
            if reducer.is_can():
                self.output_wksp = self.calculated_can
            else:
                self.output_wksp = self.calculated_samp
        
    def _get_run_wksps(self, reducer):
        """
            Retrieves the names runs that contain the user specified for calculation
            of the transmission
            @return: post_sample pre_sample workspace names
        """  
        loader = self._loader(reducer)
        if (not loader) or (not loader.trans.wksp_name):
            return '', ''
        else:
            return loader.trans.wksp_name, loader.direct.wksp_name

    def calculate(self, reducer):
        LAMBDAMIN = 'lambda_min'
        LAMBDAMAX = 'lambda_max'
        FITMETHOD = 'fit_method'
        ORDER = 'order'
        #get the settings required to do the calculation
        trans_raw, direct_raw = self._get_run_wksps(reducer)
        
        if not trans_raw:
            raise RuntimeError('Attempting transmission correction with no specified transmission %s file' % self.CAN_SAMPLE_SUFFIXES[reducer.is_can()])
        if not direct_raw:
            raise RuntimeError('Attempting transmission correction with no direct file')

        select = 'can::' if reducer.is_can() else 'direct::'

        # get variables for this selector
        sel_settings = dict()
        for prop in self.fit_props:
            sel_settings[prop] = self.fit_settings[select+prop] if self.fit_settings.has_key(select+prop) else self.fit_settings['both::'+prop]

        if self._trans_spec:
            post_sample = self._trans_spec
        else:
            post_sample = reducer.instrument.default_trans_spec

        pre_sample = reducer.instrument.incid_mon_4_trans_calc

        use_instrum_default_range = reducer.full_trans_wav

        #there are a number of settings and defaults that determine the wavelength to use, go through each in order of increasing precedence
        if use_instrum_default_range:
            translambda_min = reducer.instrument.WAV_RANGE_MIN
            translambda_max = reducer.instrument.WAV_RANGE_MAX
        else:
            if sel_settings[LAMBDAMIN]:
                translambda_min = sel_settings[LAMBDAMIN]
            else:
                translambda_min = reducer.to_wavelen.wav_low
            if sel_settings[LAMBDAMAX]:
                translambda_max = sel_settings[LAMBDAMAX]
            else:
                translambda_max = reducer.to_wavelen.wav_high

        wavbin = str(translambda_min) 
        wavbin +=','+str(reducer.to_wavelen.wav_step)
        wavbin +=','+str(translambda_max)

        #set up the input workspaces
        trans_tmp_out = self.setup_wksp(trans_raw, reducer.instrument,
            wavbin, pre_sample, post_sample)
        direct_tmp_out = self.setup_wksp(direct_raw, reducer.instrument,
            wavbin, pre_sample, post_sample)

        fittedtransws, unfittedtransws = self.get_wksp_names(
                    trans_raw, translambda_min, translambda_max, reducer)
        
        # If no fitting is required just use linear and get unfitted data from CalculateTransmission algorithm
        options = dict()
        if sel_settings[FITMETHOD]:
            options['FitMethod'] = self.TRANS_FIT_OPTIONS[sel_settings[FITMETHOD]]
            if sel_settings[FITMETHOD] == "POLYNOMIAL":
                options['PolynomialOrder'] = sel_settings[ORDER]
        else:
            options['FitMethod'] = self.TRANS_FIT_OPTIONS[self.DEFAULT_FIT]

        CalculateTransmission(SampleRunWorkspace=trans_tmp_out, DirectRunWorkspace=direct_tmp_out,
                              OutputWorkspace=fittedtransws, IncidentBeamMonitor=pre_sample,
                              TransmissionMonitor=post_sample, 
                              RebinParams=reducer.to_wavelen.get_rebin(), 
                              OutputUnfittedData=True, **options) # options FitMethod, PolynomialOrder if present

        # Remove temporaries
        DeleteWorkspace(Workspace=trans_tmp_out)
        if direct_tmp_out != trans_tmp_out:
            DeleteWorkspace(Workspace=direct_tmp_out)
            
        if sel_settings[FITMETHOD] in ['OFF', 'CLEAR']:
            result = unfittedtransws
            DeleteWorkspace(fittedtransws)
        else:
            result = fittedtransws
    
        return result
    
    def get_trans_spec(self):
        return self._trans_spec
    
    def set_trans_spec(self, value):
        """
            Allows setting the which transmission monitor that is passed the sample
            if the new value is an integer
        """ 
        self._trans_spec = int(value)
        
    trans_spec = property(get_trans_spec, set_trans_spec, None, None)

    def get_wksp_names(self, raw_name, lambda_min, lambda_max, reducer):
        fitted_name = raw_name.split('_')[0] + '_trans_'
        fitted_name += self.CAN_SAMPLE_SUFFIXES[reducer.is_can()]
        fitted_name += '_'+str(lambda_min)+'_'+str(lambda_max)
        
        unfitted = fitted_name + "_unfitted"
        
        return fitted_name, unfitted

    def _get_fit_property(self,selector, property_name):
        if self.fit_settings.has_key(selector+'::' + property_name):
            return self.fit_settings[selector+'::' + property_name]
        else:
            return self.fit_settings['both::'+property_name]
        

    def lambdaMin(self, selector):
        return self._get_fit_property(selector.lower(), 'lambda_min')
    def lambdaMax(self, selector):
        return self._get_fit_property(selector.lower(), 'lambda_max')
    def fitMethod(self, selector):
        resp = self._get_fit_property(selector.lower(), 'fit_method')
        if 'POLYNOMIAL' == resp:
            resp += str(self._get_fit_property(selector.lower(), 'order'))
        return resp

class AbsoluteUnitsISIS(ReductionStep):
    DEFAULT_SCALING = 100.0
    def __init__(self):
        # Scaling values [%]
        self.rescale= self.DEFAULT_SCALING
    
    def execute(self, reducer, workspace):
        scalefactor = self.rescale
        # Data reduced with Mantid is a factor of ~pi higher than Colette.
        # For LOQ only, divide by this until we understand why.
        if reducer.instrument.name() == 'LOQ':
            rescaleToColette = math.pi
            scalefactor /= rescaleToColette

        ws = mtd[workspace]
        ws *= scalefactor
        
class CalculateNormISIS(sans_reduction_steps.CalculateNorm):
    """
        Note this is not a reduction step, see sans_reduction_steps.CalculateNorm
        
        Generates the normalization workspaces required by Q1D and Qxy for normalization
        produced by other, sometimes optional, reduction_steps or a specified
        workspace
    """
    TMP_ISIS_NAME = '__CalculateNormISIS_loaded_tmp'
    
    def  __init__(self, wavelength_deps=[]):
        super(CalculateNormISIS, self).__init__(wavelength_deps)
        #algorithm to be used to load pixel correction files
        self._load='LoadRKH'
        #a parameters string to add as the last argument to the above algorithm
        self._load_params='FirstColumnValue="SpectrumNumber"'
        self._high_angle_pixel_file = ""
        self._low_angle_pixel_file = ""
        self._pixel_file = ""


    def setPixelCorrFile(self, filename, detector = ""):
        """
          For compatibility reason, it still uses the self._pixel_file, 
          but, now, we need pixel_file (flood file) for both detectors.
          so, an extra parameter is allowed. 
          
          override CalculateNorm.
          
        """
        detector = detector.upper()

        if detector in ("FRONT","HAB","FRONT-DETECTOR-BANK"):
            self._high_angle_pixel_file = filename
        if detector in ("REAR","MAIN","","MAIN-DETECTOR-BANK"):
            self._low_angle_pixel_file = filename

    def getPixelCorrFile(self, detector ):
        """
          For compatibility reason, it still uses the self._pixel_file, 
          but, now, we need pixel_file (flood file) for both detectors.
          so, an extra parameter is allowed. 
          
          override CalculateNorm.
        """
        detector = detector.upper()
        if detector in ("FRONT","HAB","FRONT-DETECTOR-BANK", "FRONT-DETECTOR"):
            return self._high_angle_pixel_file
        elif detector in ("REAR","MAIN","MAIN-DETECTOR-BANK","", "REAR-DETECTOR"):
            return self._low_angle_pixel_file
        else :
            logger.warning("Request of pixel correction file with unknown detector ("+ str(detector)+")")
            return self._pixel_file

    def calculate(self, reducer, wave_wks=[]):
        """
            Multiplies all the wavelength scalings into one workspace and all the detector
            dependent scalings into another workspace that can be used by ConvertToQ
            @param reducer: settings used for this reduction
            @param wave_wks: additional wavelength dependent correction workspaces to include   
        """
        #use the instrument's correction file
        corr_file = reducer.instrument.cur_detector().correction_file
        if corr_file:
            LoadRKH(Filename=corr_file,OutputWorkspace= self.TMP_ISIS_NAME,FirstColumnValue= "Wavelength")
            wave_wks.append(self.TMP_ISIS_NAME)
            
            if self._is_point_data(self.TMP_ISIS_NAME):
                ConvertToHistogram(InputWorkspace=self.TMP_ISIS_NAME,OutputWorkspace= self.TMP_ISIS_NAME)
        ## try to redefine self._pixel_file to pass to CalculateNORM method calculate.
        detect_pixel_file = self.getPixelCorrFile(reducer.instrument.cur_detector().name())
        if (detect_pixel_file != ""):
            self._pixel_file = detect_pixel_file
        wave_adj, pixel_adj = super(CalculateNormISIS, self).calculate(reducer, wave_wks)

        if pixel_adj:
            #remove all the pixels that are not present in the sample data (the other detector)
            reducer.instrument.cur_detector().crop_to_detector(pixel_adj, pixel_adj)
        
        isis_reducer.deleteWorkspaces([self.TMP_ISIS_NAME])
        
        return wave_adj, pixel_adj

class ConvertToQISIS(sans_reduction_steps.ConvertToQ):
    """
    Extend the sans_recution_steps.ConvertToQ to use the property WavePixelAdj.
    Currently, this allows the wide angle transmission correction.
    """
    def execute(self, reducer, workspace):
        """
        Calculate the normalization workspaces and then call the chosen Q conversion algorithm.
        Almost a copy of sans_reduction_steps.ConvertToQ, except by the calculation of
        the transmission correction wide angle.
        """
        wavepixeladj = ""
        if (reducer.wide_angle_correction and reducer.transmission_calculator.output_wksp):
            #calculate the transmission wide angle correction
            _issueWarning("sans solid angle correction execution")
            SANSWideAngleCorrection(SampleData=workspace,
                                     TransmissionData = reducer.transmission_calculator.output_wksp,
                                     OutputWorkspace='transmissionWorkspace')
            wavepixeladj = 'transmissionWorkspace'
        #create normalization workspaces
        if self._norms:
            # the empty list at the end appears to be needed (the system test SANS2DWaveloops) is this a bug in Python?
            wave_adj, pixel_adj = self._norms.calculate(reducer, [])
        else:
            raise RuntimeError('Normalization workspaces must be created by CalculateNorm() and passed to this step')

        # If some prenormalization flag is set - normalize data with wave_adj and pixel_adj
        if self.prenorm:
            data = mtd[workspace]
            if wave_adj:
                data /= mtd[wave_adj]
            if pixel_adj:
                data /= mtd[pixel_adj]
            self._deleteWorkspaces([wave_adj, pixel_adj])
            wave_adj, pixel_adj = '', ''

        try:
            if self._Q_alg == 'Q1D':
                Q1D(DetBankWorkspace=workspace,OutputWorkspace= workspace, OutputBinning=self.binning, WavelengthAdj=wave_adj, PixelAdj=pixel_adj, AccountForGravity=self._use_gravity, RadiusCut=self.r_cut*1000.0, WaveCut=self.w_cut, OutputParts=self.outputParts, WavePixelAdj = wavepixeladj)
            elif self._Q_alg == 'Qxy':
                Qxy(InputWorkspace=workspace,OutputWorkspace= workspace,MaxQxy= reducer.QXY2,DeltaQ= reducer.DQXY, WavelengthAdj=wave_adj, PixelAdj=pixel_adj, AccountForGravity=self._use_gravity, RadiusCut=self.r_cut*1000.0, WaveCut=self.w_cut, OutputParts=self.outputParts)
                ReplaceSpecialValues(InputWorkspace=workspace,OutputWorkspace= workspace, NaNValue="0", InfinityValue="0")
            else:
                raise NotImplementedError('The type of Q reduction has not been set, e.g. 1D or 2D')
        except:
            #when we are all up to Python 2.5 replace the duplicated code below with one finally:
            self._deleteWorkspaces([wave_adj, pixel_adj, wavepixeladj])
            raise

        self._deleteWorkspaces([wave_adj, pixel_adj, wavepixeladj])

class UnitsConvert(ReductionStep):
    """
        Executes ConvertUnits and then Rebin on the same workspace. If no re-bin limits are
        set for the x-values of the final workspace the range of the first spectrum is used.
    """
    def __init__(self, units, rebin = 'Rebin', bin_alg=None):
        """
            @param bin_alg: the name of the Mantid re-bin algorithm to use
        """
        super(UnitsConvert, self).__init__()
        self._units = units
        self.wav_low = None
        self.wav_high = None
        self.wav_step = None
        # currently there are two possible re-bin algorithms, the other is InterpolatingRebin
        self.rebin_alg = rebin
        self._bin_alg = bin_alg

    #TODO: consider how to remove the extra argument after workspace
    def execute(self, reducer, workspace, bin_alg=None):
        """
            Runs the ConvertUnits() and a rebin algorithm on the specified
            workspace 
            @param reducer: 
            @param workspace: the name of the workspace to convert
            @param workspace: the name of the workspace to convert
        """ 
        ConvertUnits(InputWorkspace=workspace,OutputWorkspace= workspace,Target= self._units)
        
        low_wav = self.wav_low
        high_wav = self.wav_high
        
        if low_wav is None and high_wav is None:
            low_wav = min(mtd[workspace].readX(0))
            high_wav = max(mtd[workspace].readX(0))

         
        if not bin_alg:
            bin_alg = self.rebin_alg
 
        rebin_com = bin_alg+'(workspace, "'+\
            self._get_rebin(low_wav, self.wav_step, high_wav)+'", OutputWorkspace=workspace)'
        eval(rebin_com)

    def _get_rebin(self, low, step, high):
        """
            Convert the range limits and step into a form passable to re-bin
            @param low: first number in the Rebin string, the first bin boundary
            @param step: bin width
            @param high: high bin boundary
        """        
        return str(low)+', ' + str(step) + ', ' + str(high)

    def get_rebin(self):
        """
            Get the string that is passed as the "param" property to Rebin
            @return the string that is passed to Rebin
        """
        return self._get_rebin(self.wav_low, self.wav_step, self.wav_high)
    
    def set_rebin(self, w_low = None, w_step = None, w_high = None, override=True):
        """
            Set the parameters that are passed to Rebin
            @param w_low: first number in the Rebin string, the first bin boundary
            @param w_step: bin width
            @param w_high: high bin boundary
        """
        if not w_low is None:
            if self.wav_low is None or override:
                self.wav_low = float(w_low)
        if not w_step is None:
            if self.wav_step is None or override:
                self.wav_step = float(w_step)
        if not w_high is None:
            if self.wav_high is None or override:
                self.wav_high = float(w_high)

    def get_range(self):
        """
            Get the values of the highest and lowest boundaries
            @return low'_'high
        """
        return str(self.wav_low)+'_'+str(self.wav_high)

    def set_range(self, w_low = None, w_high = None):
        """
            Set the highest and lowest bin boundary values
            @param w_low: first number in the Rebin string, the first bin boundary
            @param w_high: high bin boundary
        """
        self.set_rebin(w_low, None, w_high)

    def __str__(self):
        return '    Wavelength range: ' + self.get_rebin()

class UserFile(ReductionStep):
    """
        Reads an ISIS SANS mask file of the format described here mantidproject.org/SANS_User_File_Commands
    """
    def __init__(self, file=None):
        """
            Optionally sets the location of the file and initialise the reader
        """
        super(UserFile, self).__init__()
        self.filename = file
        self._incid_monitor_lckd = False
        self.executed = False

        # maps the keywords that the file can contains to the functions that read them
        self.key_functions = {
            'BACK/' : self._read_back_line,
            'TRANS/': self._read_trans_line,
            'MON/' : self._read_mon_line}

    def __deepcopy__(self, memo):
        """Called when a deep copy is requested                    
        """
        fresh = UserFile(self.filename)
        fresh._incid_monitor_lckd = self._incid_monitor_lckd
        fresh.executed = self.executed
        fresh.key_functions = {
            'BACK/' : fresh._read_back_line,
            'TRANS/': fresh._read_trans_line,
            'MON/' : fresh._read_mon_line
            }
        return fresh

    def execute(self, reducer, workspace=None):
        if self.filename is None:
            raise AttributeError('The user file must be set, use the function MaskFile')
        user_file = self.filename
        
        #Check that the file exists.
        if not os.path.isfile(user_file):
            user_file = os.path.join(reducer.user_file_path, self.filename)
            if not os.path.isfile(user_file):
                user_file = reducer._full_file_path(self.filename)
                if not os.path.isfile(user_file):
                    raise RuntimeError, "Cannot read mask. File path '%s' does not exist or is not in the user path." % self.filename
            
        reducer.user_file_path = os.path.dirname(user_file)
        # Re-initializes default values
        self._initialize_mask(reducer)
        reducer.prep_normalize.setPixelCorrFile('','REAR')
        reducer.prep_normalize.setPixelCorrFile('','FRONT')
    
        file_handle = open(user_file, 'r')
        for line in file_handle:
            self.read_line(line, reducer)

        # Close the handle
        file_handle.close()
        # Check if one of the efficency files hasn't been set and assume the other is to be used
        reducer.instrument.copy_correction_files()
              
        self.executed = True
        return self.executed

    def read_line(self, line, reducer):
        # This is so that I can be sure all EOL characters have been removed
        line = line.lstrip().rstrip()
        upper_line = line.upper()
        
        #check for a recognised command
        for keyword in self.key_functions.keys():            
            if upper_line.startswith(keyword):
                #remove the keyword as it has already been parsed
                params = line[len(keyword):]
                #call the handling function for that keyword
                error = self.key_functions[keyword](params, reducer)
                
                if error:
                    _issueWarning(error+line)
                
                return

        if upper_line.startswith('L/'):
            self.readLimitValues(line, reducer)
        
        elif upper_line.startswith('MASK'):
            if len(upper_line[5:].strip().split()) == 4:
                _issueInfo('Box masks can only be defined using the V and H syntax, not "mask x1 y1 x2 y2"')
            else:
                reducer.mask.parse_instruction(reducer.instrument.name(), upper_line)
        
        elif upper_line.startswith('SET CENTRE'):
            # SET CENTRE accepts the following properties:
            # SET CENTRE X Y
            # SET CENTRE/MAIN X Y
            # SET CENTRE/HAB X Y
            main_str_pos = upper_line.find('MAIN')
            hab_str_pos = upper_line.find('HAB')
            x_pos = 0.0;
            y_pos = 0.0;
            if (main_str_pos > 0):
              values = upper_line[main_str_pos+5:].split() #remov the SET CENTRE/MAIN
              x_pos = float(values[0])/1000.0
              y_pos = float(values[1])/1000.0
            elif (hab_str_pos > 0):
              values = upper_line[hab_str_pos+4:].split() # remove the SET CENTRE/HAB 
              print ' convert values ',values
              x_pos = float(values[0])/1000.0
              y_pos = float(values[1])/1000.0
            else:
              values = upper_line.split()
              x_pos = float(values[2])/1000.0
              y_pos = float(values[3])/1000.0
            if (hab_str_pos > 0):
              print 'Front values = ',x_pos,y_pos
              reducer.set_beam_finder(sans_reduction_steps.BaseBeamFinder(x_pos, y_pos),'front')
            else:
              reducer.set_beam_finder(sans_reduction_steps.BaseBeamFinder(x_pos, y_pos))
        
        elif upper_line.startswith('SET SCALES'):
            values = upper_line.split()
            reducer._corr_and_scale.rescale = \
                float(values[2])*reducer._corr_and_scale.DEFAULT_SCALING
        
        elif upper_line.startswith('SAMPLE/OFFSET'):
            values = upper_line.split()
            reducer.instrument.set_sample_offset(values[1])
        
        elif upper_line.startswith('DET/'):
            det_specif = upper_line[4:]
            if det_specif.startswith('CORR'):
                self._readDetectorCorrections(upper_line[8:], reducer)
            elif det_specif.startswith('RESCALE') or det_specif.startswith('SHIFT'):
                self._readFrontRescaleShiftSetup(det_specif, reducer)                
            else:
                # for /DET/FRONT and /DET/REAR commands
                reducer.instrument.setDetector(det_specif)
        
        elif upper_line.startswith('GRAVITY'):
            flag = upper_line[8:].strip()
            if flag == 'ON' or flag == 'TRUE':
                reducer.to_Q.set_gravity(True, override=False)
            elif flag == 'OFF' or flag == 'FALSE':
                reducer.to_Q.set_gravity(False, override=False)
            else:
                _issueWarning("Gravity flag incorrectly specified, disabling gravity correction")
                reducer.to_Q.set_gravity(False, override=False)
        
        elif upper_line.startswith('FIT/TRANS/'):
            #check if the selector is passed:
            selector = 'BOTH'
            if 'SAMPLE' in upper_line:
                selector = 'SAMPLE'
                params = upper_line[17:].split() # remove FIT/TRANS/SAMPLE/
            elif 'CAN' in upper_line:
                selector = 'CAN'
                params = upper_line[14:].split() # remove FIT/TRANS/CAN/
            else:
                params = upper_line[10:].split() # remove FIT/TRANS/            

            try:
                nparams = len(params)
                if nparams == 1:
                    fit_type = params[0]
                    lambdamin = lambdamax = None
                elif nparams == 3:
                    fit_type, lambdamin, lambdamax = params
                else:
                    raise 1
                reducer.transmission_calculator.set_trans_fit(min_=lambdamin, max_=lambdamax,
                                                              fit_method=fit_type, override=False, 
                                                              selector=selector)
            except:
                _issueWarning('Incorrectly formatted FIT/TRANS line, %s, line ignored' % upper_line)

        elif upper_line.startswith('FIT/MONITOR'):
            params = upper_line.split()
            nparams = len(params)
            if nparams == 3 and reducer.instrument.name() == 'LOQ':
                reducer.transmission_calculator.loq_removePromptPeakMin = float(params[1])
                reducer.transmission_calculator.loq_removePromptPeakMax = float(params[2])               
            else:
                if reducer.instrument.name() == 'LOQ':
                  _issueWarning('Incorrectly formatted FIT/MONITOR line, %s, line ignored' % upper_line)
                else:
                  _issueWarning('FIT/MONITOR line specific to LOQ instrument. Line ignored')   

        elif upper_line == 'SANS2D' or upper_line == 'LOQ':
            self._check_instrument(upper_line, reducer)  

        elif upper_line.startswith('PRINT '):
            _issueInfo(upper_line[6:])

        elif upper_line.startswith('SAMPLE/PATH'):
            flag = upper_line[12:].strip()
            if flag == 'ON' or flag == 'TRUE':
                reducer.wide_angle_correction = True
            else:
                reducer.wide_angle_correction = False
        
        elif line.startswith('!') or not line:
            # this is a comment or empty line, these are allowed
            pass

        else:
            _issueWarning('Unrecognized line in user file the line %s, ignoring' % upper_line)
    
    def _initialize_mask(self, reducer):
        self._restore_defaults(reducer)

        reducer.CENT_FIND_RMIN = None
        reducer.CENT_FIND_RMAX = None
       
        reducer.QXY = None
        reducer.DQY = None
        reducer.to_Q.r_cut = 0
        reducer.to_Q.w_cut = 0
         
        reducer._corr_and_scale.rescale = 100.0

    # Read a limit line of a mask file
    def readLimitValues(self, limit_line, reducer):
        limits = limit_line.split('L/')
        if len(limits) != 2:
            _issueWarning("Incorrectly formatted limit line ignored \"" + limit_line + "\"")
            return
        limits = limits[1]
        limit_type = ''

        if limits.startswith('SP '):
            # We don't use the L/SP line
            _issueWarning("L/SP lines are ignored")
            return

        if limits.upper().startswith('Q/RCUT'):
            limits = limits.upper().split('RCUT')
            if len(limits) != 2:
                _issueWarning("Badly formed L/Q/RCUT line")
            else:
                # When read from user file the unit is in mm but stored here it units of meters
                reducer.to_Q.r_cut = float(limits[1]) / 1000.0
            return
        if limits.upper().startswith('Q/WCUT'):
            limits = limits.upper().split('WCUT')
            if len(limits) != 2:
                _issueWarning("Badly formed L/Q/WCUT line")
            else:
                reducer.to_Q.w_cut = float(limits[1])
            return

        rebin_str = None
        if not ',' in limit_line:
            # Split with no arguments defaults to any whitespace character and in particular
            # multiple spaces are include
            elements = limits.split()
            if len(elements) == 4:
                limit_type, minval, maxval, step = elements[0], elements[1], elements[2], elements[3]
                step_details = step.split('/')
                if len(step_details) == 2:
                    step_size = step_details[0]
                    step_type = step_details[1]
                    if step_type.upper() == 'LOG':
                        step_type = '-'
                    else:
                        step_type = ''
                else:
                    step_size = step_details[0]
                    step_type = ''
            elif len(elements) == 3:
                limit_type, minval, maxval = elements[0], elements[1], elements[2]
            else:
                _issueWarning("Incorrectly formatted limit line ignored \"" + limit_line + "\"")
                return
        else:
            blocks = limits.split()
            limit_type = blocks[0].lstrip().rstrip()
            try:
                rebin_str = limits.split(limit_type)[1]
            except:
                _issueWarning("Incorrectly formatted limit line ignored \"" + limit_line + "\"")
                return

            minval = maxval = step_type = step_size = None
    
        if limit_type.upper() == 'WAV':
            if rebin_str:
                _issueWarning("General wave re-bin lines are not implemented, line ignored \"" + limit_line + "\"")
                return
            else:
                reducer.to_wavelen.set_rebin(
                        minval, step_type + step_size, maxval, override=False)
        elif limit_type.upper() == 'Q':
            if rebin_str:
                reducer.to_Q.binning = rebin_str
            else:
                reducer.to_Q.binning = minval + "," + step_type + step_size + "," + maxval
        elif limit_type.upper() == 'QXY':
            reducer.QXY2 = float(maxval)
            reducer.DQXY = float(step_type + step_size)
        elif limit_type.upper() == 'R':
            reducer.mask.set_radi(minval, maxval)
            reducer.CENT_FIND_RMIN = float(minval)/1000.
            reducer.CENT_FIND_RMAX = float(maxval)/1000.
        elif (limit_type.upper() == 'PHI') or (limit_type.upper() == 'PHI/NOMIRROR'):
            mirror = limit_type.upper() != 'PHI/NOMIRROR'
            if maxval.endswith('/NOMIRROR'):
                maxval = maxval.split('/NOMIRROR')[0]
                mirror = False
            reducer.mask.set_phi_limit(
                float(minval), float(maxval), mirror, override=False)
        else:
            _issueWarning('Error in user file after L/, "%s" is not a valid limit line' % limit_type.upper())

    def _read_mon_line(self, details, reducer):
    
        #MON/LENTH, MON/SPECTRUM and MON/TRANS all accept the INTERPOLATE option
        interpolate = False
        interPlace = details.upper().find('/INTERPOLATE')
        if interPlace != -1:
            interpolate = True
            details = details[0:interPlace]
    
        if details.upper().startswith('SPECTRUM'):
            reducer.set_monitor_spectrum(
                int(details.split('=')[1]), interpolate, override=False)
            self._incid_monitor_lckd = True
        
        elif details.upper().startswith('LENGTH'):
            details = details.split('=')[1]
            options = details.split()
            spectrum = int(options[1])
#            reducer.instrument.monitor_zs[spectrum] = options[0]

            #the settings here are overriden by MON/SPECTRUM
            if not self._incid_monitor_lckd:
                reducer.set_monitor_spectrum(
                    spectrum, interpolate, override=False)
        
        elif details.upper().startswith('TRANS'):
            parts = details.split('=')
            if len(parts) < 2 or parts[0].upper() != 'TRANS/SPECTRUM' :
                return 'Unable to parse MON/TRANS line, needs MON/TRANS/SPECTRUM=... not: '
            reducer.set_trans_spectrum(int(parts[1]), interpolate, override=False)
    
        elif 'DIRECT' in details.upper() or details.upper().startswith('FLAT'):
            parts = details.split("=")
            if len(parts) == 2:
                filepath = parts[1].rstrip()
                #for VMS compatibility ignore anything in "[]", those are normally VMS drive specifications
                if '[' in filepath:
                    idx = filepath.rfind(']')
                    filepath = filepath[idx + 1:]
                if not os.path.isabs(filepath):
                    filepath = reducer.user_file_path+'/'+filepath
                type = parts[0]
                parts = type.split("/")
                if len(parts) == 1:
                    if parts[0].upper() == 'DIRECT':
                        reducer.instrument.cur_detector().correction_file \
                            = filepath
                        reducer.instrument.other_detector().correction_file \
                           = filepath
                    elif parts[0].upper() == 'HAB':
                        try:
                            reducer.instrument.getDetector('HAB').correction_file \
                                = filepath
                        except AttributeError:
                            raise AttributeError('Detector HAB does not exist for the current instrument, set the instrument to LOQ first')
                    elif parts[0].upper() == 'FLAT':
                        reducer.prep_normalize.setPixelCorrFile(filepath,'REAR')
                    else:
                        pass
                elif len(parts) == 2:
                    detname = parts[1]
                    if detname.upper() == 'REAR':
                        if parts[0].upper() == "FLAT":
                            reducer.prep_normalize.setPixelCorrFile(filepath,'REAR')
                        else:
                            reducer.instrument.getDetector('REAR').correction_file \
                                = filepath
                    elif detname.upper() == 'FRONT' or detname.upper() == 'HAB':
                        if parts[0].upper() == "FLAT":
                            reducer.prep_normalize.setPixelCorrFile(filepath,'FRONT')
                        else:
                            reducer.instrument.getDetector('FRONT').correction_file \
                                = filepath
                    else:
                        return 'Incorrect detector specified for efficiency file: '
                else:
                    return 'Unable to parse monitor line: '
            else:
                return 'Unable to parse monitor line: '
        else:
            return 'Unable to parse monitor line: '

    def _readDetectorCorrections(self, details, reducer):
        """
            Handle user commands of the type DET/CORR/FRONT/RADIUS x 
            @param details: the contents of the line after DET/CORR
            @param reducer: the object that contains all the settings
        """     
        if details[0]=='/': 
            details = details.lstrip('/')
        values = details.split() 
        if '/' in values[0]:
            # assume notation is e.g. FRONT/RADIUS x
            values2 = values[0].split('/')
            det_name = values2[0]
            det_axis = values2[1]
            shift = float(values[1])            
        else: 
            # assume notation is e.g. FRONT RADIUS x
            det_name = values[0]
            det_axis = values[1]
            shift = float(values[2])
    
        detector = reducer.instrument.getDetector(det_name)
        if det_axis == 'X':
            detector.x_corr = shift
        elif det_axis == 'Y':
            detector.y_corr = shift
        elif det_axis == 'Z':
            detector.z_corr = shift
        elif det_axis == 'ROT':
            detector.rot_corr = shift
        # 21/3/12 RKH added 2 variables 
        elif det_axis == 'RADIUS':
            detector.radius_corr = shift
        elif det_axis == 'SIDE':
            detector.side_corr = shift
        else:
            raise NotImplemented('Detector correction on "'+det_axis+'" is not supported')

    def _readFrontRescaleShiftSetup(self, details, reducer):
        """
            Handle user commands of the type DET/RESCALE r and DET/RESCALE/FIT q1 q2 
            which are used to scale+constant background shift front detector so that
            data from the front and rear detectors can be merged
             
            @param details: the contents of the line after DET/
            @param reducer: the object that contains all the settings
        """     
        values = details.split() 
        rAnds = reducer.instrument.getDetector('FRONT').rescaleAndShift
        rAnds.qRangeUserSelected = False
        if details.startswith('RESCALE'):
            if 'FIT' in details:
                if len(values) == 1:
                    rAnds.fitScale = True 
                elif len(values) == 3: 
                    rAnds.fitScale = True
                    rAnds.qMin = float(values[1])
                    rAnds.qMax = float(values[2])
                    rAnds.qRangeUserSelected = True
                else:
                    _issueWarning("Command: \"DET/" + details + "\" not valid. Expected format is /DET/RESCALE/FIT [q1 q2]")
            else:
                if len(values) == 2:
                    rAnds.scale = float(values[1])
                else:
                    _issueWarning("Command: \"DET/" + details + "\" not valid. Expected format is /DET/RESCALE r")
        elif details.startswith('SHIFT'):
            if 'FIT' in details:
                if len(values) == 1:
                    rAnds.fitShift = True 
                elif len(values) == 3: 
                    rAnds.fitShift = True
                    rAnds.qMin = float(values[1])
                    rAnds.qMax = float(values[2])
                    rAnds.qRangeUserSelected = True                    
                else:
                    _issueWarning("Command: \"DET/" + details + "\" not valid. Expected format is /DET/SHIFT/FIT [q1 q2]")
            else:
                if len(values) == 2:
                    rAnds.shift = float(values[1])
                else:
                    _issueWarning("Command: \"DET/" + details + "\" not valid. Expected format is /DET/RESCALE r")

    def _read_back_line(self, arguments, reducer):
        """
            Parses a line from the settings file
            @param arguments: the contents of the line after the first keyword
            @param reducer: the object that contains all the settings
            @return any errors encountered or ''
        """
        #a list of the key words this function can read and the functions it calls in response
        keys = ['MON/TIMES', 'M']
        funcs = [self._read_default_back_region, self._read_back_region]
        self._process(keys, funcs, arguments, reducer)

    def _read_back_region(self, arguments, reducer):
        """
            Parses a line of the form BACK/M... to sets the default TOF
            window for the background region for a specific monitor, or
            turning off if of the format BACK/M3/OFF.
            @param arguments: the contents of the line after the first keyword
            @param reducer: the object that contains all the settings
            @return any errors encountered or ''
        """
        try:
            # check first if what to turn of a background for a specific
            # monitor using 'BACK/M2/OFF'.
            parts = arguments.split('/OFF')
            if len(parts) == 2:
                # set specific monitor to OFF
                reducer.inst.set_TOFs(None, None, int(parts[0]))
                return ''

            # assume a line of the form BACK/M1/TIME 
            parts = arguments.split('/TIME')
            if len(parts) == 2:
                times = parts[1].split()
            else:
                #try the other possibility, something like, BACK/M2
                parts =  arguments.split()
                times = [parts[1], parts[2]]

            monitor = int(parts[0])

            # parse the words after 'TIME' as first the start time and then the end 
            reducer.inst.set_TOFs(int(times[0]), int(times[1]), monitor)
            return ''
        except Exception, reason:
            # return a description of any problems and then continue to read the next line
            return str(reason) + ' on line: '
    
    def _read_default_back_region(self, arguments, reducer):
        """
            Parses a line of the form BACK/MON/TIMES form and sets the default TOF
            window for the background region assumed for the current instrument
            @param arguments: the contents of the line after the first keyword
            @param reducer: the object that contains all the settings
            @return any errors encountered or ''
        """
        times = arguments.split()
        if len(times) == 2:
            reducer.inst.set_TOFs(int(times[0]), int(times[1]))
        else:
            reducer.inst.set_TOFs(None, None)
            return 'Only monitor specific backgrounds will be applied, no default is set due to incorrectly formatted background line:'

    def _read_trans_line(self, arguments, reducer):
        #a list of the key words this function can read and the functions it calls in response
        keys = ['TRANSPEC', 'SAMPLEWS', 'CANWS']
        funcs = [self._read_transpec, self._read_trans_samplews, self._read_trans_canws]
        return self._process(keys, funcs, arguments, reducer)

    def _process(self, keys, funcs, params, reducer):
        #go through the list of recognised commands
        for i in range(0, len(keys)):
            if params.startswith(keys[i]):
                #remove the keyword as it has already been parsed
                params = params[len(keys[i]):]
                #call the handling function for that keyword returning any error
                return funcs[i](params, reducer)
        return 'Unrecognised line: '

    def _read_transpec(self, arguments, reducer):        
        arguments = arguments.split('/')
        
        #check if there is an optional shift specification
        if len(arguments) == 2:
            #deal with the shift specification first
            shift = arguments[1]
            terms = shift.split('=')
            if len(terms) < 2:
                return 'Bad TRANS/TRANSPEC= / line: '
            reducer.instrument.monitor_4_offset= float(terms[1])
            
        #now remove any shift specification and parse the first argument
        arguments = arguments[0]
        arguments = arguments.split('=')
        if len(arguments) == 1:
            raise RuntimeError('An "=" is required after TRANSPEC')
        
        reducer.transmission_calculator.trans_spec = int(arguments[1])
       
    def _read_trans_samplews(self, arguments, reducer):
        if arguments.find('=') > -1:
            arguments = arguments.split('=')
        else:
            arguments = arguments.split()
        
        if len(arguments) != 2:
            return 'Unrecognised line: '
            
        reducer.transmission_calculator.calculated_samp = arguments[1]

    def _read_trans_canws(self, arguments, reducer):
        if arguments.find('=') > -1:
            arguments = arguments.split('=')
        else:
            arguments = arguments.split()
        
        if len(arguments) != 2:
            return 'Unrecognised line: '
            
        reducer.transmission_calculator.calculated_can = arguments[1]
        
    def _check_instrument(self, inst_name, reducer):
        if reducer.instrument is None:
            raise RuntimeError('Use SANS2D() or LOQ() to set the instrument before Maskfile()')
        if not inst_name == reducer.instrument.name():
            raise RuntimeError('User settings file not compatible with the selected instrument '+reducer.instrument.name())

    def _restore_defaults(self, reducer):
        reducer.mask.parse_instruction(reducer.instrument.name(), 'MASK/CLEAR')
        reducer.mask.parse_instruction(reducer.instrument.name(), 'MASK/CLEAR/TIME')

        reducer.CENT_FIND_RMIN = reducer.CENT_FIND_RMAX
        reducer.QXY = None
        reducer.DQY = None
        
        reducer.to_Q.binning = None

        # Scaling values
        reducer._corr_and_scale.rescale = 100.  # percent
        
        reducer.inst.reset_TOFs()

class GetOutputName(ReductionStep):
    def __init__(self):
        """
            Reads a SANS mask file
        """
        super(GetOutputName, self).__init__()
        self.name_holder = ['problem_setting_name']

    def execute(self, reducer, workspace=None):
        """
            Generates the name of the sample workspace and changes the
            loaded workspace to that.
            @param reducer the reducer object that called this step
            @param workspace un-used
        """
        reducer.output_wksp = reducer.get_out_ws_name()

class ReplaceErrors(ReductionStep):
    def __init__(self):
        super(ReplaceErrors, self).__init__()
        self.name = None

    def execute(self, reducer, workspace):
        ReplaceSpecialValues(InputWorkspace = workspace,OutputWorkspace = workspace, NaNValue="0", InfinityValue="0")

def _padRunNumber(run_no, field_width):
    nchars = len(run_no)
    digit_end = 0
    for i in range(0, nchars):
        if run_no[i].isdigit():
            digit_end += 1
        else:
            break
    
    if digit_end == nchars:
        filebase = run_no.rjust(field_width, '0')
        return filebase, run_no
    else:
        filebase = run_no[:digit_end].rjust(field_width, '0')
        return filebase + run_no[digit_end:], run_no[:digit_end]<|MERGE_RESOLUTION|>--- conflicted
+++ resolved
@@ -85,12 +85,7 @@
                             OutputWorkspace=workspace,
                             **extra_options)
 
-<<<<<<< HEAD
-            alg = outWs.getHistory().lastAlgorithm()
-            self._data_file = alg.getPropertyValue("Filename")
-=======
             self._data_file = getFilePathFromWorkspace(outWs)
->>>>>>> 828f5974
             LoadSampleDetailsFromRaw(InputWorkspace=workspace, Filename=self._data_file)
 
             workspace = self._leaveSinglePeriod(workspace, period)
@@ -100,12 +95,7 @@
             outWs = LoadNexus(Filename=self._data_file, 
                               OutputWorkspace=workspace,
                               **extra_options)
-<<<<<<< HEAD
-            alg = outWs.getHistory().lastAlgorithm()            
-            self._data_file = alg.getPropertyValue("Filename")
-=======
             self._data_file = getFilePathFromWorkspace(outWs)
->>>>>>> 828f5974
 
         SANS2D_log_file = mtd[workspace]
        
@@ -221,11 +211,7 @@
         spectrum_limits = dict()
         if self._is_trans:
             if reducer.instrument.name() == 'SANS2D' and int(self.shortrun_no) < 568:
-<<<<<<< HEAD
-                dimension = SANSUtility.GetInstrumentDetails(reducer.instrument)[0]
-=======
                 dimension = GetInstrumentDetails(reducer.instrument)[0]
->>>>>>> 828f5974
                 spec_min = dimension*dimension*2
                 spectrum_limits = {'SpectrumMin':spec_min, 'SpectrumMax':spec_min + 4}
 
