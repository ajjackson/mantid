"""
    Implementation of reduction steps for SANS
"""
import os
import sys
import math
import pickle
from reduction import ReductionStep
from reduction import extract_workspace_name, find_data
from reduction import validate_step
import warnings

# Mantid imports
import mantid
from mantid.simpleapi import *

# Define a SANS specific logger 
from mantid.kernel import Logger
import mantid.simpleapi as api
from mantid.api import AnalysisDataService
sanslog = Logger.get("SANS")
        
class BaseBeamFinder(ReductionStep):
    """
        Base beam finder. Holds the position of the beam center
        and the algorithm for calculates it using the beam's
        displacement under gravity
    """
    def __init__(self, beam_center_x=None, beam_center_y=None):
        """
            Initial beam center is given in pixel coordinates
            @param beam_center_x: pixel position of the beam in x
            @param beam_center_y: pixel position of the beam in y
        """
        super(BaseBeamFinder, self).__init__()
        self._beam_center_x = beam_center_x
        self._beam_center_y = beam_center_y
        self._beam_radius = None
        self._datafile = None
        self._persistent = True
        
    def set_persistent(self, persistent):
        self._persistent = persistent
        return self
        
    def get_beam_center(self):
        """
            Returns the beam center
        """
        return [self._beam_center_x, self._beam_center_y]
    
    def execute(self, reducer, workspace=None):
        return "Beam Center set at: %s %s" % (str(self._beam_center_x), str(self._beam_center_y))
        
    def _find_beam(self, direct_beam, reducer, workspace=None):
        if self._beam_center_x is not None and self._beam_center_y is not None:
            return "Using Beam Center at: %g %g" % (self._beam_center_x, self._beam_center_y)
        
        beam_x,beam_y,msg = SANSBeamFinder(Filename=self._datafile,
                                         UseDirectBeamMethod=direct_beam,
                                         BeamRadius=self._beam_radius,
                                         PersistentCorrection=self._persistent,
                                         ReductionProperties=reducer.get_reduction_table_name())
        
        self._beam_center_x = beam_x
        self._beam_center_y = beam_y
        return msg
        

class BaseTransmission(ReductionStep):
    """
        Base transmission. Holds the transmission value
        as well as the algorithm for calculating it.
        TODO: ISIS doesn't use ApplyTransmissionCorrection, perhaps it's in Q1D, can we remove it from here?
    """
    def __init__(self, trans=0.0, error=0.0, theta_dependent=True):
        super(BaseTransmission, self).__init__()
        self._trans = float(trans)
        self._error = float(error)
        self._theta_dependent = theta_dependent
        self._dark_current_data = None
        self._dark_current_subtracter = None
        self._beam_finder = None
        
    def set_theta_dependence(self, theta_dependence=True):
        """
            Set the flag for whether or not we want the full theta-dependence
            included in the correction. Setting this flag to false will result
            in simply dividing by the zero-angle transmission.
            @param theta_dependence: theta-dependence included if True
        """
        self._theta_dependent = theta_dependence
        
    def set_dark_current(self, dark_current=None):
        """
            Set the dark current data file to be subtracted from each tranmission data file
            @param dark_current: path to dark current data file
        """
        self._dark_current_data = dark_current
                
    @validate_step
    def set_dark_current_subtracter(self, subtracter):
        self._dark_current_subtracter = subtracter
                        
    def get_transmission(self):
        return [self._trans, self._error]
    
    @validate_step
    def set_beam_finder(self, beam_finder):
        self._beam_finder = beam_finder
        
    def execute(self, reducer, workspace):
        if self._theta_dependent:
            ApplyTransmissionCorrection(InputWorkspace=workspace, 
                                        TransmissionValue=self._trans,
                                        TransmissionError=self._error, 
                                        OutputWorkspace=workspace) 
        else:
            CreateSingleValuedWorkspace(OutputWorkspace="transmission", DataValue=self._trans, ErrorValue=self._error)
            Divide(LHSWorkspace=workspace, RHSWorkspace="transmission", OutputWorkspace=workspace)
        
        return "Transmission correction applied for T = %g +- %g" % (self._trans, self._error)
  
  
class Normalize(ReductionStep):
    """
        Normalize the data to timer or a spectrum, typically a monitor, 
        with in the workspace. By default the normalization is done with 
        respect to the Instrument's incident monitor
    """
    def __init__(self, normalization_spectrum=None):
        super(Normalize, self).__init__()
        self._normalization_spectrum = normalization_spectrum
        
    def get_normalization_spectrum(self):
        return self._normalization_spectrum
        
    def execute(self, reducer, workspace):
        if self._normalization_spectrum is None:
            self._normalization_spectrum = reducer.instrument.get_incident_mon()
        
        # Get counting time or monitor
        if self._normalization_spectrum == reducer.instrument.NORMALIZATION_MONITOR:
            norm_count = mtd[workspace].getRun().getProperty("monitor").value
            # HFIR-specific: If we count for monitor we need to multiply by 1e8
            Scale(InputWorkspace=workspace, OutputWorkspace=workspace, 
                  Factor=1.0e8/norm_count, Operation='Multiply')
            return "Normalization by monitor: %6.2g counts" % norm_count 
        elif self._normalization_spectrum == reducer.instrument.NORMALIZATION_TIME:
            norm_count = mtd[workspace].getRun().getProperty("timer").value
            Scale(InputWorkspace=workspace, OutputWorkspace=workspace,
                  Factor=1.0/norm_count, Operation='Multiply')
            return "Normalization by time: %6.2g sec" % norm_count
        else:
            logger.notice("Normalization step did not get a valid normalization option: skipping")
            return "Normalization step did not get a valid normalization option: skipping"

    def clean(self):
        DeleteWorkspace(Workspace=norm_ws)
                    
class Mask(ReductionStep):
    """
        Marks some spectra so that they are not included in the analysis
        
        ORNL & ISIS
        
    """
    def __init__(self):
        """
            Initalize masking 
        """
        super(Mask, self).__init__()
        self._nx_low = 0
        self._nx_high = 0
        self._ny_low = 0
        self._ny_high = 0
        
        self._xml = []

        #these spectra will be masked by the algorithm MaskDetectors
        self.detect_list = []
        
        # List of pixels to mask
        self.masked_pixels = []
        
        # Only apply mask defined in the class and ignore additional
        # information from the run properties
        self._ignore_run_properties = False
        
    def mask_edges(self, nx_low=0, nx_high=0, ny_low=0, ny_high=0):
        """
            Define a "picture frame" outside of which the spectra from all detectors are to be masked.
            @param nx_low: number of pixels to mask on the lower-x side of the detector
            @param nx_high: number of pixels to mask on the higher-x side of the detector
            @param ny_low: number of pixels to mask on the lower-y side of the detector
            @param ny_high: number of pixels to mask on the higher-y side of the detector        
        """
        self._nx_low = nx_low
        self._nx_high = nx_high
        self._ny_low = ny_low
        self._ny_high = ny_high        
        
    def add_xml_shape(self, complete_xml_element):
        """
            Add an arbitrary shape to region to be masked
            @param complete_xml_element: description of the shape to add
        """
        if not complete_xml_element.startswith('<') :
            raise ValueError('Excepted xml string but found: ' + str(complete_xml_element))
        self._xml.append(complete_xml_element)

    def _infinite_plane(self, id, plane_pt, normal_pt, complement = False):
        """
            Generates xml code for an infinte plane
            @param id: a string to refer to the shape by
            @param plane_pt: a point in the plane
            @param normal_pt: the direction of a normal to the plane
            @param complement: mask in the direction of the normal or away
            @return the xml string
        """
        if complement:
            addition = '#'
        else:
            addition = ''
        return '<infinite-plane id="' + str(id) + '">' + \
            '<point-in-plane x="' + str(plane_pt[0]) + '" y="' + str(plane_pt[1]) + '" z="' + str(plane_pt[2]) + '" />' + \
            '<normal-to-plane x="' + str(normal_pt[0]) + '" y="' + str(normal_pt[1]) + '" z="' + str(normal_pt[2]) + '" />'+ \
            '</infinite-plane>\n'

    def _infinite_cylinder(self, centre, radius, axis, id='shape'):
        """
            Generates xml code for an infintely long cylinder
            @param centre: a tupple for a point on the axis
            @param radius: cylinder radius
            @param axis: cylinder orientation
            @param id: a string to refer to the shape by
            @return the xml string
        """
        return '<infinite-cylinder id="' + str(id) + '">' + \
            '<centre x="' + str(centre[0]) + '" y="' + str(centre[1]) + '" z="' + str(centre[2]) + '" />' + \
            '<axis x="' + str(axis[0]) + '" y="' + str(axis[1]) + '" z="' + str(axis[2]) + '" />' + \
            '<radius val="' + str(radius) + '" /></infinite-cylinder>\n'

    def _finite_cylinder(self, centre, radius, height, axis, id='shape'):
        """
            Generates xml code for an infintely long cylinder
            @param centre: a tupple for a point on the axis
            @param radius: cylinder radius
            @param height: cylinder height            
            @param axis: cylinder orientation
            @param id: a string to refer to the shape by
            @return the xml string
        """
        return '<cylinder id="' + str(id) + '">' + \
            '<centre-of-bottom-base x="' + str(centre[0]) + '" y="' + str(centre[1]) + '" z="' + str(centre[2]) + '" />' + \
            '<axis x="' + str(axis[0]) + '" y="' + str(axis[1]) + '" z="' + str(axis[2]) + '" />' + \
            '<radius val="' + str(radius) + '" /><height val="' + str(height) + '" /></cylinder>\n'

    def add_cylinder(self, radius, xcentre, ycentre, ID='shape'):
        '''Mask the inside of an infinite cylinder on the input workspace.'''
        self.add_xml_shape(
            self._infinite_cylinder([xcentre, ycentre, 0.0], radius, [0,0,1], id=ID)+'<algebra val="' + str(ID) + '"/>')
            

    def add_outside_cylinder(self, radius, xcentre = 0.0, ycentre = 0.0, ID='shape'):
        '''Mask out the outside of a cylinder or specified radius'''
        self.add_xml_shape(
            self._infinite_cylinder([xcentre, ycentre, 0.0], radius, [0,0,1], id=ID)+'<algebra val="#' + str(ID) + '"/>')

    def add_pixel_rectangle(self, x_min, x_max, y_min, y_max):
        """
            Mask out a rectangle area defined in pixel coordinates.
            @param x_min: Minimum x to mask
            @param x_max: Maximum x to mask
            @param y_min: Minimum y to mask
            @param y_max: Maximum y to mask
        """
        for ix in range(x_min, x_max+1):
            for iy in range(y_min, y_max+1):
                self.masked_pixels.append([ix, iy])

    def add_detector_list(self, det_list):
        """
            Mask the given detectors
            @param det_list: list of detector IDs
        """
        self.detect_list.extend(det_list) 

    def ignore_run_properties(self, ignore=True):
        """
            Only use the mask information set in the current object 
            and ignore additional information that may have been
            stored in the workspace properties.
        """
        self._ignore_run_properties = ignore
        
    def execute(self, reducer, workspace):
        
        # Check whether the workspace has mask information
        run = mtd[workspace].run()
        if not self._ignore_run_properties and run.hasProperty("rectangular_masks"):
            mask_str = run.getProperty("rectangular_masks").value
            try:
                rectangular_masks = pickle.loads(mask_str)
            except:
                rectangular_masks = []
                toks = mask_str.split(',')
                for item in toks:
                    if len(item)>0:
                        c = item.strip().split(' ')
                        if len(c)==4:
                            rectangular_masks.append([int(c[0]), int(c[2]), int(c[1]), int(c[3])])
            for rec in rectangular_masks:
                try:
                    self.add_pixel_rectangle(rec[0], rec[1], rec[2], rec[3])
                except:
                    mantid.logger.notice("Badly defined mask from configuration file: %s" % str(rec))
        
        for shape in self._xml:
            api.MaskDetectorsInShape(Workspace=workspace, ShapeXML=shape)
        
        instrument = reducer.instrument
        # Get a list of detector pixels to mask
        if self._nx_low != 0 or self._nx_high != 0 or self._ny_low != 0 or self._ny_high != 0:            
            self.masked_pixels.extend(instrument.get_masked_pixels(self._nx_low,
                                                                   self._nx_high,
                                                                   self._ny_low,
                                                                   self._ny_high,
                                                                   workspace))

        if len(self.detect_list)>0:
            MaskDetectors(Workspace=workspace, DetectorList = self.detect_list)
            
        # Mask out internal list of pixels
        if len(self.masked_pixels)>0:
            # Transform the list of pixels into a list of Mantid detector IDs
            masked_detectors = instrument.get_detector_from_pixel(self.masked_pixels, workspace)
            # Mask the pixels by passing the list of IDs
            MaskDetectors(Workspace=workspace, DetectorList = masked_detectors)
            
        output_ws, detector_list = ExtractMask(InputWorkspace=workspace, OutputWorkspace="__mask")
        mantid.logger.notice("Mask check %s: %g masked pixels" % (workspace, len(detector_list)))
        
        return "Mask applied %s: %g masked pixels" % (workspace, len(detector_list))

class CorrectToFileStep(ReductionStep):
    """
        Runs the algorithm CorrectToFile()
        
        ISIS only
        
    """
    def __init__(self, file='', corr_type='', operation=''):
        """
            Parameters passed to this function are passed to
            the CorrectToFile() algorithm
            @param file: full path of the correction file
            @param corr_type: "deltaE", "TOF", "SpectrumNumber" or any valid setting for CorrectToFile()'s as FirstColumnValue property
            @param operation: set to "Divide" or "Multiply"
        """
        super(CorrectToFileStep, self).__init__()
        self._filename = file
        self._corr_type = corr_type
        self._operation = operation

    def get_filename(self):
        return self._filename

    def set_filename(self, filename):
        self._filename = filename

    def execute(self, reducer, workspace):
        if self._filename:
            CorrectToFile(WorkspaceToCorrect=workspace, Filename=self._filename, OutputWorkspace=workspace,
                          FirstColumnValue=self._corr_type, WorkspaceOperation=self._operation)

class CalculateNorm(object):
    """
        Generates the normalization workspaces required by Q1D or Qxy from output
        of other, sometimes optional, reduction_steps or specified workspaces.
        Workspaces for wavelength adjustment must have their
        distribution/non-distribution flag set correctly as they maybe converted
        
        ISIS only
        ORNL doesnt't use that approach
        
    """
    TMP_WORKSPACE_NAME = '__CalculateNorm_loaded_temp'
    WAVE_CORR_NAME = '__Q_WAVE_conversion_temp'
    PIXEL_CORR_NAME = '__Q_pixel_conversion_temp'
    
    def  __init__(self, wavelength_deps=[]):
        super(CalculateNorm, self).__init__()
        self._wave_steps = wavelength_deps
        self._wave_adjs = []
        # if this attribute is set a pixel correction file is read
        self._pixel_file = ''

        #algorithm to be used to load pixel correction files
        self._load='Load'
        #a parameters string to add as the last argument to the above algorithm
        self._load_params=''

    def setPixelCorrFile(self, filename):
        """
            Adds a scaling that is a function of the detector (spectrum index)
            from a file
        """
        self._pixel_file = filename

    def getPixelCorrFile(self):
        """
            @return the file that has been set to load as the pixelAdj workspace or '' if none has been set
        """
        return self._pixel_file
    
    def _is_point_data(self, wksp):
        """
            Tests if the workspace whose name is passed contains point or histogram data
            The test is if the X and Y array lengths are the same = True, different = false
            @param wksp: name of the workspace to test
            @return True for point data, false for histogram
        """
        handle = mtd[wksp]
        if len(handle.readX(0)) == len(handle.readY(0)):
            return True
        else:
            return False 

    def calculate(self, reducer, wave_wksps=[]):
        """
            Multiplies all the wavelength scalings into one workspace and all the detector
            dependent scalings into another workspace that can be used by ConvertToQ. It is important
            that the wavelength correction workspaces have a know distribution/non-distribution state
            @param reducer: settings used for this reduction
            @param wave_wksps: additional wavelength dependent correction workspaces to include   
        """
        for step in self._wave_steps:
            if step.output_wksp:
                wave_wksps.append(step.output_wksp)

        wave_adj = None
        for wksp in wave_wksps:
            #before the workspaces can be combined they all need to match 
            api.RebinToWorkspace(WorkspaceToRebin=wksp, WorkspaceToMatch=reducer.output_wksp, OutputWorkspace=self.TMP_WORKSPACE_NAME)

            if not wave_adj:
                #first time around this loop
                wave_adj = self.WAVE_CORR_NAME
                api.RenameWorkspace(InputWorkspace=self.TMP_WORKSPACE_NAME, OutputWorkspace=wave_adj)
            else:
                api.Multiply(LHSWorkspace=self.TMP_WORKSPACE_NAME, RHSWorkspace=wave_adj, OutputWorkspace=wave_adj)

        # read pixel correction file
        # note the python code below is an attempt to emulate function overloading
        # If a derived class overwrite self._load and self._load_params then 
        # a custom specific loading can be achieved 
        pixel_adj = ''
        if self._pixel_file:
            pixel_adj = self.PIXEL_CORR_NAME
            load_com = self._load+'(Filename="'+self._pixel_file+'",OutputWorkspace="'+pixel_adj+'"'
            if self._load_params:
                load_com  += ','+self._load_params
            load_com += ')'
            eval(load_com)
        
        if AnalysisDataService.doesExist(self.TMP_WORKSPACE_NAME):
            AnalysisDataService.remove(self.TMP_WORKSPACE_NAME)
        
        return wave_adj, pixel_adj

class ConvertToQ(ReductionStep):
    """
        Runs the Q1D or Qxy algorithms to convert wavelength data into momentum transfer, Q
        
        ISIS only 
        ORNL uses WeightedAzimuthalAverage
        
    """
    # the list of possible Q conversion algorithms to use
    _OUTPUT_TYPES = {'1D' : 'Q1D',
                     '2D' : 'Qxy'}
    # defines if Q1D should correct for gravity by default
    _DEFAULT_GRAV = False    
    def __init__(self, normalizations):
        """
            @param normalizations: CalculateNormISIS object contains the workspace, ReductionSteps or files require for the optional normalization arguments
        """
        super(ConvertToQ, self).__init__()
        
        if not issubclass(normalizations.__class__, CalculateNorm):
            raise RuntimeError('Error initializing ConvertToQ, invalid normalization object')
        #contains the normalization optional workspaces to pass to the Q algorithm 
        self._norms = normalizations
        
        #this should be set to 1D or 2D
        self._output_type = '1D'
        #the algorithm that corresponds to the above choice
        self._Q_alg = self._OUTPUT_TYPES[self._output_type]
        #if true gravity is taken into account in the Q1D calculation
        self._use_gravity = self._DEFAULT_GRAV
        #used to implement a default setting for gravity that can be over written but doesn't over write
        self._grav_set = False
        #this should contain the rebin parameters
        self.binning = None
        #if set to true the normalization is done out side of the convert to Q algorithm
        self.prenorm = False
        #The minimum distance in metres from the beam center at which all wavelengths are used in the calculation
        self.r_cut = 0.0
        #The shortest wavelength in angstrom at which counts should be summed from all detector pixels in Angstrom
        self.w_cut = 0.0
        # Whether to output parts when running either Q1D2 or Qxy
        self.outputParts = False
    
    def set_output_type(self, descript):
        """
            Requests the given output from the Q conversion, either 1D or 2D. For
            the 1D calculation it asks the reducer to keep a workspace for error
            estimates
            @param descript: 1D or 2D
        """
        self._Q_alg = self._OUTPUT_TYPES[descript]
        self._output_type = descript
                    
    def get_output_type(self):
        return self._output_type

    output_type = property(get_output_type, set_output_type, None, None)

    def get_gravity(self):
        return self._use_gravity

    def set_gravity(self, flag, override=True):
        """
            Enable or disable including gravity when calculating Q
            @param flag: set to True to enable the gravity correction
            @param override: over write the setting from a previous call to this method (default is True)
        """
        if override:
            self._grav_set = True

        if (not self._grav_set) or override:
                self._use_gravity = bool(flag)
        else:
            msg = "User file can't override previous gravity setting, do gravity correction remains " + str(self._use_gravity) 
            print msg
            sanslog.warning(msg)

    def execute(self, reducer, workspace):
        """
            Calculate the normalization workspaces and then call the chosen Q conversion algorithm
        """
        #create normalization workspaces
        if self._norms:
            # the empty list at the end appears to be needed (the system test SANS2DWaveloops) is this a bug in Python?
            wave_adj, pixel_adj = self._norms.calculate(reducer, [])
        else:
            raise RuntimeError('Normalization workspaces must be created by CalculateNorm() and passed to this step')

        # If some prenormalization flag is set - normalize data with wave_adj and pixel_adj
        if self.prenorm:
            data = mtd[workspace]
            if wave_adj:
                data /= mtd[wave_adj]
            if pixel_adj:
                data /= mtd[pixel_adj]
            self._deleteWorkspaces([wave_adj, pixel_adj])
            wave_adj, pixel_adj = '', ''

        try:
            if self._Q_alg == 'Q1D':
                Q1D(DetBankWorkspace=workspace, OutputWorkspace=workspace, OutputBinning=self.binning, WavelengthAdj=wave_adj, PixelAdj=pixel_adj, AccountForGravity=self._use_gravity, RadiusCut=self.r_cut*1000.0, WaveCut=self.w_cut, OutputParts=self.outputParts)
    
            elif self._Q_alg == 'Qxy':
                Qxy(InputWorkspace=workspace, OutputWorkspace=workspace, MaxQxy=reducer.QXY2, DeltaQ=reducer.DQXY, WavelengthAdj=wave_adj, PixelAdj=pixel_adj, AccountForGravity=self._use_gravity, RadiusCut=self.r_cut*1000.0, WaveCut=self.w_cut, OutputParts=self.outputParts)
                ReplaceSpecialValues(InputWorkspace=workspace, OutputWorkspace=workspace, NaNValue="0", InfinityValue="0")
            else:
                raise NotImplementedError('The type of Q reduction has not been set, e.g. 1D or 2D')
        except:
            #when we are all up to Python 2.5 replace the duplicated code below with one finally:        
            self._deleteWorkspaces([wave_adj, pixel_adj])
            raise

        self._deleteWorkspaces([wave_adj, pixel_adj])

    def _deleteWorkspaces(self, workspaces):
        """
            Deletes a list of workspaces if they exist but ignores any errors
            @param workspaces: list of workspaces to try to delete
        """
        for wk in workspaces:
            try:
                if AnalysisDataService.doesExist(wk):
                    AnalysisDataService.remove(wk)
            except:
                #if the workspace can't be deleted this function does nothing
                pass


class GetSampleGeom(ReductionStep):
    """
        Loads, stores, retrieves, etc. data about the geometry of the sample
        On initialisation this class will return default geometry values (compatible with the Colette software)
        There are functions to override these settings
        On execute if there is geometry information in the workspace this will override any unset attributes
        
        ISIS only
        ORNL only divides by thickness, in the absolute scaling step
        
    """
    # IDs for each shape as used by the Colette software
    _shape_ids = {1 : 'cylinder-axis-up',
                  2 : 'cuboid',
                  3 : 'cylinder-axis-along'}
    _default_shape = 'cylinder-axis-along'
    
    def __init__(self):
        super(GetSampleGeom, self).__init__()

        # string specifies the sample's shape
        self._shape = None
        # sample's width
        self._width = None
        self._thickness = None
        self._height = None
        
        self._use_wksp_shape = True
        self._use_wksp_width = True
        self._use_wksp_thickness = True
        self._use_wksp_height = True

    def _get_default(self, attrib):
        if attrib == 'shape':
            return self._default_shape
        elif attrib == 'width' or attrib == 'thickness' or attrib == 'height':
            return 1.0

    def set_shape(self, new_shape):
        """
            Sets the sample's shape from a string or an ID. If the ID is not
            in the list of allowed values the shape is set to the default but
            shape strings not in the list are not checked
        """
        try:
            # deal with ID numbers as arguments
            new_shape = self._shape_ids[int(new_shape)]
        except ValueError:
            # means that we weren't passed an ID number, the code below treats it as a shape name
            pass
        except KeyError:
            sanslog.warning("Warning: Invalid geometry type for sample: " + str(new_shape) + ". Setting default to " + self._default_shape)
            new_shape = self._default_shape

        self._shape = new_shape
        self._use_wksp_shape = False

        #check that the dimensions that we have make sense for our new shape
        if self._width:
            self.width = self._width
        if self._thickness:
            self.thickness = self._thickness
    
    def get_shape(self):
        if self._shape is None:
            return self._get_default('shape')
        else:
            return self._shape
        
    def set_width(self, width):
        self._width = float(width)
        self._use_wksp_width = False
        # For a disk the height=width
        if self._shape and self._shape.startswith('cylinder'):
            self._height = self._width
            self._use_wksp_height = False

    def get_width(self):
        if self._width is None:
            return self._get_default('width')
        else:
            return self._width
            
    def set_height(self, height):
        self._height = float(height)
        self._use_wksp_height = False
        
        # For a cylinder and sphere the height=width=radius
        if (not self._shape is None) and (self._shape.startswith('cylinder')):
            self._width = self._height
        self._use_wksp_widtht = False

    def get_height(self):
        if self._height is None:
            return self._get_default('height')
        else:
            return self._height

    def set_thickness(self, thickness):
        """
            Simply sets the variable _thickness to the value passed
        """
        #as only cuboids use the thickness the warning below may be informative
        #if (not self._shape is None) and (not self._shape == 'cuboid'):
        #    mantid.sendLogMessage('::SANS::Warning: Can\'t set thickness for shape "'+self._shape+'"')
        self._thickness = float(thickness)
        self._use_wksp_thickness = False

    def get_thickness(self):
        if self._thickness is None:
            return self._get_default('thickness')
        else:
            return self._thickness

    shape = property(get_shape, set_shape, None, None)
    width = property(get_width, set_width, None, None)
    height = property(get_height, set_height, None, None)
    thickness = property(get_thickness, set_thickness, None, None)

    def execute(self, reducer, workspace):
        """
            Reads the geometry information stored in the workspace
            but doesn't replace values that have been previously set
        """
        wksp = mtd[workspace] 
        if isinstance(wksp, mantid.api.WorkspaceGroup):
            wksp = wksp[0]
        sample_details = wksp.sample()

        if self._use_wksp_shape:
            self.shape = sample_details.getGeometryFlag()
        if self._use_wksp_thickness:
            self.thickness = sample_details.getThickness()
        if self._use_wksp_width:
            self.width = sample_details.getWidth()
        if self._use_wksp_height:
            self.height = sample_details.getHeight()

    def __str__(self):
        return '-- Sample Geometry --\n' + \
               '    Shape: ' + self.shape+'\n'+\
               '    Width: ' + str(self.width)+'\n'+\
               '    Height: ' + str(self.height)+'\n'+\
               '    Thickness: ' + str(self.thickness)+'\n'

class SampleGeomCor(ReductionStep):
    """
        Correct the neutron count rates for the size of the sample
        
        ISIS only
        ORNL only divides by thickness, in the absolute scaling step

    """
<<<<<<< HEAD
    def execute(self, reducer, workspace):
        """
            Divide the counts by the volume of the sample
        """
        self.geo = reducer._sample_run.geometry
        assert( issubclass(self.geo.__class__, GetSampleGeom))
=======
    def __init__(self):
        self.volume = 1.0

    def calculate_volume(self, reducer):
        geo = reducer.get_sample().geometry
        assert( issubclass(geo.__class__, GetSampleGeom))
>>>>>>> bef39018

        try:
            if geo.shape == 'cylinder-axis-up':
                # Volume = circle area * height
                # Factor of four comes from radius = width/2
                volume = geo.height*math.pi
                volume *= math.pow(geo.width,2)/4.0
            elif geo.shape == 'cuboid':
                # Flat plate sample
                volume = geo.width
                volume *= geo.height*geo.thickness
            elif geo.shape == 'cylinder-axis-along':
                # Factor of four comes from radius = width/2
                # Disc - where height is not used
                volume = geo.thickness*math.pi
                volume *= math.pow(geo.width, 2)/4.0
            else:
                raise NotImplemented('Shape "'+geo.shape+'" is not in the list of supported shapes')
        except TypeError:
            raise TypeError('Error calculating sample volume with width='+str(geo.width) + ' height='+str(geo.height) + 'and thickness='+str(geo.thickness)) 
                
        return volume

    def execute(self, reducer, workspace):
        """
            Divide the counts by the volume of the sample
        """
        if not reducer.is_can():
            # it calculates the volume for the sample and may or not apply to the can as well.
            self.volume = self.calculate_volume(reducer)
            
        ws = mtd[str(workspace)]
        ws /= self.volume

class StripEndZeros(ReductionStep):
    # ISIS only
    def __init__(self, flag_value = 0.0):
        super(StripEndZeros, self).__init__()
        self._flag_value = flag_value
        
    def execute(self, reducer, workspace):
        result_ws = mtd[workspace]
        if result_ws.getNumberHistograms() != 1:
            #Strip zeros is only possible on 1D workspaces
            return

        y_vals = result_ws.readY(0)
        length = len(y_vals)
        # Find the first non-zero value
        start = 0
        for i in range(0, length):
            if ( y_vals[i] != self._flag_value ):
                start = i
                break
        # Now find the last non-zero value
        stop = 0
        length -= 1
        for j in range(length, 0,-1):
            if ( y_vals[j] != self._flag_value ):
                stop = j
                break
        # Find the appropriate X values and call CropWorkspace
        x_vals = result_ws.readX(0)
        startX = x_vals[start]
        # Make sure we're inside the bin that we want to crop
        endX = 1.001*x_vals[stop + 1]
        CropWorkspace(InputWorkspace=workspace,OutputWorkspace=workspace,XMin=startX,XMax=endX)

class StripEndNans(ReductionStep):
    # ISIS only
    def __init__(self):
        super(StripEndNans, self).__init__()
        
    def _isNan(self, val):
        """
            Can replaced by isNaN in Python 2.6
            @param val: float to check
        """
        if val != val:
            return True
        else:
            return False
        
    def execute(self, reducer, workspace):
        """
            Trips leading and trailing Nan values from workspace
            @param reducer: unused
            @param workspace: the workspace to convert
        """
        result_ws = mtd[workspace]
        if result_ws.getNumberHistograms() != 1:
            #Strip zeros is only possible on 1D workspaces
            return

        y_vals = result_ws.readY(0)
        length = len(y_vals)
        # Find the first non-zero value
        start = 0
        for i in range(0, length):
            if not self._isNan(y_vals[i]):
                start = i
                break
        # Now find the last non-zero value
        stop = 0
        length -= 1
        for j in range(length, 0,-1):
            if not self._isNan(y_vals[j]):
                stop = j
                break
        # Find the appropriate X values and call CropWorkspace
        x_vals = result_ws.readX(0)
        startX = x_vals[start]
        # Make sure we're inside the bin that we want to crop
        endX = 1.001*x_vals[stop + 1]
        api.CropWorkspace(InputWorkspace=workspace, OutputWorkspace=workspace, XMin=startX, XMax=endX)<|MERGE_RESOLUTION|>--- conflicted
+++ resolved
@@ -750,21 +750,12 @@
         ORNL only divides by thickness, in the absolute scaling step
 
     """
-<<<<<<< HEAD
-    def execute(self, reducer, workspace):
-        """
-            Divide the counts by the volume of the sample
-        """
-        self.geo = reducer._sample_run.geometry
-        assert( issubclass(self.geo.__class__, GetSampleGeom))
-=======
     def __init__(self):
         self.volume = 1.0
 
     def calculate_volume(self, reducer):
         geo = reducer.get_sample().geometry
         assert( issubclass(geo.__class__, GetSampleGeom))
->>>>>>> bef39018
 
         try:
             if geo.shape == 'cylinder-axis-up':
