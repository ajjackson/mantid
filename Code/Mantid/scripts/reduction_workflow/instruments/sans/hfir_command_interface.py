--- conflicted
+++ resolved
@@ -32,11 +32,7 @@
     ReductionSingleton().set_data_path(path)
     ReductionSingleton().set_output_path(path)
     ReductionSingleton().reduction_properties["OutputDirectory"] = path
-<<<<<<< HEAD
-
-=======
-    
->>>>>>> cd3ba53c
+    
 def DirectBeamCenter(datafile):
     datafile = find_data(datafile, instrument=ReductionSingleton().get_instrument())
     ReductionSingleton().reduction_properties["BeamCenterMethod"]="DirectBeam"
