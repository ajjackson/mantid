--- conflicted
+++ resolved
@@ -331,12 +331,6 @@
   void cacheWorkspaceProperties();
   void cacheInputWorkspaceHistories();
 
-<<<<<<< HEAD
-=======
-  friend class AlgorithmProxy;
-  void initializeFromProxy(const AlgorithmProxy &);
-
->>>>>>> d306fe4f
   void setExecutionState(
       const ExecutionState state); ///< Sets the current execution state
   void
@@ -465,10 +459,6 @@
 
   std::atomic<ExecutionState> m_executionState; ///< the current execution state
   std::atomic<ResultState> m_resultState;       ///< the current result State
-<<<<<<< HEAD
-  bool m_isExecuted;                            ///< Algorithm is executed flag
-=======
->>>>>>> d306fe4f
   bool m_isChildAlgorithm;      ///< Algorithm is a child algorithm
   bool m_recordHistoryForChild; ///< Flag to indicate whether history should be
                                 /// recorded. Applicable to child algs only
