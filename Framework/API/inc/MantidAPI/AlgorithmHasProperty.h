--- conflicted
+++ resolved
@@ -48,12 +48,6 @@
 public:
   /// Constructor
   AlgorithmHasProperty(const std::string &propName);
-  /// Destructor
-<<<<<<< HEAD
-  ~AlgorithmHasProperty() = default;
-=======
-  ~AlgorithmHasProperty() override;
->>>>>>> fa8a40d8
   /**
    * Get a string representation of the type
    * @returns A string containing the validator type
