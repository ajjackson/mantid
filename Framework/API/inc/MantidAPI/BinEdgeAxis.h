#ifndef MANTID_API_BINEDGEAXIS_H_
#define MANTID_API_BINEDGEAXIS_H_

#include "MantidAPI/NumericAxis.h"

namespace Mantid {
namespace API {

/**
Stores numeric values that are assumed to be bin edge values.

It overrides indexOfValue to search using the values as bin edges are than
centre points

Copyright &copy; 2014 ISIS Rutherford Appleton Laboratory, NScD Oak Ridge
National Laboratory & European Spallation Source

This file is part of Mantid.

Mantid is free software; you can redistribute it and/or modify
it under the terms of the GNU General Public License as published by
the Free Software Foundation; either version 3 of the License, or
(at your option) any later version.

Mantid is distributed in the hope that it will be useful,
but WITHOUT ANY WARRANTY; without even the implied warranty of
MERCHANTABILITY or FITNESS FOR A PARTICULAR PURPOSE.  See the
GNU General Public License for more details.

You should have received a copy of the GNU General Public License
along with this program.  If not, see <http://www.gnu.org/licenses/>.

File change history is stored at: <https://github.com/mantidproject/mantid>
Code Documentation is available at: <http://doxygen.mantidproject.org>
*/
class MANTID_API_DLL BinEdgeAxis : public NumericAxis {
public:
  BinEdgeAxis(const std::size_t &length);
  BinEdgeAxis(const std::vector<double> &edges);
<<<<<<< HEAD
  virtual ~BinEdgeAxis() = default;
=======
  ~BinEdgeAxis() override {}
>>>>>>> fa8a40d8

  Axis *clone(const MatrixWorkspace *const parentWorkspace) override;
  Axis *clone(const std::size_t length,
              const MatrixWorkspace *const parentWorkspace) override;

  std::vector<double> createBinBoundaries() const override;
  void setValue(const std::size_t &index, const double &value) override;
  size_t indexOfValue(const double value) const override;

private:
  /// Private, undefined copy assignment operator
  const BinEdgeAxis &operator=(const BinEdgeAxis &);
};

} // namespace API
} // namespace Mantid

#endif /* MANTID_API_BINEDGEAXIS_H_ */<|MERGE_RESOLUTION|>--- conflicted
+++ resolved
@@ -37,11 +37,6 @@
 public:
   BinEdgeAxis(const std::size_t &length);
   BinEdgeAxis(const std::vector<double> &edges);
-<<<<<<< HEAD
-  virtual ~BinEdgeAxis() = default;
-=======
-  ~BinEdgeAxis() override {}
->>>>>>> fa8a40d8
 
   Axis *clone(const MatrixWorkspace *const parentWorkspace) override;
   Axis *clone(const std::size_t length,
