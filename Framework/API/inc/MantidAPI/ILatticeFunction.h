--- conflicted
+++ resolved
@@ -41,11 +41,6 @@
 class MANTID_API_DLL ILatticeFunction : public FunctionParameterDecorator {
 public:
   ILatticeFunction();
-<<<<<<< HEAD
-  virtual ~ILatticeFunction() = default;
-=======
-  ~ILatticeFunction() override {}
->>>>>>> fa8a40d8
 
   void function(const FunctionDomain &domain,
                 FunctionValues &values) const override;
