--- conflicted
+++ resolved
@@ -98,8 +98,6 @@
     return position(index).distance(samplePosition());
   else
     return position(index).distance(sourcePosition()) - l1();
-<<<<<<< HEAD
-=======
 }
 
 /** Returns L2 (distance from sample to spectrum).
@@ -112,7 +110,6 @@
     return position(index).distance(samplePosition());
   else
     return position(index).distance(sourcePosition()) - l1();
->>>>>>> d3c062ad
 }
 
 /// Returns 2 theta (scattering angle w.r.t. to beam direction).
@@ -131,8 +128,6 @@
 
   const auto sampleDetVec = position(index) - samplePos;
   return sampleDetVec.angle(beamLine);
-<<<<<<< HEAD
-=======
 }
 
 /// Returns 2 theta (scattering angle w.r.t. to beam direction).
@@ -151,7 +146,6 @@
 
   const auto sampleDetVec = position(index) - samplePos;
   return sampleDetVec.angle(beamLine);
->>>>>>> d3c062ad
 }
 
 /// Returns signed 2 theta (signed scattering angle w.r.t. to beam direction).
@@ -180,8 +174,6 @@
     angle *= -1;
   }
   return angle;
-<<<<<<< HEAD
-=======
 }
 
 /// Returns signed 2 theta (signed scattering angle w.r.t. to beam direction).
@@ -211,35 +203,28 @@
     angle *= -1;
   }
   return angle;
->>>>>>> d3c062ad
 }
 
 /// Returns the position of the detector with given index.
 Kernel::V3D DetectorInfo::position(const size_t index) const {
   return Kernel::toV3D(m_detectorInfo.position(index));
-<<<<<<< HEAD
-=======
 }
 
 /// Returns the position of the detector with given index.
 Kernel::V3D
 DetectorInfo::position(const std::pair<size_t, size_t> &index) const {
   return Kernel::toV3D(m_detectorInfo.position(index));
->>>>>>> d3c062ad
 }
 
 /// Returns the rotation of the detector with given index.
 Kernel::Quat DetectorInfo::rotation(const size_t index) const {
   return Kernel::toQuat(m_detectorInfo.rotation(index));
-<<<<<<< HEAD
-=======
 }
 
 /// Returns the rotation of the detector with given index.
 Kernel::Quat
 DetectorInfo::rotation(const std::pair<size_t, size_t> &index) const {
   return Kernel::toQuat(m_detectorInfo.rotation(index));
->>>>>>> d3c062ad
 }
 
 /// Set the mask flag of the detector with given index. Not thread safe.
@@ -266,30 +251,24 @@
 void DetectorInfo::setPosition(const size_t index,
                                const Kernel::V3D &position) {
   m_detectorInfo.setPosition(index, Kernel::toVector3d(position));
-<<<<<<< HEAD
-=======
 }
 
 /// Set the absolute position of the detector with given index. Not thread safe.
 void DetectorInfo::setPosition(const std::pair<size_t, size_t> &index,
                                const Kernel::V3D &position) {
   m_detectorInfo.setPosition(index, Kernel::toVector3d(position));
->>>>>>> d3c062ad
 }
 
 /// Set the absolute rotation of the detector with given index. Not thread safe.
 void DetectorInfo::setRotation(const size_t index,
                                const Kernel::Quat &rotation) {
   m_detectorInfo.setRotation(index, Kernel::toQuaterniond(rotation));
-<<<<<<< HEAD
-=======
 }
 
 /// Set the absolute rotation of the detector with given index. Not thread safe.
 void DetectorInfo::setRotation(const std::pair<size_t, size_t> &index,
                                const Kernel::Quat &rotation) {
   m_detectorInfo.setRotation(index, Kernel::toQuaterniond(rotation));
->>>>>>> d3c062ad
 }
 
 /** Set the absolute position of the component `comp`.
@@ -303,14 +282,11 @@
     const auto index = indexOf(det->getID());
     setPosition(index, pos);
   } else {
-<<<<<<< HEAD
-=======
     const auto &detIndices = getAssemblyDetectorIndices(comp);
     if ((!detIndices.empty()) && m_detectorInfo.isScanning())
       throw std::runtime_error("Cannot move parent component containing "
                                "detectors since the beamline has "
                                "time-dependent (moving) detectors.");
->>>>>>> d3c062ad
     // This will go badly wrong if the parameter map in the component is not
     // identical to ours, but there does not seem to be a way to check?
     const auto oldPos = comp.getPos();
@@ -320,10 +296,6 @@
     // If comp is a detector cached positions stay valid. In all other cases
     // (higher level in instrument tree, or other leaf component such as sample
     // or source) we flush all cached positions.
-<<<<<<< HEAD
-    const auto &detIndices = getAssemblyDetectorIndices(comp);
-=======
->>>>>>> d3c062ad
     if (detIndices.size() == 0 || detIndices.size() == size()) {
       // Update only if comp is not a bank (not detectors) or the full
       // instrument (all detectors). The should make this thread-safe for
@@ -356,14 +328,11 @@
     const auto index = indexOf(det->getID());
     setRotation(index, rot);
   } else {
-<<<<<<< HEAD
-=======
     const auto &detIndices = getAssemblyDetectorIndices(comp);
     if ((!detIndices.empty()) && m_detectorInfo.isScanning())
       throw std::runtime_error("Cannot move parent component containing "
                                "detectors since the beamline has "
                                "time-dependent (moving) detectors.");
->>>>>>> d3c062ad
     // This will go badly wrong if the parameter map in the component is not
     // identical to ours, but there does not seem to be a way to check?
     const auto pos = toVector3d(comp.getPos());
@@ -376,10 +345,6 @@
     // If comp is a detector cached positions and rotations stay valid. In all
     // other cases (higher level in instrument tree, or other leaf component
     // such as sample or source) we flush all cached positions and rotations.
-<<<<<<< HEAD
-    const auto &detIndices = getAssemblyDetectorIndices(comp);
-=======
->>>>>>> d3c062ad
     if (detIndices.size() == 0 || detIndices.size() == size()) {
       // Update only if comp is not a bank (not detectors) or the full
       // instrument (all detectors). The should make this thread-safe for
