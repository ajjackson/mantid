--- conflicted
+++ resolved
@@ -41,7 +41,6 @@
 namespace {
 /// static logger
 Kernel::Logger g_log("IFunction");
-<<<<<<< HEAD
 
 /// Struct that helps sort ties in correct order of application.
 struct TieNode {
@@ -56,10 +55,7 @@
            other.right.end();
   }
 };
-}
-=======
 } // namespace
->>>>>>> c1e14519
 
 /**
  * Destructor
