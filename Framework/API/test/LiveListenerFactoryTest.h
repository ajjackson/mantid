--- conflicted
+++ resolved
@@ -4,7 +4,7 @@
 #include <cxxtest/TestSuite.h>
 #include "MantidKernel/ConfigService.h"
 #include "MantidAPI/LiveListenerFactory.h"
-#include "LiveListenerTest.h"
+#include "ILiveListenerTest.h"
 #include <Poco/Path.h>
 
 using namespace Mantid;
@@ -21,7 +21,7 @@
 
   LiveListenerFactoryTest() : factory(LiveListenerFactory::Instance()) {
     // Subscribe the mock implementation created in ILiveListenerTest.h
-    factory.subscribe<MockLiveListener>("MockLiveListener");
+    factory.subscribe<MockILiveListener>("MockILiveListener");
   }
 
   void setUp() override {
@@ -42,9 +42,9 @@
   void test_create() {
     // Check that we can successfully create a registered class
     boost::shared_ptr<ILiveListener> l;
-    TS_ASSERT_THROWS_NOTHING(l = factory.create("MockLiveListener", false))
+    TS_ASSERT_THROWS_NOTHING(l = factory.create("MockILiveListener", false))
     // Check it's really the right class
-    TS_ASSERT(boost::dynamic_pointer_cast<MockLiveListener>(l))
+    TS_ASSERT(boost::dynamic_pointer_cast<MockILiveListener>(l))
 
     // Check that unregistered class request throws
     TS_ASSERT_THROWS(factory.create("fdsfds", false),
@@ -58,14 +58,6 @@
     TS_ASSERT_THROWS_NOTHING(factory.create("MINITOPAZ", false));
   }
 
-<<<<<<< HEAD
-  void test_checkConnection() {
-    TS_ASSERT(factory.checkConnection("MockLiveListener"));
-    TS_ASSERT(!factory.checkConnection("MINITOPAZ"))
-  }
-
-=======
->>>>>>> 9cb3a988
   void test_createUnwrapped_throws() {
     // Make sure this method just throws.
     // Note that you can't even access the method unless you assign to a
