// Mantid Repository : https://github.com/mantidproject/mantid
//
// Copyright &copy; 2014 ISIS Rutherford Appleton Laboratory UKRI,
//   NScD Oak Ridge National Laboratory, European Spallation Source,
//   Institut Laue - Langevin & CSNS, Institute of High Energy Physics, CAS
// SPDX - License - Identifier: GPL - 3.0 +
#pragma once

#include "MantidAPI/Algorithm.h"
#include "MantidAPI/WorkspaceGroup.h"
#include "MantidAlgorithms/DllConfig.h"

namespace Mantid {
namespace Algorithms {

/** Stitch1DMany : Stitches multiple Matrix Workspaces together into a single
 output.
 */
class MANTID_ALGORITHMS_DLL Stitch1DMany : public API::Algorithm {
public:
  /// Algorithm's name for identification. @see Algorithm::name
  const std::string name() const override { return "Stitch1DMany"; }
  /// Algorithm's version for identification. @see Algorithm::version
  int version() const override { return 1; }
  const std::vector<std::string> seeAlso() const override { return {"Rebin", "Stitch1D"}; }
  /// Algorithm's category for identification. @see Algorithm::category
  const std::string category() const override { return "Reflectometry"; }
  /// Summary of algorithm's purpose
  const std::string summary() const override { return "Stitches histogram matrix workspaces together"; }
  /// Validates algorithm inputs
  std::map<std::string, std::string> validateInputs() override;

  /// Performs the Stitch1D algorithm at a specific workspace index
  void doStitch1D(std::vector<API::MatrixWorkspace_sptr> &toStitch, const std::vector<double> &manualScaleFactors,
                  API::Workspace_sptr &outWS, std::string &outName);

  /// Performs the Stitch1DMany algorithm at a specific period
<<<<<<< HEAD
  void doStitch1DMany(const size_t period, const bool useManualScaleFactors,
                      std::string &outName,
                      std::vector<double> &outScaleFactors,
                      const size_t indexOfReference,
                      const bool storeInADS = true);
=======
  void doStitch1DMany(const size_t period, const bool useManualScaleFactors, std::string &outName,
                      std::vector<double> &outScaleFactors, const bool storeInADS = true);
>>>>>>> 8b5ed231

private:
  /// Overwrites Algorithm method.
  void init() override;
  /// Pass groups in as they are to this algorithm
  bool checkGroups() override { return false; }
  /// Overwrites Algorithm method.
  void exec() override;

  // A 2D matrix holding workspaces obtained from each workspace list/group
  std::vector<std::vector<API::MatrixWorkspace_sptr>> m_inputWSMatrix;

  std::vector<double> m_startOverlaps;
  std::vector<double> m_endOverlaps;
  std::vector<double> m_params;
  std::vector<double> m_scaleFactors;
  std::vector<double> m_manualScaleFactors;
  API::Workspace_sptr m_outputWorkspace;

  bool m_scaleRHSWorkspace = true;
  bool m_useManualScaleFactors = false;
  size_t m_scaleFactorFromPeriod = 1;
  size_t m_indexOfReference = 0;
};

} // namespace Algorithms
} // namespace Mantid<|MERGE_RESOLUTION|>--- conflicted
+++ resolved
@@ -35,16 +35,9 @@
                   API::Workspace_sptr &outWS, std::string &outName);
 
   /// Performs the Stitch1DMany algorithm at a specific period
-<<<<<<< HEAD
-  void doStitch1DMany(const size_t period, const bool useManualScaleFactors,
-                      std::string &outName,
-                      std::vector<double> &outScaleFactors,
-                      const size_t indexOfReference,
-                      const bool storeInADS = true);
-=======
   void doStitch1DMany(const size_t period, const bool useManualScaleFactors, std::string &outName,
-                      std::vector<double> &outScaleFactors, const bool storeInADS = true);
->>>>>>> 8b5ed231
+                      std::vector<double> &outScaleFactors, const size_t indexOfReference,
+		      const bool storeInADS = true);
 
 private:
   /// Overwrites Algorithm method.
