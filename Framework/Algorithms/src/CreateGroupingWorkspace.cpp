#include "MantidAlgorithms/CreateGroupingWorkspace.h"
#include "MantidAPI/FileProperty.h"
#include "MantidAPI/MatrixWorkspace.h"
#include "MantidDataObjects/GroupingWorkspace.h"
#include "MantidGeometry/IDetector.h"
#include "MantidKernel/BoundedValidator.h"
#include "MantidKernel/ListValidator.h"
#include "MantidKernel/OptionalBool.h"
#include "MantidKernel/Strings.h"
#include "MantidKernel/System.h"
#include <boost/algorithm/string/detail/classification.hpp>
#include <boost/algorithm/string/split.hpp>
#include <boost/algorithm/string/trim.hpp>
#include <fstream>
#include <queue>

namespace {
Mantid::Kernel::Logger g_log("CreateGroupingWorkspace");
}

namespace Mantid {
namespace Algorithms {

// Register the algorithm into the AlgorithmFactory
DECLARE_ALGORITHM(CreateGroupingWorkspace)

using namespace Mantid::Kernel;
using namespace Mantid::API;
using namespace Mantid::Geometry;
using namespace Mantid::DataObjects;

const std::string CreateGroupingWorkspace::name() const {
  return "CreateGroupingWorkspace";
}

int CreateGroupingWorkspace::version() const { return 1; }

const std::string CreateGroupingWorkspace::category() const {
  return "Utility\\Workspaces;Transforms\\Grouping";
}

//----------------------------------------------------------------------------------------------

//----------------------------------------------------------------------------------------------
/** Initialize the algorithm's properties.
 */
void CreateGroupingWorkspace::init() {
  declareProperty(
      make_unique<WorkspaceProperty<>>("InputWorkspace", "", Direction::Input,
                                       PropertyMode::Optional),
      "Optional: An input workspace with the instrument we want to use.");

  declareProperty(make_unique<PropertyWithValue<std::string>>(
                      "InstrumentName", "", Direction::Input),
                  "Optional: Name of the instrument to base the "
                  "GroupingWorkspace on which to base the GroupingWorkspace.");

  declareProperty(make_unique<FileProperty>("InstrumentFilename", "",
                                            FileProperty::OptionalLoad, ".xml"),
                  "Optional: Path to the instrument definition file on which "
                  "to base the GroupingWorkspace.");

  declareProperty(make_unique<FileProperty>("OldCalFilename", "",
                                            FileProperty::OptionalLoad, ".cal"),
                  "Optional: Path to the old-style .cal grouping/calibration "
                  "file (multi-column ASCII). You must also specify the "
                  "instrument.");

  declareProperty("GroupNames", "",
                  "Optional: A string of the instrument component names to use "
                  "as separate groups. "
                  "Use / or , to separate multiple groups. "
                  "If empty, then an empty GroupingWorkspace will be created.");

<<<<<<< HEAD
  std::vector<std::string> grouping{"", "All", "Group", "2_4Grouping", "Column",
                                    "bank"};
=======
  std::vector<std::string> grouping{"",       "All", "Group", "2_4Grouping",
                                    "Column", "bank"};
>>>>>>> 46dc4bf3
  declareProperty("GroupDetectorsBy", "",
                  boost::make_shared<StringListValidator>(grouping),
                  "Only used if GroupNames is empty");
  declareProperty("MaxRecursionDepth", 5,
                  "Number of levels to search into the instrument (default=5)");

  declareProperty("FixedGroupCount", 0,
                  boost::make_shared<BoundedValidator<int>>(0, INT_MAX),
                  "Used to distribute the detectors of a given component into "
                  "a fixed number of groups");
  declareProperty("ComponentName", "",
                  "Specify the instrument component to "
                  "group into a fixed number of groups");

  declareProperty(make_unique<WorkspaceProperty<GroupingWorkspace>>(
                      "OutputWorkspace", "", Direction::Output),
                  "An output GroupingWorkspace.");

  std::string inputs("Specify Instrument");
  setPropertyGroup("InputWorkspace", inputs);
  setPropertyGroup("InstrumentName", inputs);
  setPropertyGroup("InstrumentFilename", inputs);

  std::string groupby("Specify Grouping");
  setPropertyGroup("GroupNames", groupby);
  setPropertyGroup("GroupDetectorsBy", groupby);
  setPropertyGroup("MaxRecursionDepth", groupby);
  setPropertyGroup("FixedGroupCount", groupby);
  setPropertyGroup("ComponentName", groupby);

  // output properties
  declareProperty("NumberGroupedSpectraResult", EMPTY_INT(),
                  "The number of spectra in groups", Direction::Output);
  declareProperty("NumberGroupsResult", EMPTY_INT(), "The number of groups",
                  Direction::Output);
}

std::map<std::string, std::string> CreateGroupingWorkspace::validateInputs() {
  std::map<std::string, std::string> result;

  // only allow specifying the instrument in one way
  int numInstrument = 0;
  if (!isDefault("InputWorkspace"))
    numInstrument += 1;
  if (!isDefault("InstrumentName"))
    numInstrument += 1;
  if (!isDefault("InstrumentFilename"))
    numInstrument += 1;
  if (numInstrument == 0) {
    std::string msg("Must supply an instrument");
    result["InputWorkspace"] = msg;
    result["InstrumentName"] = msg;
    result["InstrumentFilename"] = msg;
  } else if (numInstrument > 1) {
    std::string msg("Must supply an instrument only one way");

    if (!isDefault("InputWorkspace"))
      result["InputWorkspace"] = msg;
    if (!isDefault("InstrumentName"))
      result["InstrumentName"] = msg;
    if (!isDefault("InstrumentFilename"))
      result["InstrumentFilename"] = msg;
  }

  // only allow specifying the grouping one way
  int numGroupings = 0;
  if (!isDefault("GroupNames"))
    numGroupings += 1;
  if (!isDefault("GroupDetectorsBy"))
    numGroupings += 1;
  if (!isDefault("ComponentName"))
    numGroupings += 1;
  if (numGroupings != 1) {
    std::string msg("Must supply grouping only one way");
    if (!isDefault("GroupNames"))
      result["GroupNames"] = msg;
    if (!isDefault("GroupDetectorsBy"))
      result["GroupDetectorsBy"] = msg;
    if (!isDefault("ComponentName"))
      result["ComponentName"] = msg;
  }

  return result;
}

//------------------------------------------------------------------------------------------------
/** Read old-style .cal file to get the grouping
 *
 * @param groupingFileName :: path to .cal multi-col ascii
 * @param prog :: progress reporter
 * @returns :: map of key=detectorID, value=group number.
 */
std::map<detid_t, int> readGroupingFile(const std::string &groupingFileName,
                                        Progress &prog) {
  std::ifstream grFile(groupingFileName.c_str());
  if (!grFile.is_open()) {
    throw Exception::FileError("Error reading .cal file", groupingFileName);
  }
  std::map<detid_t, int> detIDtoGroup;
  std::string str;
  while (getline(grFile, str)) {
    // Comment
    if (str.empty() || str[0] == '#')
      continue;
    std::istringstream istr(str);
    int n, udet, sel, group;
    double offset;
    istr >> n >> udet >> offset >> sel >> group;
    if ((sel) && (group > 0)) {
      detIDtoGroup[udet] = group; // Register this detector id
    }
    prog.report();
  }
  grFile.close();
  return detIDtoGroup;
}

/** Creates a mapping based on a fixed number of groups for a given instrument
 *component
 *
 * @param compName Name of component in instrument
 * @param numGroups Number of groups to group detectors into
 * @param inst Pointer to instrument
 * @param prog Progress reporter
 * @returns :: Map of detector IDs to group number
 */
std::map<detid_t, int> makeGroupingByNumGroups(const std::string compName,
                                               int numGroups,
                                               Instrument_const_sptr inst,
                                               Progress &prog) {
  std::map<detid_t, int> detIDtoGroup;

  // Get detectors for given instument component
  std::vector<IDetector_const_sptr> detectors;
  inst->getDetectorsInBank(detectors, compName);
  size_t numDetectors = detectors.size();

  // Sanity check for following calculation
  if (numGroups > static_cast<int>(numDetectors))
    throw std::runtime_error("Number of groups must be less than or "
                             "equal to number of detectors");

  // Calculate number of detectors per group
  int detectorsPerGroup = static_cast<int>(numDetectors) / numGroups;

  // Map detectors to group
  for (unsigned int detIndex = 0; detIndex < numDetectors; detIndex++) {
    int detectorID = detectors[detIndex]->getID();
    int groupNum = (detIndex / detectorsPerGroup) + 1;

    // Ignore any detectors the do not fit nicely into the group divisions
    if (groupNum <= numGroups)
      detIDtoGroup[detectorID] = groupNum;

    prog.report();
  }
  return detIDtoGroup;
}

//------------------------------------------------------------------------------------------------
/** Use group numbers for sorting
 *
 * @param groupi :: first group string
 * @param groupj :: second group string
 * @return true if first group number is less than second group number
 */

bool groupnumber(std::string groupi, std::string groupj) {
  int i = 0;
  std::string groupName = groupi;
  // Take out the "group" part of the group name and convert to an int
  groupName.erase(remove_if(groupName.begin(), groupName.end(),
                            not1(std::ptr_fun(::isdigit))),
                  groupName.end());
  Strings::convert(groupName, i);
  int j = 0;
  groupName = groupj;
  // Take out the "group" part of the group name and convert to an int
  groupName.erase(remove_if(groupName.begin(), groupName.end(),
                            not1(std::ptr_fun(::isdigit))),
                  groupName.end());
  Strings::convert(groupName, j);
  return (i < j);
}

//------------------------------------------------------------------------------------------------
/** Use bank names to build grouping
 *
 * @param GroupNames :: comma-sep list of bank names
 * @param inst :: instrument
 * @param prog :: progress report
 * @param sortnames :: sort names - a boolean
 * @returns:: map of detID to group number
 */
std::map<detid_t, int> makeGroupingByNames(std::string GroupNames,
                                           Instrument_const_sptr inst,
                                           Progress &prog, bool sortnames) {
  // This will contain the grouping
  std::map<detid_t, int> detIDtoGroup;

  // Split the names of the group and insert in a vector
  std::vector<std::string> vgroups;
  boost::split(vgroups, GroupNames,
               boost::algorithm::detail::is_any_ofF<char>(",/*"));
  while (vgroups.back().empty()) {
    vgroups.pop_back();
  }
  if (sortnames) {
    std::sort(vgroups.begin(), vgroups.end(), groupnumber);
  }

  // Trim and assign incremental number to each group
  std::map<std::string, int> group_map;
  int index = 0;
  for (auto &vgroup : vgroups) {
    boost::trim(vgroup);
    group_map[vgroup] = ++index;
  }

  // Find Detectors that belong to groups
  if (!group_map.empty()) {
    // Find Detectors that belong to groups
    using sptr_ICompAss = boost::shared_ptr<const Geometry::ICompAssembly>;
    using sptr_IComp = boost::shared_ptr<const Geometry::IComponent>;
    using sptr_IDet = boost::shared_ptr<const Geometry::IDetector>;
    std::queue<std::pair<sptr_ICompAss, int>> assemblies;
    sptr_ICompAss current =
        boost::dynamic_pointer_cast<const Geometry::ICompAssembly>(inst);
    sptr_IDet currentDet;
    sptr_IComp currentIComp;
    sptr_ICompAss currentchild;

    int top_group, child_group;

    if (current.get()) {
      top_group = group_map[current->getName()]; // Return 0 if not in map
      assemblies.emplace(current, top_group);
    }

    prog.setNumSteps(int(assemblies.size()));

    while (!assemblies.empty()) // Travel the tree from the instrument point
    {
      current = assemblies.front().first;
      top_group = assemblies.front().second;
      assemblies.pop();
      int nchilds = current->nelements();
      if (nchilds != 0) {
        for (int i = 0; i < nchilds; ++i) {
          currentIComp = (*(current.get()))[i]; // Get child
          currentDet = boost::dynamic_pointer_cast<const Geometry::IDetector>(
              currentIComp);
          if (currentDet.get()) // Is detector
          {
            if (top_group > 0) {
              detIDtoGroup[currentDet->getID()] = top_group;
            }
          } else // Is an assembly, push in the queue
          {
            currentchild =
                boost::dynamic_pointer_cast<const Geometry::ICompAssembly>(
                    currentIComp);
            if (currentchild.get()) {
              child_group = group_map[currentchild->getName()];
              if (child_group == 0)
                child_group = top_group;
              assemblies.emplace(currentchild, child_group);
            }
          }
        }
      }
      prog.report();
    }
  }
  return detIDtoGroup;
}

//----------------------------------------------------------------------------------------------
/** Execute the algorithm.
 */
void CreateGroupingWorkspace::exec() {
  MatrixWorkspace_sptr inWS = getProperty("InputWorkspace");
  std::string InstrumentName = getPropertyValue("InstrumentName");
  std::string InstrumentFilename = getPropertyValue("InstrumentFilename");
  std::string OldCalFilename = getPropertyValue("OldCalFilename");
  std::string GroupNames = getPropertyValue("GroupNames");
  std::string grouping = getPropertyValue("GroupDetectorsBy");
  int numGroups = getProperty("FixedGroupCount");
  std::string componentName = getPropertyValue("ComponentName");

  // Some validation
  int numParams = 0;
  if (inWS)
    numParams++;
  if (!InstrumentName.empty())
    numParams++;
  if (!InstrumentFilename.empty())
    numParams++;

  if (numParams > 1)
    throw std::invalid_argument("You must specify exactly ONE way to get an "
                                "instrument (workspace, instrument name, or "
                                "IDF file). You specified more than one.");
  if (numParams == 0)
    throw std::invalid_argument("You must specify exactly ONE way to get an "
                                "instrument (workspace, instrument name, or "
                                "IDF file). You specified none.");

  if (!OldCalFilename.empty() && !GroupNames.empty())
    throw std::invalid_argument("You must specify either to use the "
                                "OldCalFilename parameter OR GroupNames but "
                                "not both!");

  bool sortnames = false;

  // ---------- Get the instrument one of 3 ways ---------------------------
  Instrument_const_sptr inst;
  if (inWS) {
    inst = inWS->getInstrument();
  } else {
    Algorithm_sptr childAlg = createChildAlgorithm("LoadInstrument", 0.0, 0.2);
    MatrixWorkspace_sptr tempWS = boost::make_shared<Workspace2D>();
    childAlg->setProperty<MatrixWorkspace_sptr>("Workspace", tempWS);
    childAlg->setPropertyValue("Filename", InstrumentFilename);
    childAlg->setProperty("RewriteSpectraMap",
                          Mantid::Kernel::OptionalBool(true));
    childAlg->setPropertyValue("InstrumentName", InstrumentName);
    childAlg->executeAsChildAlg();
    inst = tempWS->getInstrument();
  }

  // Validation for 2_4Grouping input used only for SNAP
  if (inst->getName() != "SNAP" && grouping == "2_4Grouping") {
    const std::string message("2_4Grouping only works for SNAP.");
    g_log.error(message);
    throw std::invalid_argument(message);
  }

  if (GroupNames.empty() && OldCalFilename.empty()) {
    if (grouping == "All") {
      GroupNames = inst->getName();
    } else if (inst->getName() == "SNAP" && grouping == "Group") {
      GroupNames = "East,West";
    } else if (inst->getName() == "POWGEN" && grouping == "Group") {
      GroupNames = "South,North";
    } else if (inst->getName() == "SNAP" && grouping == "2_4Grouping") {
      GroupNames = "Column1,Column2,Column3,Column4,Column5,Column6,";
    } else {
      sortnames = true;
      GroupNames = "";
      int maxRecurseDepth = this->getProperty("MaxRecursionDepth");

      // cppcheck-suppress syntaxError
          PRAGMA_OMP(parallel for schedule(dynamic, 1) )
          for (int num = 0; num < 300; ++num) {
            PARALLEL_START_INTERUPT_REGION
            std::ostringstream mess;
            mess << grouping << num;
            IComponent_const_sptr comp =
                inst->getComponentByName(mess.str(), maxRecurseDepth);
            PARALLEL_CRITICAL(GroupNames)
            if (comp)
              GroupNames += mess.str() + ",";
            PARALLEL_END_INTERUPT_REGION
          }
          PARALLEL_CHECK_INTERUPT_REGION
    }
  }

  // --------------------------- Create the output --------------------------
  auto outWS = boost::make_shared<GroupingWorkspace>(inst);
  this->setProperty("OutputWorkspace", outWS);

  // This will get the grouping
  std::map<detid_t, int> detIDtoGroup;

  Progress prog(this, 0.2, 1.0, outWS->getNumberHistograms());
  // Make the grouping one of three ways:
  if (!GroupNames.empty()) {
    detIDtoGroup = makeGroupingByNames(GroupNames, inst, prog, sortnames);
    if (grouping == "2_4Grouping") {
      std::map<detid_t, int>::const_iterator it_end = detIDtoGroup.end();
      std::map<detid_t, int>::const_iterator it;
      for (it = detIDtoGroup.begin(); it != it_end; ++it) {
        if (it->second < 5)
          detIDtoGroup[it->first] = 1;
        else
          detIDtoGroup[it->first] = 2;
      }
    }

  } else if (!OldCalFilename.empty())
    detIDtoGroup = readGroupingFile(OldCalFilename, prog);
  else if ((numGroups > 0) && !componentName.empty())
    detIDtoGroup =
        makeGroupingByNumGroups(componentName, numGroups, inst, prog);

  g_log.information() << detIDtoGroup.size()
                      << " entries in the detectorID-to-group map.\n";
  setProperty("NumberGroupedSpectraResult",
              static_cast<int>(detIDtoGroup.size()));

  if (detIDtoGroup.empty()) {
    g_log.warning() << "Creating empty group workspace\n";
    setProperty("NumberGroupsResult", static_cast<int>(0));
  } else {
    size_t numNotFound = 0;

    // Make the groups, if any
    std::map<detid_t, int>::const_iterator it_end = detIDtoGroup.end();
    std::map<detid_t, int>::const_iterator it;
    std::unordered_set<int> groupCount;
    for (it = detIDtoGroup.begin(); it != it_end; ++it) {
      int detID = it->first;
      int group = it->second;
      groupCount.insert(group);
      try {
        outWS->setValue(detID, double(group));
      } catch (std::invalid_argument &) {
        numNotFound++;
      }
    }
    setProperty("NumberGroupsResult", static_cast<int>(groupCount.size()));

    if (numNotFound > 0)
      g_log.warning() << numNotFound << " detector IDs (out of "
                      << detIDtoGroup.size()
                      << ") were not found in the instrument\n.";
  }
}

} // namespace Algorithms
} // namespace Mantid<|MERGE_RESOLUTION|>--- conflicted
+++ resolved
@@ -72,13 +72,8 @@
                   "Use / or , to separate multiple groups. "
                   "If empty, then an empty GroupingWorkspace will be created.");
 
-<<<<<<< HEAD
-  std::vector<std::string> grouping{"", "All", "Group", "2_4Grouping", "Column",
-                                    "bank"};
-=======
   std::vector<std::string> grouping{"",       "All", "Group", "2_4Grouping",
                                     "Column", "bank"};
->>>>>>> 46dc4bf3
   declareProperty("GroupDetectorsBy", "",
                   boost::make_shared<StringListValidator>(grouping),
                   "Only used if GroupNames is empty");
