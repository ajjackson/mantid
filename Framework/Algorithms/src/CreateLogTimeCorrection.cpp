--- conflicted
+++ resolved
@@ -114,11 +114,7 @@
     IDetector_const_sptr detector = m_instrument->getDetector(detid);
     V3D detpos = detector->getPos();
     double l2 = detpos.distance(samplepos);
-<<<<<<< HEAD
-    m_l2map.insert(make_pair(detid, l2));
-=======
     m_l2map.emplace(detid, l2);
->>>>>>> 9e47fc0d
   }
 
   // 3. Output information
