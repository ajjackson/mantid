--- conflicted
+++ resolved
@@ -115,38 +115,10 @@
  * Execution code
  */
 void MonteCarloAbsorption::exec() {
-<<<<<<< HEAD
-  retrieveInput();
-  initCaches();
-
-  g_log.debug() << "Creating output workspace\n";
-  MatrixWorkspace_sptr correctionFactors =
-      WorkspaceFactory::Instance().create(m_inputWS);
-  correctionFactors->setDistribution(
-      true);                       // The output of this is a distribution
-  correctionFactors->setYUnit(""); // Need to explicitly set YUnit to nothing
-  correctionFactors->setYUnitLabel("Attenuation factor");
-
-  const bool isHistogram = m_inputWS->isHistogramData();
-  const int numHists = static_cast<int>(m_inputWS->getNumberHistograms());
-  const int numBins = static_cast<int>(m_inputWS->blocksize());
-
-  // Compute the step size
-  m_xStepSize = numBins / m_numberOfPoints;
-
-  g_log.information() << "Simulation performed every " << m_xStepSize
-                      << " wavelength points" << std::endl;
-
-  Progress prog(this, 0.0, 1.0, numHists * numBins / m_xStepSize);
-  PARALLEL_FOR1(correctionFactors)
-  for (int i = 0; i < numHists; ++i) {
-    PARALLEL_START_INTERUPT_REGION
-=======
   const MatrixWorkspace_sptr inputWS = getProperty("InputWorkspace");
   const int nevents = getProperty("EventsPerPoint");
   const int nlambda = getProperty("NumberOfWavelengthPoints");
   const int seed = getProperty("SeedValue");
->>>>>>> 58d30f52
 
   auto outputWS =
       doSimulation(*inputWS, static_cast<size_t>(nevents), nlambda, seed);
