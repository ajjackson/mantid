// Mantid Repository : https://github.com/mantidproject/mantid
//
// Copyright &copy; 2019 ISIS Rutherford Appleton Laboratory UKRI,
//     NScD Oak Ridge National Laboratory, European Spallation Source
//     & Institut Laue - Langevin
// SPDX - License - Identifier: GPL - 3.0 +

#include "MantidAlgorithms/ReflectometryBackgroundSubtraction.h"
#include "MantidAPI/Algorithm.tcc"
#include "MantidAPI/AnalysisDataService.h"
#include "MantidDataObjects/EventWorkspace.h"
#include "MantidKernel/ArrayLengthValidator.h"
#include "MantidKernel/BoundedValidator.h"
#include "MantidKernel/EnabledWhenProperty.h"
#include "MantidKernel/ListValidator.h"
#include "MantidKernel/Strings.h"

using namespace Mantid::API;
using namespace Mantid::Kernel;

namespace Mantid {
namespace Algorithms {

// Register the algorithm into the AlgorithmFactory
DECLARE_ALGORITHM(ReflectometryBackgroundSubtraction)

/// Algorithm's name for identification. @see Algorithm::name
const std::string ReflectometryBackgroundSubtraction::name() const {
  return "ReflectometryBackgroundSubtraction";
}

/// Algorithm's version for identification. @see Algorithm::version
int ReflectometryBackgroundSubtraction::version() const { return 1; }

/// Algorithm's category for identification. @see Algorithm::category
const std::string ReflectometryBackgroundSubtraction::category() const {
  return "Reflectometry;Reflectometry\\ISIS";
}

/// Algorithm's summary for use in the GUI and help. @see Algorithm::summary
const std::string ReflectometryBackgroundSubtraction::summary() const {
  return "Calculates and subtracts the background from a given workspace.";
}

/** Calculates the background by finding the average of the given spectra using
 * the child algorithm GroupDetectors. The background is then subtracted from
 * the input workspace.
 *
 * @param inputWS :: the input workspace
 * @param spectraList :: a vector containing all of the spectra in the
 * background
 */
void ReflectometryBackgroundSubtraction::calculateAverageSpectrumBackground(
    MatrixWorkspace_sptr inputWS, const std::vector<specnum_t> &spectraList) {

  auto alg = this->createChildAlgorithm("GroupDetectors");
  alg->setProperty("InputWorkspace", inputWS);
  alg->setProperty("SpectraList", spectraList);
  alg->setProperty("Behaviour", "Average");
  alg->execute();
  MatrixWorkspace_sptr outputWS = alg->getProperty("OutputWorkspace");

  auto subtract = createChildAlgorithm("Minus");
  subtract->setProperty("LHSWorkspace", inputWS);
  subtract->setProperty("RHSWorkspace", outputWS);
  subtract->setProperty("AllowDifferentNumberSpectra", true);
  subtract->execute();
  outputWS = subtract->getProperty("OutputWorkspace");

  setProperty("OutputWorkspace", outputWS);
}

/** Returns the ranges of spectra in the given list.
 *
 * @param spectraList :: a vector containing a list of spectra
 * @return a vector containing a list of ranges of the given spectraList.
 */
std::vector<double> ReflectometryBackgroundSubtraction::findSpectrumRanges(
    const std::vector<specnum_t> &spectraList) {

  std::vector<double> spectrumRanges;
  spectrumRanges.push_back(spectraList[0]);
  auto prevSpec = spectrumRanges[0];
  for (size_t index = 0; index < spectraList.size() - 1; ++index) {
    auto spec = spectraList[index + 1];
    auto range = spec - prevSpec;
    // check if start of new range
    if (range > 1) {
      spectrumRanges.push_back(prevSpec);
      spectrumRanges.push_back(spec);
    }
    prevSpec = spec;
  }
  spectrumRanges.push_back(spectraList.back());
  return spectrumRanges;
}

/** Calculates the background by fitting a polynomial to each TOF. This is done
 * using the child algorithm CalculatePolynomialBackground. The background is
 * then subtracted from the input workspace.
 *
 * @param inputWS :: the input workspace
 * @param spectrumRanges :: a vector containing the ranges of spectra containing
 * the background
 */
void ReflectometryBackgroundSubtraction::calculatePolynomialBackground(
    MatrixWorkspace_sptr inputWS, const std::vector<double> &spectrumRanges) {

  // if the input workspace is an event workspace it must be converted to a
  // Matrix workspace as cannot transpose an event workspace

  DataObjects::EventWorkspace_const_sptr eventW =
      boost::dynamic_pointer_cast<const DataObjects::EventWorkspace>(inputWS);
  MatrixWorkspace_sptr outputWorkspace;
  if (eventW) {
    auto convert = createChildAlgorithm("ConvertToMatrixWorkspace");
    convert->setProperty("InputWorkspace", inputWS);
    convert->execute();
    inputWS = convert->getProperty("OutputWorkspace");
  }

  // To use CalculatePolynomialBackground to fit a polynomial to each TOF we
  // require the spectrum numbers in the x axis. So transpose is used to give
  // spectrum numbers in the horizontal axis and TOF channels in the vertical
  // axis.
  auto transpose = createChildAlgorithm("Transpose");
  transpose->setProperty("InputWorkspace", inputWS);
  transpose->execute();
  MatrixWorkspace_sptr transposedWS = transpose->getProperty("OutputWorkspace");

  auto poly = createChildAlgorithm("CalculatePolynomialBackground");
  poly->initialize();
  poly->setProperty("InputWorkspace", transposedWS);
  poly->setProperty("Degree", getPropertyValue("DegreeOfPolynomial"));
  poly->setProperty("XRanges", spectrumRanges);
  poly->setProperty("CostFunction", getPropertyValue("CostFunction"));
  poly->execute();
  MatrixWorkspace_sptr bgd = poly->getProperty("OutputWorkspace");

  // the background must be transposed again to get it in the same form as the
  // input workspace
  transpose->setProperty("InputWorkspace", bgd);
  transpose->execute();
  MatrixWorkspace_sptr outputWS = transpose->getProperty("OutputWorkspace");

  outputWS = minus(inputWS, outputWS);

  setProperty("OutputWorkspace", outputWS);
}

/** Calculates the background by finding an average of the number of pixels each
 * side of the peak. This is done using the python LRSubtractAverageBackground.
 * The background is then subtracted from the input workspace.
 *
 * @param inputWS :: the input workspace
 * @param indexList :: the ranges of the background region
 */
void ReflectometryBackgroundSubtraction::calculatePixelBackground(
    MatrixWorkspace_sptr inputWS, const std::vector<double> &indexList) {

  const std::vector<int> backgroundRange{static_cast<int>(indexList.front()),
                                         static_cast<int>(indexList.back())};

<<<<<<< HEAD
  auto peakRangeProp =
      dynamic_cast<IndexProperty *>(getPointerToProperty("PeakRange"));
  Indexing::SpectrumIndexSet peakRangeIndexSet = *peakRangeProp;
  const std::vector<int> peakRange{
      static_cast<int>(peakRangeIndexSet[0]),
      static_cast<int>(peakRangeIndexSet[peakRangeIndexSet.size() - 1])};

  auto outputWSName = getPropertyValue("OutputWorkspace");

  MatrixWorkspace_sptr workspace = inputWS->clone();
  AnalysisDataService::Instance().addOrReplace(outputWSName, workspace);

  IAlgorithm_sptr LRBgd = createChildAlgorithm("LRSubtractAverageBackground");
  LRBgd->initialize();
  LRBgd->setProperty("InputWorkspace", workspace);
  LRBgd->setProperty("PeakRange", Strings::toString(peakRange));
=======
  IAlgorithm_sptr LRBgd = createChildAlgorithm("LRSubtractAverageBackground");
  LRBgd->initialize();
  LRBgd->setProperty("InputWorkspace", inputWS);
  LRBgd->setProperty("PeakRange", getPropertyValue("PeakRange"));
>>>>>>> 06a0ae52
  LRBgd->setProperty("BackgroundRange", Strings::toString(backgroundRange));
  LRBgd->setProperty("SumPeak", getPropertyValue("SumPeak"));
  // the low resolution range is 0 as it is assumed to be linear detector, this
  // will need to change if ISIS reflectometry get a 2D detector
  LRBgd->setProperty("LowResolutionRange", "0,0");
  LRBgd->setProperty("TypeOfDetector", "LinearDetector");
<<<<<<< HEAD
  LRBgd->setProperty("OutputWorkspace", outputWSName);
  LRBgd->executeAsChildAlg();

  auto outputWS = AnalysisDataService::Instance().retrieve(outputWSName);
=======
  LRBgd->setProperty("OutputWorkspace", getPropertyValue("OutputWorkspace"));
  LRBgd->execute();

  Workspace_sptr outputWS = LRBgd->getProperty("OutputWorkspace");
>>>>>>> 06a0ae52
  setProperty("OutputWorkspace", outputWS);
}

//----------------------------------------------------------------------------------------------
/** Initialize the algorithm's properties.
 */
void ReflectometryBackgroundSubtraction::init() {

  // Input workspace
<<<<<<< HEAD
  auto inputWSProp = make_unique<WorkspaceProperty<MatrixWorkspace>>(
      "InputWorkspace", "", Direction::Input,
      boost::make_shared<CommonBinsValidator>());
  const auto &inputWSPropRef = *inputWSProp;
  declareProperty(std::move(inputWSProp), "An input workspace.");

  auto inputIndexType = make_unique<IndexTypeProperty>(
      "InputWorkspaceIndexType",
      IndexType::SpectrumNum | IndexType::WorkspaceIndex);
  const auto &inputIndexTypeRef = *inputIndexType;
  declareProperty(std::move(inputIndexType),
                  "The type of indices in the optional index set; For optimal "
                  "performance WorkspaceIndex should be preferred;");

  declareProperty(Kernel::make_unique<IndexProperty>("ProcessingInstructions",
                                                     inputWSPropRef,
                                                     inputIndexTypeRef),
                  "An optional set of spectra containing the background. If "
                  "not set all spectra will be processed. The indices in this "
                  "list can be workspace indices or possibly spectrum numbers, "
                  "depending on the selection made for the index type; Indices "
                  "are entered as a comma-separated list of values, and/or "
                  "ranges.");
=======
  declareWorkspaceInputProperties<
      MatrixWorkspace, IndexType::SpectrumNum | IndexType::WorkspaceIndex>(
      "InputWorkspace", "An input workspace",
      boost::make_shared<CommonBinsValidator>());
>>>>>>> 06a0ae52

  std::vector<std::string> backgroundTypes = {"PerDetectorAverage",
                                              "Polynomial", "AveragePixelFit"};
  declareProperty("BackgroundCalculationMethod", "PerDetectorAverage",
                  boost::make_shared<StringListValidator>(backgroundTypes),
                  "The type of background reduction to perform.",
                  Direction::Input);

  // polynomial properties
  auto nonnegativeInt = boost::make_shared<BoundedValidator<int>>();
  nonnegativeInt->setLower(0);
  declareProperty("DegreeOfPolynomial", 0, nonnegativeInt,
                  "Degree of the fitted polynomial.");
  std::array<std::string, 2> costFuncOpts{
      {"Least squares", "Unweighted least squares"}};
  declareProperty("CostFunction", "Least squares",
                  boost::make_shared<ListValidator<std::string>>(costFuncOpts),
                  "The cost function to be passed to the Fit algorithm.");

  setPropertySettings(
      "DegreeOfPolynomial",
      std::make_unique<EnabledWhenProperty>("BackgroundCalculationMethod",
                                            IS_EQUAL_TO, "Polynomial"));
  setPropertySettings("CostFunction", std::make_unique<EnabledWhenProperty>(
                                          "BackgroundCalculationMethod",
                                          IS_EQUAL_TO, "Polynomial"));

  // Average pixel properties
<<<<<<< HEAD
  declareProperty(
      Kernel::make_unique<IndexProperty>("PeakRange", inputWSPropRef,
                                         inputIndexTypeRef),
      "A set of spectra defining the reflectivity peak. If not set all spectra "
      "will be processed. The indices in this list can be workspace indices or "
      "possibly spectrum numbers, depending on the InputWorkspaceIndexType");

  declareProperty("SumPeak", false,
                  "If True, the resulting peak will be summed");

  setPropertySettings("PeakRange", make_unique<EnabledWhenProperty>(
                                       "BackgroundCalculationMethod",
                                       IS_EQUAL_TO, "AveragePixelFit"));

  setPropertySettings("SumPeak", make_unique<EnabledWhenProperty>(
=======

  auto lengthArray = boost::make_shared<ArrayLengthValidator<int>>(2);

  declareProperty(std::make_unique<ArrayProperty<int>>("PeakRange", "147, 163",
                                                       lengthArray),
                  "Pixel range defining the reflectivity peak");
  declareProperty("SumPeak", false,
                  "If True, the resulting peak will be summed");

  setPropertySettings("PeakRange", std::make_unique<EnabledWhenProperty>(
                                       "BackgroundCalculationMethod",
                                       IS_EQUAL_TO, "AveragePixelFit"));

  setPropertySettings("SumPeak", std::make_unique<EnabledWhenProperty>(
>>>>>>> 06a0ae52
                                     "BackgroundCalculationMethod", IS_EQUAL_TO,
                                     "AveragePixelFit"));

  // Output workspace
<<<<<<< HEAD
  declareProperty(make_unique<WorkspaceProperty<>>("OutputWorkspace", "",
                                                   Direction::Output,
                                                   PropertyMode::Optional),
=======
  declareProperty(std::make_unique<WorkspaceProperty<>>("OutputWorkspace", "",
                                                        Direction::Output,
                                                        PropertyMode::Optional),
>>>>>>> 06a0ae52
                  "The output workspace containing the InputWorkspace with the "
                  "background removed.");
}

//----------------------------------------------------------------------------------------------
/** Execute the algorithm.
 */
void ReflectometryBackgroundSubtraction::exec() {
<<<<<<< HEAD
  MatrixWorkspace_sptr inputWS = getProperty("InputWorkspace");
  auto indexProp = dynamic_cast<IndexProperty *>(
      getPointerToProperty("ProcessingInstructions"));
  Indexing::SpectrumIndexSet indexSet = *indexProp;
=======
  MatrixWorkspace_sptr inputWS;
  Indexing::SpectrumIndexSet indexSet;
  std::tie(inputWS, indexSet) =
      getWorkspaceAndIndices<MatrixWorkspace>("InputWorkspace");
>>>>>>> 06a0ae52
  const std::string backgroundType = getProperty("BackgroundCalculationMethod");

  // Set default outputWorkspace name to be inputWorkspace Name
  const std::string wsName = inputWS->getName();
  if (isDefault("OutputWorkspace")) {
    setPropertyValue("OutputWorkspace", wsName);
  }

  std::vector<double> indexList;
  std::vector<specnum_t> spectraList;
  for (auto index : indexSet) {
    auto &spec = inputWS->getSpectrum(index);
    spectraList.push_back(spec.getSpectrumNo());
    indexList.push_back(static_cast<double>(index));
  }

  if (backgroundType == "PerDetectorAverage") {
    calculateAverageSpectrumBackground(inputWS, spectraList);
  }

  if (backgroundType == "Polynomial") {
    auto spectrumRanges = findSpectrumRanges(spectraList);
    calculatePolynomialBackground(inputWS, spectrumRanges);
  }

  if (backgroundType == "AveragePixelFit") {
    calculatePixelBackground(inputWS, indexList);
  }
}

std::map<std::string, std::string>
ReflectometryBackgroundSubtraction::validateInputs() {

  std::map<std::string, std::string> errors;

<<<<<<< HEAD
  MatrixWorkspace_const_sptr inputWS = getProperty("InputWorkspace");
  auto indexProp = dynamic_cast<IndexProperty *>(
      getPointerToProperty("ProcessingInstructions"));
  Indexing::SpectrumIndexSet indexSet = *indexProp;
=======
  MatrixWorkspace_const_sptr inputWS;
  Indexing::SpectrumIndexSet indexSet;
  std::tie(inputWS, indexSet) =
      getWorkspaceAndIndices<MatrixWorkspace>("InputWorkspace");
>>>>>>> 06a0ae52
  const std::string backgroundType = getProperty("BackgroundCalculationMethod");

  if (inputWS) {
    if (backgroundType == "Polynomial" && indexSet.size() == 1) {
      errors["ProcessingInstructions"] = "Input workspace index set must "
                                         "contain a more than one spectra for "
                                         "polynomial background subtraction";
    }

<<<<<<< HEAD
    if (backgroundType == "AveragePixelFit") {
      if (indexSet.size() == 1) {
        errors["ProcessingInstructions"] =
            "Input workspace index set must "
            "contain a more than one spectra for "
            "AveragePixelFit background subtraction";
      }

      auto peakRangeProp =
          dynamic_cast<IndexProperty *>(getPointerToProperty("PeakRange"));
      Indexing::SpectrumIndexSet peakRangeSet = *peakRangeProp;
      if (!peakRangeSet.isContiguous()) {
        errors["PeakRange"] = "PeakRange must be a single range";
      }
=======
    if (backgroundType == "AveragePixelFit" && indexSet.size() == 1) {
      errors["InputWorkspaceIndexSet"] =
          "Input workspace index set must "
          "contain a more than one spectra for "
          "AveragePixelFit background subtraction";
    }

    const std::vector<int> peakRange = getProperty("PeakRange");
    auto numberOfypixels = static_cast<int>(inputWS->getNumberHistograms());
    if (backgroundType == "AveragePixelFit" &&
        (peakRange.front() < 0 || peakRange.back() > numberOfypixels - 1)) {
      errors["PeakRange"] =
          "PeakRange must be contained within the number of pixels";
>>>>>>> 06a0ae52
    }
  }
  return errors;
}
} // namespace Algorithms
} // namespace Mantid<|MERGE_RESOLUTION|>--- conflicted
+++ resolved
@@ -161,7 +161,6 @@
   const std::vector<int> backgroundRange{static_cast<int>(indexList.front()),
                                          static_cast<int>(indexList.back())};
 
-<<<<<<< HEAD
   auto peakRangeProp =
       dynamic_cast<IndexProperty *>(getPointerToProperty("PeakRange"));
   Indexing::SpectrumIndexSet peakRangeIndexSet = *peakRangeProp;
@@ -169,38 +168,20 @@
       static_cast<int>(peakRangeIndexSet[0]),
       static_cast<int>(peakRangeIndexSet[peakRangeIndexSet.size() - 1])};
 
-  auto outputWSName = getPropertyValue("OutputWorkspace");
-
-  MatrixWorkspace_sptr workspace = inputWS->clone();
-  AnalysisDataService::Instance().addOrReplace(outputWSName, workspace);
-
-  IAlgorithm_sptr LRBgd = createChildAlgorithm("LRSubtractAverageBackground");
-  LRBgd->initialize();
-  LRBgd->setProperty("InputWorkspace", workspace);
-  LRBgd->setProperty("PeakRange", Strings::toString(peakRange));
-=======
   IAlgorithm_sptr LRBgd = createChildAlgorithm("LRSubtractAverageBackground");
   LRBgd->initialize();
   LRBgd->setProperty("InputWorkspace", inputWS);
-  LRBgd->setProperty("PeakRange", getPropertyValue("PeakRange"));
->>>>>>> 06a0ae52
+  LRBgd->setProperty("PeakRange", Strings::toString(peakRange));
   LRBgd->setProperty("BackgroundRange", Strings::toString(backgroundRange));
   LRBgd->setProperty("SumPeak", getPropertyValue("SumPeak"));
   // the low resolution range is 0 as it is assumed to be linear detector, this
   // will need to change if ISIS reflectometry get a 2D detector
   LRBgd->setProperty("LowResolutionRange", "0,0");
   LRBgd->setProperty("TypeOfDetector", "LinearDetector");
-<<<<<<< HEAD
-  LRBgd->setProperty("OutputWorkspace", outputWSName);
-  LRBgd->executeAsChildAlg();
-
-  auto outputWS = AnalysisDataService::Instance().retrieve(outputWSName);
-=======
   LRBgd->setProperty("OutputWorkspace", getPropertyValue("OutputWorkspace"));
   LRBgd->execute();
 
   Workspace_sptr outputWS = LRBgd->getProperty("OutputWorkspace");
->>>>>>> 06a0ae52
   setProperty("OutputWorkspace", outputWS);
 }
 
@@ -210,14 +191,13 @@
 void ReflectometryBackgroundSubtraction::init() {
 
   // Input workspace
-<<<<<<< HEAD
-  auto inputWSProp = make_unique<WorkspaceProperty<MatrixWorkspace>>(
-      "InputWorkspace", "", Direction::Input,
+  auto inputWSProp = std::make_unique<WorkspaceProperty<MatrixWorkspace>>(
+      "InputWorkspace", "An input workspace", Direction::Input,
       boost::make_shared<CommonBinsValidator>());
   const auto &inputWSPropRef = *inputWSProp;
   declareProperty(std::move(inputWSProp), "An input workspace.");
 
-  auto inputIndexType = make_unique<IndexTypeProperty>(
+  auto inputIndexType = std::make_unique<IndexTypeProperty>(
       "InputWorkspaceIndexType",
       IndexType::SpectrumNum | IndexType::WorkspaceIndex);
   const auto &inputIndexTypeRef = *inputIndexType;
@@ -225,7 +205,7 @@
                   "The type of indices in the optional index set; For optimal "
                   "performance WorkspaceIndex should be preferred;");
 
-  declareProperty(Kernel::make_unique<IndexProperty>("ProcessingInstructions",
+  declareProperty(std::make_unique<IndexProperty>("ProcessingInstructions",
                                                      inputWSPropRef,
                                                      inputIndexTypeRef),
                   "An optional set of spectra containing the background. If "
@@ -234,12 +214,6 @@
                   "depending on the selection made for the index type; Indices "
                   "are entered as a comma-separated list of values, and/or "
                   "ranges.");
-=======
-  declareWorkspaceInputProperties<
-      MatrixWorkspace, IndexType::SpectrumNum | IndexType::WorkspaceIndex>(
-      "InputWorkspace", "An input workspace",
-      boost::make_shared<CommonBinsValidator>());
->>>>>>> 06a0ae52
 
   std::vector<std::string> backgroundTypes = {"PerDetectorAverage",
                                               "Polynomial", "AveragePixelFit"};
@@ -268,9 +242,8 @@
                                           IS_EQUAL_TO, "Polynomial"));
 
   // Average pixel properties
-<<<<<<< HEAD
   declareProperty(
-      Kernel::make_unique<IndexProperty>("PeakRange", inputWSPropRef,
+      std::make_unique<IndexProperty>("PeakRange", inputWSPropRef,
                                          inputIndexTypeRef),
       "A set of spectra defining the reflectivity peak. If not set all spectra "
       "will be processed. The indices in this list can be workspace indices or "
@@ -279,40 +252,18 @@
   declareProperty("SumPeak", false,
                   "If True, the resulting peak will be summed");
 
-  setPropertySettings("PeakRange", make_unique<EnabledWhenProperty>(
-                                       "BackgroundCalculationMethod",
-                                       IS_EQUAL_TO, "AveragePixelFit"));
-
-  setPropertySettings("SumPeak", make_unique<EnabledWhenProperty>(
-=======
-
-  auto lengthArray = boost::make_shared<ArrayLengthValidator<int>>(2);
-
-  declareProperty(std::make_unique<ArrayProperty<int>>("PeakRange", "147, 163",
-                                                       lengthArray),
-                  "Pixel range defining the reflectivity peak");
-  declareProperty("SumPeak", false,
-                  "If True, the resulting peak will be summed");
-
   setPropertySettings("PeakRange", std::make_unique<EnabledWhenProperty>(
                                        "BackgroundCalculationMethod",
                                        IS_EQUAL_TO, "AveragePixelFit"));
 
   setPropertySettings("SumPeak", std::make_unique<EnabledWhenProperty>(
->>>>>>> 06a0ae52
                                      "BackgroundCalculationMethod", IS_EQUAL_TO,
                                      "AveragePixelFit"));
 
   // Output workspace
-<<<<<<< HEAD
-  declareProperty(make_unique<WorkspaceProperty<>>("OutputWorkspace", "",
-                                                   Direction::Output,
-                                                   PropertyMode::Optional),
-=======
   declareProperty(std::make_unique<WorkspaceProperty<>>("OutputWorkspace", "",
                                                         Direction::Output,
                                                         PropertyMode::Optional),
->>>>>>> 06a0ae52
                   "The output workspace containing the InputWorkspace with the "
                   "background removed.");
 }
@@ -321,17 +272,10 @@
 /** Execute the algorithm.
  */
 void ReflectometryBackgroundSubtraction::exec() {
-<<<<<<< HEAD
   MatrixWorkspace_sptr inputWS = getProperty("InputWorkspace");
   auto indexProp = dynamic_cast<IndexProperty *>(
       getPointerToProperty("ProcessingInstructions"));
   Indexing::SpectrumIndexSet indexSet = *indexProp;
-=======
-  MatrixWorkspace_sptr inputWS;
-  Indexing::SpectrumIndexSet indexSet;
-  std::tie(inputWS, indexSet) =
-      getWorkspaceAndIndices<MatrixWorkspace>("InputWorkspace");
->>>>>>> 06a0ae52
   const std::string backgroundType = getProperty("BackgroundCalculationMethod");
 
   // Set default outputWorkspace name to be inputWorkspace Name
@@ -367,17 +311,10 @@
 
   std::map<std::string, std::string> errors;
 
-<<<<<<< HEAD
   MatrixWorkspace_const_sptr inputWS = getProperty("InputWorkspace");
   auto indexProp = dynamic_cast<IndexProperty *>(
       getPointerToProperty("ProcessingInstructions"));
   Indexing::SpectrumIndexSet indexSet = *indexProp;
-=======
-  MatrixWorkspace_const_sptr inputWS;
-  Indexing::SpectrumIndexSet indexSet;
-  std::tie(inputWS, indexSet) =
-      getWorkspaceAndIndices<MatrixWorkspace>("InputWorkspace");
->>>>>>> 06a0ae52
   const std::string backgroundType = getProperty("BackgroundCalculationMethod");
 
   if (inputWS) {
@@ -387,7 +324,6 @@
                                          "polynomial background subtraction";
     }
 
-<<<<<<< HEAD
     if (backgroundType == "AveragePixelFit") {
       if (indexSet.size() == 1) {
         errors["ProcessingInstructions"] =
@@ -402,21 +338,6 @@
       if (!peakRangeSet.isContiguous()) {
         errors["PeakRange"] = "PeakRange must be a single range";
       }
-=======
-    if (backgroundType == "AveragePixelFit" && indexSet.size() == 1) {
-      errors["InputWorkspaceIndexSet"] =
-          "Input workspace index set must "
-          "contain a more than one spectra for "
-          "AveragePixelFit background subtraction";
-    }
-
-    const std::vector<int> peakRange = getProperty("PeakRange");
-    auto numberOfypixels = static_cast<int>(inputWS->getNumberHistograms());
-    if (backgroundType == "AveragePixelFit" &&
-        (peakRange.front() < 0 || peakRange.back() > numberOfypixels - 1)) {
-      errors["PeakRange"] =
-          "PeakRange must be contained within the number of pixels";
->>>>>>> 06a0ae52
     }
   }
   return errors;
