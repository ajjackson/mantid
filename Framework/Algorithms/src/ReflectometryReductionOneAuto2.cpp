--- conflicted
+++ resolved
@@ -834,7 +834,6 @@
     }
   }
 
-<<<<<<< HEAD
   // Group the IvsQ and IvsLam workspaces
   Algorithm_sptr groupAlg = createChildAlgorithm("GroupWorkspaces");
   groupAlg->setChild(false);
@@ -850,12 +849,8 @@
   groupAlg->setProperty("InputWorkspaces", IvsQUnbinnedGroup);
   groupAlg->setProperty("OutputWorkspace", outputIvsQBinned);
   groupAlg->execute();
-
-  // Set other properties so they can be updated in the Reflectometry
-  // interface
-=======
+  
   // Set other properties so they can be updated in the Reflectometry interface
->>>>>>> 60c79e28
   setPropertyValue("ThetaIn", alg->getPropertyValue("ThetaIn"));
   setPropertyValue("MomentumTransferMin",
                    alg->getPropertyValue("MomentumTransferMin"));
