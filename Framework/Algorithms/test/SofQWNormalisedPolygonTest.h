// Mantid Repository : https://github.com/mantidproject/mantid
//
// Copyright &copy; 2018 ISIS Rutherford Appleton Laboratory UKRI,
//     NScD Oak Ridge National Laboratory, European Spallation Source
//     & Institut Laue - Langevin
// SPDX - License - Identifier: GPL - 3.0 +
#ifndef MANTID_ALGORITHMS_SOFQWNORMALISEDPOLYGONTEST_H_
#define MANTID_ALGORITHMS_SOFQWNORMALISEDPOLYGONTEST_H_

#include "MantidAPI/AnalysisDataService.h"
#include "MantidAPI/Axis.h"
#include "MantidAlgorithms/SofQWNormalisedPolygon.h"
#include "MantidDataObjects/Workspace2D.h"
#include "MantidDataObjects/WorkspaceCreation.h"
#include "MantidGeometry/Instrument/ComponentInfo.h"
#include "MantidHistogramData/LinearGenerator.h"
#include "MantidKernel/Unit.h"
#include "MantidTestHelpers/InstrumentCreationHelper.h"
#include "MantidTestHelpers/WorkspaceCreationHelper.h"
#include <cxxtest/TestSuite.h>

#include "SofQWTest.h"

using namespace Mantid::Algorithms;
using namespace Mantid::API;
using namespace Mantid::DataObjects;
using namespace Mantid::Geometry;
using namespace Mantid::HistogramData;
using namespace Mantid::Kernel;
using namespace InstrumentCreationHelper;
using namespace WorkspaceCreationHelper;

class SofQWNormalisedPolygonTest : public CxxTest::TestSuite {
public:
  void test_Init() {
    SofQWNormalisedPolygon alg;
    TS_ASSERT_THROWS_NOTHING(alg.initialize())
    TS_ASSERT(alg.isInitialized())
  }

  void test_Aliased_To_SofQW3() {
    SofQWNormalisedPolygon alg;
    TS_ASSERT_EQUALS("SofQW3", alg.alias())
  }

  void test_exec() {
    auto result =
        SofQWTest::runSQW<Mantid::Algorithms::SofQWNormalisedPolygon>();

    TS_ASSERT_EQUALS(result->getAxis(0)->length(), 1904);
    TS_ASSERT_EQUALS(result->getAxis(0)->unit()->unitID(), "DeltaE");
    TS_ASSERT_DELTA((*(result->getAxis(0)))(0), -0.5590, 0.0001);
    TS_ASSERT_DELTA((*(result->getAxis(0)))(999), -0.0971, 0.0001);
    TS_ASSERT_DELTA((*(result->getAxis(0)))(1900), 0.5728, 0.0001);

    TS_ASSERT_EQUALS(result->getAxis(1)->length(), 7);
    TS_ASSERT_EQUALS(result->getAxis(1)->unit()->unitID(), "MomentumTransfer");
    TS_ASSERT_EQUALS((*(result->getAxis(1)))(0), 0.5);
    TS_ASSERT_EQUALS((*(result->getAxis(1)))(3), 1.25);
    TS_ASSERT_EQUALS((*(result->getAxis(1)))(6), 2.0);

    constexpr double delta(1e-08);
    TS_ASSERT_DELTA(result->y(0)[1160], 22.8567683273, delta);
    TS_ASSERT_DELTA(result->e(0)[1160], 0.3135249168, delta);

    TS_ASSERT_DELTA(result->y(1)[1145], 8.0538512599, delta);
    TS_ASSERT_DELTA(result->e(1)[1145], 0.1923409971, delta);

    TS_ASSERT_DELTA(result->y(2)[1200], 2.0998983601, delta);
    TS_ASSERT_DELTA(result->e(2)[1200], 0.0926743353, delta);

    TS_ASSERT_DELTA(result->y(3)[99], 0.0417524389, delta);
    TS_ASSERT_DELTA(result->e(3)[99], 0.0234250637, delta);

    TS_ASSERT_DELTA(result->y(4)[1654], 0.0172245635, delta);
    TS_ASSERT_DELTA(result->e(4)[1654], 0.0057608185, delta);

    TS_ASSERT_DELTA(result->y(5)[1025], 0.0808168496, delta);
    TS_ASSERT_DELTA(result->e(5)[1025], 0.0208023523, delta);

    // Spectra-detector mapping
    constexpr size_t nspectra(6);
    using IDSet = std::set<int>;
    const std::vector<IDSet> expectedIDs{{IDSet{}, IDSet{13}, IDSet{23},
                                          IDSet{23, 33}, IDSet{33, 43},
                                          IDSet{43}}};

    for (size_t i = 0; i < nspectra; ++i) {
      const auto &spectrum = result->getSpectrum(i);
      Mantid::specnum_t specNoActual = spectrum.getSpectrumNo();
      Mantid::specnum_t specNoExpected = static_cast<Mantid::specnum_t>(i + 1);
      TS_ASSERT_EQUALS(specNoExpected, specNoActual);
      TS_ASSERT_EQUALS(expectedIDs[i], spectrum.getDetectorIDs());
    }
  }

  void testCylindricalDetectors() {
    constexpr int nhist{2};
    constexpr int nbins{10};
    constexpr bool includeMonitors{false};
    constexpr bool startYNegative{true};
    auto input = create2DWorkspaceWithFullInstrument(
        nhist, nbins, includeMonitors, startYNegative);
    auto &componentInfo = input->mutableComponentInfo();
    for (size_t i = 0; i < nhist; ++i) {
      const std::string name = "pixel-" + std::to_string(i) + ")";
      const auto index = componentInfo.indexOfAny(name);
      auto position = componentInfo.position(index);
      position.setY(position.Y() + 0.33);
      componentInfo.setPosition(index, position);
    }
    input->getAxis(0)->setUnit("DeltaE");
    input->mutableRun().addProperty("Ei", 23.);
    SofQWNormalisedPolygon alg;
    alg.initialize();
    alg.setChild(true);
    alg.setRethrows(true);
    TS_ASSERT_THROWS_NOTHING(alg.setProperty("InputWorkspace", input))
    TS_ASSERT_THROWS_NOTHING(
        alg.setProperty("OutputWorkspace", "unused_for_child"))
    const std::vector<double> qParams{0., 0.1, 1.};
    TS_ASSERT_THROWS_NOTHING(alg.setProperty("QAxisBinning", qParams))
    TS_ASSERT_THROWS_NOTHING(alg.setProperty("EMode", "Direct"))
    TS_ASSERT_THROWS_NOTHING(alg.execute())
    TS_ASSERT(alg.isExecuted())
    MatrixWorkspace_sptr output = alg.getProperty("OutputWorkspace");
    TS_ASSERT_EQUALS(output->getNumberHistograms(), 10)
    TS_ASSERT_EQUALS(output->blocksize(), nbins)
    bool atLeastOneBinChecked{false};
    for (size_t i = 0; i < 3; ++i) {
      const auto &Ys = output->y(i);
      for (size_t j = 0; j < nbins; ++j) {
        const auto y = Ys[j];
        if (std::isfinite(y)) {
          TS_ASSERT_DELTA(y, 2., 1e-10);
          atLeastOneBinChecked = true;
        }
      }
    }
    TS_ASSERT(atLeastOneBinChecked)
  }

  void testCuboidDetectors() {
    constexpr int nhist{2};
    constexpr int nbins{10};
    const BinEdges inX(nbins + 1, LinearGenerator(-5, 1.23));
    const Counts inY(nbins, 2.0);
    const Histogram inHistogram(inX, inY);
    MatrixWorkspace_sptr input = create<Workspace2D>(nhist, inHistogram);
    auto instrument =
        boost::make_shared<Instrument>("cuboidal_detector_machine");
    addDetector(instrument, V3D(0.1, 0., 3.), 0, "det0");
    input->getSpectrum(0).setDetectorID(0);
    addDetector(instrument, V3D(0.2, 0., 3.), 1, "det1");
    input->getSpectrum(1).setDetectorID(1);
    addSource(instrument, V3D(0., 0., -4.), "source");
    addSample(instrument, V3D(0., 0., 0.), "sample");
    input->setInstrument(instrument);
    input->getAxis(0)->setUnit("DeltaE");
    input->mutableRun().addProperty("Ei", 23.);
    SofQWNormalisedPolygon alg;
    alg.initialize();
    alg.setChild(true);
    alg.setRethrows(true);
    TS_ASSERT_THROWS_NOTHING(alg.setProperty("InputWorkspace", input))
    TS_ASSERT_THROWS_NOTHING(
        alg.setProperty("OutputWorkspace", "unused_for_child"))
    const std::vector<double> qParams{0., 0.01, 1.};
    TS_ASSERT_THROWS_NOTHING(alg.setProperty("QAxisBinning", qParams))
    TS_ASSERT_THROWS_NOTHING(alg.setProperty("EMode", "Direct"))
    TS_ASSERT_THROWS_NOTHING(alg.execute())
    TS_ASSERT(alg.isExecuted())
    MatrixWorkspace_sptr output = alg.getProperty("OutputWorkspace");
    TS_ASSERT_EQUALS(output->blocksize(), nbins)
    bool atLeastOneBinChecked{false};
    for (size_t i = 0; i < output->getNumberHistograms(); ++i) {
      const auto &Ys = output->y(i);
      for (size_t j = 0; j < nbins; ++j) {
        const auto y = Ys[j];
        if (std::isfinite(y)) {
          TS_ASSERT_DELTA(y, 2.0, 1e-10)
          atLeastOneBinChecked = true;
        }
      }
    }
    TS_ASSERT(atLeastOneBinChecked)
  }

  void testEAndQBinningParams() {
    // SofQWNormalisedPolygon uses it's own setUpOutputWorkspace while
    // the other SofQW* algorithms use the one in SofQW.
    auto inWS = SofQWTest::loadTestFile();
    Mantid::Algorithms::SofQWNormalisedPolygon alg;
    alg.initialize();
    alg.setChild(true);
    alg.setRethrows(true);
    TS_ASSERT_THROWS_NOTHING(alg.setProperty("InputWorkspace", inWS))
    TS_ASSERT_THROWS_NOTHING(alg.setProperty("OutputWorkspace", "_unused"))
    TS_ASSERT_THROWS_NOTHING(alg.setProperty("EMode", "Indirect"))
    TS_ASSERT_THROWS_NOTHING(alg.setProperty("EFixed", 1.84))
    const std::vector<double> eBinParams{-0.5, 0.1, -0.1, 0.2, 0.4};
    const std::vector<double> expectedEBinEdges{-0.5, -0.4, -0.3, -0.2,
                                                -0.1, 0.1,  0.3,  0.4};
    TS_ASSERT_THROWS_NOTHING(alg.setProperty("EAxisBinning", eBinParams))
    const std::vector<double> qBinParams{0.5, 0.1, 1.0, 0.2, 2.};
    const std::vector<double> expectedQBinEdges{0.5, 0.6, 0.7, 0.8, 0.9, 1.0,
                                                1.2, 1.4, 1.6, 1.8, 2.};
    TS_ASSERT_THROWS_NOTHING(alg.setProperty("QAxisBinning", qBinParams))
    TS_ASSERT_THROWS_NOTHING(alg.execute())
    TS_ASSERT(alg.isExecuted())
    Mantid::API::MatrixWorkspace_sptr outWS =
        alg.getProperty("OutputWorkspace");
    TS_ASSERT_EQUALS(outWS->getNumberHistograms(), expectedQBinEdges.size() - 1)
    for (size_t i = 0; i < outWS->getNumberHistograms(); ++i) {
      const auto &x = outWS->x(i);
      for (size_t j = 0; j < x.size(); ++j) {
        TS_ASSERT_DELTA(x[j], expectedEBinEdges[j], 1e-12)
      }
    }
    const auto axis = outWS->getAxis(1);
    TS_ASSERT_EQUALS(axis->length(), expectedQBinEdges.size())
    for (size_t i = 0; i < axis->length(); ++i) {
      TS_ASSERT_DELTA(axis->getValue(i), expectedQBinEdges[i], 1e-12)
    }
  }

  void testEBinWidthAsEAxisBinning() {
    // SofQWNormalisedPolygon uses it's own setUpOutputWorkspace while
    // the other SofQW* algorithms use the one in SofQW.
    auto inWS = SofQWTest::loadTestFile();
    Mantid::Algorithms::SofQWNormalisedPolygon alg;
    alg.initialize();
    alg.setChild(true);
    alg.setRethrows(true);
    TS_ASSERT_THROWS_NOTHING(alg.setProperty("InputWorkspace", inWS))
    TS_ASSERT_THROWS_NOTHING(alg.setProperty("OutputWorkspace", "_unused"))
    TS_ASSERT_THROWS_NOTHING(alg.setProperty("EMode", "Indirect"))
    TS_ASSERT_THROWS_NOTHING(alg.setProperty("EFixed", 1.84))
    const double dE{0.3};
    const std::vector<double> eBinParams{dE};
    std::vector<double> expectedEBinEdges;
    const auto firstEdge = inWS->x(0).front();
    const auto lastEdge = inWS->x(0).back();
    auto currentEdge = firstEdge;
    while (currentEdge < lastEdge) {
      expectedEBinEdges.emplace_back(currentEdge);
      currentEdge += dE;
    }
    expectedEBinEdges.emplace_back(lastEdge);
    TS_ASSERT_THROWS_NOTHING(alg.setProperty("EAxisBinning", eBinParams))
    const std::vector<double> qBinParams{0.5, 0.1, 1.0, 0.2, 2.};
    const std::vector<double> expectedQBinEdges{0.5, 0.6, 0.7, 0.8, 0.9, 1.0,
                                                1.2, 1.4, 1.6, 1.8, 2.};
    TS_ASSERT_THROWS_NOTHING(alg.setProperty("QAxisBinning", qBinParams))
    TS_ASSERT_THROWS_NOTHING(alg.execute())
    TS_ASSERT(alg.isExecuted())
    Mantid::API::MatrixWorkspace_sptr outWS =
        alg.getProperty("OutputWorkspace");
    TS_ASSERT_EQUALS(outWS->getNumberHistograms(), expectedQBinEdges.size() - 1)
    for (size_t i = 0; i < outWS->getNumberHistograms(); ++i) {
      const auto &x = outWS->x(i);
      for (size_t j = 0; j < x.size(); ++j) {
        TS_ASSERT_DELTA(x[j], expectedEBinEdges[j], 1e-12)
      }
    }
    const auto axis = outWS->getAxis(1);
    TS_ASSERT_EQUALS(axis->length(), expectedQBinEdges.size())
    for (size_t i = 0; i < axis->length(); ++i) {
      TS_ASSERT_DELTA(axis->getValue(i), expectedQBinEdges[i], 1e-12)
    }
  }

  void testQBinWidthAsQAxisBinning() {
    // SofQWNormalisedPolygon uses it's own setUpOutputWorkspace while
    // the other SofQW* algorithms use the one in SofQW.
    auto inWS = SofQWTest::loadTestFile();
    Mantid::Algorithms::SofQWNormalisedPolygon alg;
    alg.initialize();
    alg.setChild(true);
    alg.setRethrows(true);
    TS_ASSERT_THROWS_NOTHING(alg.setProperty("InputWorkspace", inWS))
    TS_ASSERT_THROWS_NOTHING(alg.setProperty("OutputWorkspace", "_unused"))
    TS_ASSERT_THROWS_NOTHING(alg.setProperty("EMode", "Indirect"))
    TS_ASSERT_THROWS_NOTHING(alg.setProperty("EFixed", 1.84))
    const double dQ{0.023};
    const std::vector<double> qBinParams{dQ};
    TS_ASSERT_THROWS_NOTHING(alg.setProperty("QAxisBinning", qBinParams))
    TS_ASSERT_THROWS_NOTHING(alg.execute())
    TS_ASSERT(alg.isExecuted())
    Mantid::API::MatrixWorkspace_sptr outWS =
        alg.getProperty("OutputWorkspace");
    const auto axis = outWS->getAxis(1);
    // Test only the Q bin width, not the actual edges.
    for (size_t i = 0; i < axis->length() - 1; ++i) {
      const auto delta = axis->getValue(i + 1) - axis->getValue(i);
      TS_ASSERT_DELTA(delta, dQ, 1e-12);
    }
  }

  void testDetectorTwoThetaRanges() {
    constexpr int nhist{2};
    constexpr int nbins{10};
    const BinEdges inX(nbins + 1, LinearGenerator(-5, 1.23));
    const Counts inY(nbins, 2.0);
    const Histogram inHistogram(inX, inY);
    MatrixWorkspace_sptr input = create<Workspace2D>(nhist, inHistogram);
    auto instrument =
        boost::make_shared<Instrument>("cuboidal_detector_machine");
    addDetector(instrument, V3D(0.1, 0., 3.), 0, "det0");
    input->getSpectrum(0).setDetectorID(0);
    addDetector(instrument, V3D(0.2, 0., 3.), 1, "det1");
    input->getSpectrum(1).setDetectorID(1);
    addSource(instrument, V3D(0., 0., -4.), "source");
    addSample(instrument, V3D(0., 0., 0.), "sample");
    input->setInstrument(instrument);
    input->getAxis(0)->setUnit("DeltaE");
    input->mutableRun().addProperty("Ei", 23.);
    auto twoThetaRanges = boost::make_shared<TableWorkspace>();
    twoThetaRanges->addColumn("int", "Detector ID");
    twoThetaRanges->addColumn("double", "Max two theta");
    twoThetaRanges->addColumn("double", "Min two theta");
    twoThetaRanges->setRowCount(nhist);
    auto column = twoThetaRanges->getColumn("Detector ID");
    column->cell<int>(0) = 0;
    column->cell<int>(1) = 1;
    column = twoThetaRanges->getColumn("Min two theta");
    column->cell<double>(0) = M_PI / 10.;
    column->cell<double>(1) = M_PI / 5.;
    column = twoThetaRanges->getColumn("Max two theta");
    column->cell<double>(0) = M_PI / 10. + M_PI / 50.;
    column->cell<double>(1) = M_PI / 5. + M_PI / 30.;
    SofQWNormalisedPolygon alg;
    alg.initialize();
    alg.setChild(true);
    alg.setRethrows(true);
    TS_ASSERT_THROWS_NOTHING(alg.setProperty("InputWorkspace", input))
    TS_ASSERT_THROWS_NOTHING(
        alg.setProperty("OutputWorkspace", "unused_for_child"))
    const std::vector<double> qParams{0., 0.5, 6.};
    TS_ASSERT_THROWS_NOTHING(alg.setProperty("QAxisBinning", qParams))
    TS_ASSERT_THROWS_NOTHING(alg.setProperty("EMode", "Direct"))
    TS_ASSERT_THROWS_NOTHING(
        alg.setProperty("DetectorTwoThetaRanges", twoThetaRanges))
    TS_ASSERT_THROWS_NOTHING(alg.execute())
    TS_ASSERT(alg.isExecuted())
    MatrixWorkspace_sptr output = alg.getProperty("OutputWorkspace");
    TS_ASSERT_EQUALS(output->blocksize(), nbins)
    bool atLeastOneBinAsserted{false};
    for (size_t i = 0; i < output->getNumberHistograms(); ++i) {
      const auto &Ys = output->y(i);
      for (size_t j = 0; j < nbins; ++j) {
        const auto y = Ys[j];
        if (std::isfinite(y)) {
          TS_ASSERT_DELTA(y, 2.0, 1e-10)
          atLeastOneBinAsserted = true;
        }
      }
    }
    TS_ASSERT(atLeastOneBinAsserted)
  }

  /** Create an instance of the SofQWNormalisedPolygon algorithm object and
   * setting it's properties
   * @param inWS input matrix workspace pointer
   * @param twoThetaRanges input table workspace
   * @return the algorithm object
   */
  IAlgorithm_sptr setUpAlg(
<<<<<<< Updated upstream
      Mantid::API::MatrixWorkspace_sptr inWS,
=======
      Mantid::API::MatrixWorkspace_sptr const inputWS,
>>>>>>> Stashed changes
      boost::shared_ptr<Mantid::DataObjects::TableWorkspace> twoThetaRanges) {
    const std::vector<double> qBinParams{0.023};
    IAlgorithm_sptr alg =
        AlgorithmManager::Instance().create("SofQWNormalisedPolygon");
    alg->initialize();
<<<<<<< Updated upstream
    alg->setProperty("InputWorkspace", inWS);
=======
    alg->setProperty("InputWorkspace", inputWS);
>>>>>>> Stashed changes
    alg->setProperty("EMode", "Indirect");
    alg->setProperty("QAxisBinning", qBinParams);
    alg->setProperty("DetectorTwoThetaRanges", twoThetaRanges);
    return alg;
  }

  /** Create a table workspace
   * @param types A vector of strings of the data types of the columns
   * @param rowCount The number of detectors required
   * @return A pointer to the table workspace
   */
  boost::shared_ptr<Mantid::DataObjects::TableWorkspace>
<<<<<<< Updated upstream
  createTableWorkspace(std::vector<std::string> types, int rowCount) {
    auto twoThetaRanges = boost::make_shared<TableWorkspace>();
    std::vector<std::string> names = {"Detector ID", "Max two theta",
                                      "Min two theta"};
    for (std::vector<std::string>::size_type i = 0; i < types.size(); i++) {
      if (i >= names.size()) {
        twoThetaRanges->addColumn(types[i], "N/A");
      } else {
        twoThetaRanges->addColumn(types[i], names[i]);
=======
  createTableWorkspace(std::vector<std::string> dataTypes, int rowCount) {
    auto twoThetaRanges = boost::make_shared<TableWorkspace>();
    std::vector<std::string> names = {"Detector ID", "Max two theta",
                                      "Min two theta"};
    for (std::vector<std::string>::size_type i = 0; i < dataTypes.size(); i++) {
      if (i >= names.size()) {
        twoThetaRanges->addColumn(dataTypes[i], "N/A");
      } else {
        twoThetaRanges->addColumn(dataTypes[i], names[i]);
>>>>>>> Stashed changes
      }
    }
    twoThetaRanges->setRowCount(rowCount);
    return twoThetaRanges;
  }

<<<<<<< Updated upstream
  void testTableHasThreeColumns() {
    std::vector<std::string> dataTypes = {"int", "double"};
    auto inputWS = SofQWTest::loadTestFile();
    auto twoThetaRanges = createTableWorkspace(
<<<<<<< HEAD
        dataTypes, static_cast<int>(inputWS->getNumberHistograms()));
    IAlgorithm_sptr alg = setUpAlg(inputWS, twoThetaRanges);
    auto results = alg->validateInputs();
=======
        types, static_cast<int>(inWS->getNumberHistograms()));
    IAlgorithm_sptr SofQW = setUpAlg(inWS, twoThetaRanges);
    auto results = SofQW->validateInputs();
=======
  void testFailIfTwoColumns() {
    std::vector<std::string> dataTypes = {"int", "double"};
    auto inputWS = SofQWTest::loadTestFile();
    auto twoThetaRanges = createTableWorkspace(
        dataTypes, static_cast<int>(inputWS->getNumberHistograms()));
    IAlgorithm_sptr alg = setUpAlg(inputWS, twoThetaRanges);
    auto results = alg->validateInputs();
>>>>>>> Stashed changes
>>>>>>> 3de66d9f
    TS_ASSERT_EQUALS(results["DetectorTwoThetaRanges"],
                     "DetectorTwoThetaRanges requires 3 columns");
  }

<<<<<<< Updated upstream
  void testColumnOneType() {
    std::vector<std::string> dataTypes = {"double", "double", "double"};
    auto inputWS = SofQWTest::loadTestFile();
    auto twoThetaRanges = createTableWorkspace(
<<<<<<< HEAD
        dataTypes, static_cast<int>(inputWS->getNumberHistograms()));
    IAlgorithm_sptr alg = setUpAlg(inputWS, twoThetaRanges);
    auto results = alg->validateInputs();
=======
        types, static_cast<int>(inWS->getNumberHistograms()));
    IAlgorithm_sptr SofQW = setUpAlg(inWS, twoThetaRanges);
    auto results = SofQW->validateInputs();
=======
	void testFailIfFourColumns() {
    std::vector<std::string> dataTypes = {"int", "double", "double"};
    auto inputWS = SofQWTest::loadTestFile();
    auto twoThetaRanges = createTableWorkspace(
        dataTypes, static_cast<int>(inputWS->getNumberHistograms()));
    IAlgorithm_sptr alg = setUpAlg(inputWS, twoThetaRanges);
    auto results = alg->validateInputs();
    TS_ASSERT_EQUALS(results["DetectorTwoThetaRanges"],
                    "DetectorTwoThetaRanges requires 3 columns");
	}

  void testColumnOneType() {
    std::vector<std::string> dataTypes = {"double", "double", "double"};
    auto inputWS = SofQWTest::loadTestFile();
    auto twoThetaRanges = createTableWorkspace(
        dataTypes, static_cast<int>(inputWS->getNumberHistograms()));
    IAlgorithm_sptr alg = setUpAlg(inputWS, twoThetaRanges);
    auto results = alg->validateInputs();
>>>>>>> Stashed changes
>>>>>>> 3de66d9f
    TS_ASSERT_EQUALS(
        results["DetectorTwoThetaRanges"],
        "The first column of DetectorTwoThetaRanges should be of type int");
  }

  void testColumnTwoType() {
<<<<<<< HEAD
    std::vector<std::string> dataTypes = {"int", "int", "double"};
    auto inputWS = SofQWTest::loadTestFile();
    auto twoThetaRanges = createTableWorkspace(
        dataTypes, static_cast<int>(inputWS->getNumberHistograms()));
    IAlgorithm_sptr alg = setUpAlg(inputWS, twoThetaRanges);
    auto results = alg->validateInputs();
=======
<<<<<<< Updated upstream
    std::vector<std::string> types = {"int", "int", "double"};
    auto inWS = SofQWTest::loadTestFile();
    auto twoThetaRanges = createTableWorkspace(
        types, static_cast<int>(inWS->getNumberHistograms()));
    IAlgorithm_sptr SofQW = setUpAlg(inWS, twoThetaRanges);
    auto results = SofQW->validateInputs();
=======
    std::vector<std::string> dataTypes = {"int", "int", "double"};
    auto inputWS = SofQWTest::loadTestFile();
    auto twoThetaRanges = createTableWorkspace(
        dataTypes, static_cast<int>(inputWS->getNumberHistograms()));
    IAlgorithm_sptr alg = setUpAlg(inputWS, twoThetaRanges);
    auto results = alg->validateInputs();
>>>>>>> Stashed changes
>>>>>>> 3de66d9f
    TS_ASSERT_EQUALS(
        results["DetectorTwoThetaRanges"],
        "The second column of DetectorTwoThetaRanges should be of type double");
  }

  void testColumnThreeType() {
<<<<<<< HEAD
    std::vector<std::string> dataTypes = {"int", "double", "int"};
    auto inputWS = SofQWTest::loadTestFile();
    auto twoThetaRanges = createTableWorkspace(
        dataTypes, static_cast<int>(inputWS->getNumberHistograms()));
    IAlgorithm_sptr alg = setUpAlg(inputWS, twoThetaRanges);
    auto results = alg->validateInputs();
=======
<<<<<<< Updated upstream
    std::vector<std::string> types = {"int", "double", "int"};
    auto inWS = SofQWTest::loadTestFile();
    auto twoThetaRanges = createTableWorkspace(
        types, static_cast<int>(inWS->getNumberHistograms()));
    IAlgorithm_sptr SofQW = setUpAlg(inWS, twoThetaRanges);
=======
    std::vector<std::string> dataTypes = {"int", "double", "int"};
    auto inputWS = SofQWTest::loadTestFile();
    auto twoThetaRanges = createTableWorkspace(
        dataTypes, static_cast<int>(inputWS->getNumberHistograms()));
    IAlgorithm_sptr SofQW = setUpAlg(inputWS, twoThetaRanges);
>>>>>>> Stashed changes
    auto results = SofQW->validateInputs();
>>>>>>> 3de66d9f
    TS_ASSERT_EQUALS(
        results["DetectorTwoThetaRanges"],
        "The third column of DetectorTwoThetaRanges should be of type double");
  }

  void testTableAndWorkspaceHaveSameNumDetectors() {
    std::vector<std::string> dataTypes = {"int", "double", "int"};
    auto inputWS = SofQWTest::loadTestFile();
    auto twoThetaRanges = createTableWorkspace(
<<<<<<< HEAD
        dataTypes, static_cast<int>(inputWS->getNumberHistograms() + 1));
    IAlgorithm_sptr alg = setUpAlg(inputWS, twoThetaRanges);
    auto results = alg->validateInputs();
=======
        types, static_cast<int>(inWS->getNumberHistograms() + 1));
<<<<<<< Updated upstream
    IAlgorithm_sptr SofQW = setUpAlg(inWS, twoThetaRanges);
    auto results = SofQW->validateInputs();
=======
    IAlgorithm_sptr alg = setUpAlg(inWS, twoThetaRanges);
    auto results = alg->validateInputs();
>>>>>>> Stashed changes
>>>>>>> 3de66d9f
    TS_ASSERT_EQUALS(
        results["DetectorTwoThetaRanges"],
        "The table and workspace do not have the same number of detectors");
  }
};

class SofQWNormalisedPolygonTestPerformance : public CxxTest::TestSuite {
public:
  // This pair of boilerplate methods prevent the suite being created statically
  // This means the constructor isn't called when running other tests
  static SofQWNormalisedPolygonTestPerformance *createSuite() {
    return new SofQWNormalisedPolygonTestPerformance();
  }
  static void destroySuite(SofQWNormalisedPolygonTestPerformance *suite) {
    AnalysisDataService::Instance().clear();
    delete suite;
  }

  void setUp() override {
    constexpr int nhist{10000};
    constexpr int nbins{1000};
    const BinEdges inX(nbins + 1, LinearGenerator(-25., 30. / nbins));
    const Counts inY(nbins, 2.0);
    const Histogram inHistogram(inX, inY);
    m_largeWS = create<Workspace2D>(nhist, inHistogram);
    auto instrument = boost::make_shared<Instrument>("cuboidal_machine");
    constexpr double l2{4.};
    constexpr double twoThetaZero{M_PI / 20.};
    constexpr size_t rows{100};
    constexpr size_t columns{100};
    constexpr double twoThetaDelta{2. * M_PI / 3. / columns};
    constexpr double bankHeight{1.};
    constexpr double heightDelta{bankHeight / static_cast<double>(rows)};
    for (size_t hIndex = 0; hIndex < columns; ++hIndex) {
      const auto angle =
          twoThetaZero + static_cast<double>(hIndex) * twoThetaDelta;
      const auto x = l2 * std::sin(angle);
      const auto z = l2 * std::cos(angle);
      for (size_t vIndex = 0; vIndex < rows; ++vIndex) {
        const auto y =
            -bankHeight / 2. + static_cast<double>(vIndex) * heightDelta;
        const auto index = hIndex * rows + vIndex;
        const auto detID = static_cast<int>(index);
        addDetector(instrument, V3D(x, y, z), detID,
                    "det-" + std::to_string(vIndex) + ":" +
                        std::to_string(hIndex));
        m_largeWS->getSpectrum(index).setDetectorID(detID);
      }
    }
    addSource(instrument, V3D(0., 0., -4.), "source");
    addSample(instrument, V3D(0., 0., 0.), "sample");
    m_largeWS->setInstrument(instrument);
    m_largeWS->getAxis(0)->setUnit("DeltaE");
    m_largeWS->mutableRun().addProperty("Ei", 5.3);
  }

  void tearDown() override {}

  void testExec() {
    SofQWNormalisedPolygon alg;
    alg.initialize();
    alg.setChild(true);
    alg.setRethrows(true);
    TS_ASSERT_THROWS_NOTHING(alg.setProperty("InputWorkspace", m_largeWS))
    TS_ASSERT_THROWS_NOTHING(
        alg.setProperty("OutputWorkspace", "unused_for_child"))
    const std::vector<double> qParams{0.01};
    TS_ASSERT_THROWS_NOTHING(alg.setProperty("QAxisBinning", qParams))
    TS_ASSERT_THROWS_NOTHING(alg.setProperty("EMode", "Direct"))
    TS_ASSERT_THROWS_NOTHING(alg.execute())
    TS_ASSERT(alg.isExecuted())
  }

private:
  MatrixWorkspace_sptr m_largeWS;
};

#endif /* MANTID_ALGORITHMS_SOFQW2TEST_H_ */<|MERGE_RESOLUTION|>--- conflicted
+++ resolved
@@ -366,21 +366,13 @@
    * @return the algorithm object
    */
   IAlgorithm_sptr setUpAlg(
-<<<<<<< Updated upstream
-      Mantid::API::MatrixWorkspace_sptr inWS,
-=======
       Mantid::API::MatrixWorkspace_sptr const inputWS,
->>>>>>> Stashed changes
       boost::shared_ptr<Mantid::DataObjects::TableWorkspace> twoThetaRanges) {
     const std::vector<double> qBinParams{0.023};
     IAlgorithm_sptr alg =
         AlgorithmManager::Instance().create("SofQWNormalisedPolygon");
     alg->initialize();
-<<<<<<< Updated upstream
-    alg->setProperty("InputWorkspace", inWS);
-=======
     alg->setProperty("InputWorkspace", inputWS);
->>>>>>> Stashed changes
     alg->setProperty("EMode", "Indirect");
     alg->setProperty("QAxisBinning", qBinParams);
     alg->setProperty("DetectorTwoThetaRanges", twoThetaRanges);
@@ -393,18 +385,8 @@
    * @return A pointer to the table workspace
    */
   boost::shared_ptr<Mantid::DataObjects::TableWorkspace>
-<<<<<<< Updated upstream
-  createTableWorkspace(std::vector<std::string> types, int rowCount) {
-    auto twoThetaRanges = boost::make_shared<TableWorkspace>();
-    std::vector<std::string> names = {"Detector ID", "Max two theta",
-                                      "Min two theta"};
-    for (std::vector<std::string>::size_type i = 0; i < types.size(); i++) {
-      if (i >= names.size()) {
-        twoThetaRanges->addColumn(types[i], "N/A");
-      } else {
-        twoThetaRanges->addColumn(types[i], names[i]);
-=======
-  createTableWorkspace(std::vector<std::string> dataTypes, int rowCount) {
+  createTableWorkspace(const std::vector<std::string> dataTypes,
+                       const int rowCount) {
     auto twoThetaRanges = boost::make_shared<TableWorkspace>();
     std::vector<std::string> names = {"Detector ID", "Max two theta",
                                       "Min two theta"};
@@ -413,156 +395,77 @@
         twoThetaRanges->addColumn(dataTypes[i], "N/A");
       } else {
         twoThetaRanges->addColumn(dataTypes[i], names[i]);
->>>>>>> Stashed changes
       }
     }
     twoThetaRanges->setRowCount(rowCount);
     return twoThetaRanges;
   }
-
-<<<<<<< Updated upstream
+  
   void testTableHasThreeColumns() {
-    std::vector<std::string> dataTypes = {"int", "double"};
+    const std::vector<std::string> dataTypes = {"int", "double"};
     auto inputWS = SofQWTest::loadTestFile();
-    auto twoThetaRanges = createTableWorkspace(
-<<<<<<< HEAD
+    const auto twoThetaRanges = createTableWorkspace(
         dataTypes, static_cast<int>(inputWS->getNumberHistograms()));
-    IAlgorithm_sptr alg = setUpAlg(inputWS, twoThetaRanges);
+    const IAlgorithm_sptr alg = setUpAlg(inputWS, twoThetaRanges);
     auto results = alg->validateInputs();
-=======
-        types, static_cast<int>(inWS->getNumberHistograms()));
-    IAlgorithm_sptr SofQW = setUpAlg(inWS, twoThetaRanges);
-    auto results = SofQW->validateInputs();
-=======
-  void testFailIfTwoColumns() {
-    std::vector<std::string> dataTypes = {"int", "double"};
-    auto inputWS = SofQWTest::loadTestFile();
-    auto twoThetaRanges = createTableWorkspace(
-        dataTypes, static_cast<int>(inputWS->getNumberHistograms()));
-    IAlgorithm_sptr alg = setUpAlg(inputWS, twoThetaRanges);
-    auto results = alg->validateInputs();
->>>>>>> Stashed changes
->>>>>>> 3de66d9f
     TS_ASSERT_EQUALS(results["DetectorTwoThetaRanges"],
                      "DetectorTwoThetaRanges requires 3 columns");
   }
 
-<<<<<<< Updated upstream
-  void testColumnOneType() {
-    std::vector<std::string> dataTypes = {"double", "double", "double"};
+	void testTableHasFourColumns() {
+    const std::vector<std::string> dataTypes = {"int", "double", "double", "double"};
     auto inputWS = SofQWTest::loadTestFile();
-    auto twoThetaRanges = createTableWorkspace(
-<<<<<<< HEAD
+    const auto twoThetaRanges = createTableWorkspace(
         dataTypes, static_cast<int>(inputWS->getNumberHistograms()));
-    IAlgorithm_sptr alg = setUpAlg(inputWS, twoThetaRanges);
-    auto results = alg->validateInputs();
-=======
-        types, static_cast<int>(inWS->getNumberHistograms()));
-    IAlgorithm_sptr SofQW = setUpAlg(inWS, twoThetaRanges);
-    auto results = SofQW->validateInputs();
-=======
-	void testFailIfFourColumns() {
-    std::vector<std::string> dataTypes = {"int", "double", "double"};
-    auto inputWS = SofQWTest::loadTestFile();
-    auto twoThetaRanges = createTableWorkspace(
-        dataTypes, static_cast<int>(inputWS->getNumberHistograms()));
-    IAlgorithm_sptr alg = setUpAlg(inputWS, twoThetaRanges);
+    const IAlgorithm_sptr alg = setUpAlg(inputWS, twoThetaRanges);
     auto results = alg->validateInputs();
     TS_ASSERT_EQUALS(results["DetectorTwoThetaRanges"],
-                    "DetectorTwoThetaRanges requires 3 columns");
-	}
+                     "DetectorTwoThetaRanges requires 3 columns");
+  }
 
   void testColumnOneType() {
-    std::vector<std::string> dataTypes = {"double", "double", "double"};
+    const std::vector<std::string> dataTypes = {"double", "double", "double"};
     auto inputWS = SofQWTest::loadTestFile();
-    auto twoThetaRanges = createTableWorkspace(
+    const auto twoThetaRanges = createTableWorkspace(
         dataTypes, static_cast<int>(inputWS->getNumberHistograms()));
-    IAlgorithm_sptr alg = setUpAlg(inputWS, twoThetaRanges);
+    const IAlgorithm_sptr alg = setUpAlg(inputWS, twoThetaRanges);
     auto results = alg->validateInputs();
->>>>>>> Stashed changes
->>>>>>> 3de66d9f
     TS_ASSERT_EQUALS(
         results["DetectorTwoThetaRanges"],
         "The first column of DetectorTwoThetaRanges should be of type int");
   }
 
   void testColumnTwoType() {
-<<<<<<< HEAD
-    std::vector<std::string> dataTypes = {"int", "int", "double"};
+    const std::vector<std::string> dataTypes = {"int", "int", "double"};
     auto inputWS = SofQWTest::loadTestFile();
-    auto twoThetaRanges = createTableWorkspace(
+    const auto twoThetaRanges = createTableWorkspace(
         dataTypes, static_cast<int>(inputWS->getNumberHistograms()));
-    IAlgorithm_sptr alg = setUpAlg(inputWS, twoThetaRanges);
+    const IAlgorithm_sptr alg = setUpAlg(inputWS, twoThetaRanges);
     auto results = alg->validateInputs();
-=======
-<<<<<<< Updated upstream
-    std::vector<std::string> types = {"int", "int", "double"};
-    auto inWS = SofQWTest::loadTestFile();
-    auto twoThetaRanges = createTableWorkspace(
-        types, static_cast<int>(inWS->getNumberHistograms()));
-    IAlgorithm_sptr SofQW = setUpAlg(inWS, twoThetaRanges);
-    auto results = SofQW->validateInputs();
-=======
-    std::vector<std::string> dataTypes = {"int", "int", "double"};
-    auto inputWS = SofQWTest::loadTestFile();
-    auto twoThetaRanges = createTableWorkspace(
-        dataTypes, static_cast<int>(inputWS->getNumberHistograms()));
-    IAlgorithm_sptr alg = setUpAlg(inputWS, twoThetaRanges);
-    auto results = alg->validateInputs();
->>>>>>> Stashed changes
->>>>>>> 3de66d9f
     TS_ASSERT_EQUALS(
         results["DetectorTwoThetaRanges"],
         "The second column of DetectorTwoThetaRanges should be of type double");
   }
 
   void testColumnThreeType() {
-<<<<<<< HEAD
-    std::vector<std::string> dataTypes = {"int", "double", "int"};
+    const std::vector<std::string> dataTypes = {"int", "double", "int"};
     auto inputWS = SofQWTest::loadTestFile();
-    auto twoThetaRanges = createTableWorkspace(
+    const auto twoThetaRanges = createTableWorkspace(
         dataTypes, static_cast<int>(inputWS->getNumberHistograms()));
-    IAlgorithm_sptr alg = setUpAlg(inputWS, twoThetaRanges);
+    const IAlgorithm_sptr alg = setUpAlg(inputWS, twoThetaRanges);
     auto results = alg->validateInputs();
-=======
-<<<<<<< Updated upstream
-    std::vector<std::string> types = {"int", "double", "int"};
-    auto inWS = SofQWTest::loadTestFile();
-    auto twoThetaRanges = createTableWorkspace(
-        types, static_cast<int>(inWS->getNumberHistograms()));
-    IAlgorithm_sptr SofQW = setUpAlg(inWS, twoThetaRanges);
-=======
-    std::vector<std::string> dataTypes = {"int", "double", "int"};
-    auto inputWS = SofQWTest::loadTestFile();
-    auto twoThetaRanges = createTableWorkspace(
-        dataTypes, static_cast<int>(inputWS->getNumberHistograms()));
-    IAlgorithm_sptr SofQW = setUpAlg(inputWS, twoThetaRanges);
->>>>>>> Stashed changes
-    auto results = SofQW->validateInputs();
->>>>>>> 3de66d9f
     TS_ASSERT_EQUALS(
         results["DetectorTwoThetaRanges"],
         "The third column of DetectorTwoThetaRanges should be of type double");
   }
 
   void testTableAndWorkspaceHaveSameNumDetectors() {
-    std::vector<std::string> dataTypes = {"int", "double", "int"};
+    const std::vector<std::string> dataTypes = {"int", "double", "int"};
     auto inputWS = SofQWTest::loadTestFile();
-    auto twoThetaRanges = createTableWorkspace(
-<<<<<<< HEAD
+    const auto twoThetaRanges = createTableWorkspace(
         dataTypes, static_cast<int>(inputWS->getNumberHistograms() + 1));
-    IAlgorithm_sptr alg = setUpAlg(inputWS, twoThetaRanges);
+    const IAlgorithm_sptr alg = setUpAlg(inputWS, twoThetaRanges);
     auto results = alg->validateInputs();
-=======
-        types, static_cast<int>(inWS->getNumberHistograms() + 1));
-<<<<<<< Updated upstream
-    IAlgorithm_sptr SofQW = setUpAlg(inWS, twoThetaRanges);
-    auto results = SofQW->validateInputs();
-=======
-    IAlgorithm_sptr alg = setUpAlg(inWS, twoThetaRanges);
-    auto results = alg->validateInputs();
->>>>>>> Stashed changes
->>>>>>> 3de66d9f
     TS_ASSERT_EQUALS(
         results["DetectorTwoThetaRanges"],
         "The table and workspace do not have the same number of detectors");
