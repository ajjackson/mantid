--- conflicted
+++ resolved
@@ -1610,13 +1610,8 @@
     if (dist.scalar_prod(dist) < Radius * Radius)
 
     {
-<<<<<<< HEAD
-      spec_idList += boost::lexical_cast<std::string>(
+      spec_idList += std::to_string(
           inpWkSpace->getSpectrum(workspaceIndex).getSpectrumNo());
-=======
-      spec_idList += std::to_string(
-          inpWkSpace->getSpectrum(workspaceIndex)->getSpectrumNo());
->>>>>>> cc84f29a
 
       double R1 = dist.scalar_prod(m_yvec);
       double R1a = R1 / m_cellHeight;
