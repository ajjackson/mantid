--- conflicted
+++ resolved
@@ -1,4 +1,5 @@
 #include "MantidCrystal/PredictPeaks.h"
+#include "MantidAPI/DetectorInfo.h"
 #include "MantidAPI/IMDEventWorkspace.h"
 #include "MantidAPI/MatrixWorkspace.h"
 #include "MantidAPI/Run.h"
@@ -10,18 +11,12 @@
 #include "MantidGeometry/Objects/InstrumentRayTracer.h"
 #include "MantidGeometry/Objects/BoundingBox.h"
 #include "MantidGeometry/Instrument/ReferenceFrame.h"
+#include "MantidKernel/BoundedValidator.h"
 #include "MantidKernel/ListValidator.h"
 #include "MantidKernel/EnabledWhenProperty.h"
-<<<<<<< HEAD
 #include "MantidKernel/make_unique.h"
-#include "MantidAPI/DetectorInfo.h"
 #include "MantidGeometry/Instrument/RectangularDetector.h"
-#include <Eigen/StdVector>
-=======
-#include "MantidGeometry/Instrument/RectangularDetector.h"
-#include "MantidKernel/BoundedValidator.h"
 #include "MantidGeometry/Crystal/EdgePixel.h"
->>>>>>> 16913ace
 
 #include <fstream>
 using Mantid::Kernel::EnabledWhenProperty;
@@ -483,7 +478,6 @@
   // The q-vector direction of the peak is = goniometer * ub * hkl_vector
   // This is in inelastic convention: momentum transfer of the LATTICE!
   // Also, q does have a 2pi factor = it is equal to 2pi/wavelength.
-<<<<<<< HEAD
   const auto q = orientedUB * hkl * (2.0 * M_PI * m_qConventionFactor);
   const auto params = getPeakParametersFromQ(q);
   const auto detectorDir = std::get<0>(params);
@@ -496,28 +490,6 @@
   const auto index = std::get<1>(result);
 
   if (!hitDetector && !useExtendedDetectorSpace) {
-=======
-  V3D q = orientedUB * hkl * (2.0 * M_PI * m_qConventionFactor);
-
-  // Create the peak using the Q in the lab framewith all its info:
-  Peak p(m_inst, q);
-  if (m_edge > 0) {
-    if (edgePixel(m_inst, p.getBankName(), p.getCol(), p.getRow(), m_edge))
-      return;
-  }
-  /* The constructor calls setQLabFrame, which already calls findDetector, which
-     is expensive. It's not necessary to call it again, instead it's enough to
-     check whether a detector has already been set.
-
-     Peaks are added if they fall on a detector OR is the extended detector
-     space component is defined which can be used to approximate a peak's
-     position in detector space.
-     */
-  bool useExtendedDetectorSpace = getProperty("PredictPeaksOutsideDetectors");
-  if (!p.getDetector() &&
-      !(useExtendedDetectorSpace &&
-        m_inst->getComponentByName("extended-detector-space")))
->>>>>>> 16913ace
     return;
   }
 
@@ -550,6 +522,9 @@
     const auto magnitude = track.back().exitPoint.norm();
     peak = Kernel::make_unique<Peak>(m_inst, q, boost::optional<double>(magnitude));
   }
+
+  if (m_edge > 0 && edgePixel(m_inst, peak->getBankName(), peak->getCol(), peak->getRow(), m_edge))
+      return;
 
   // Only add peaks that hit the detector
   peak->setGoniometerMatrix(goniometerMatrix);
