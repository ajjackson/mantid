--- conflicted
+++ resolved
@@ -53,7 +53,6 @@
   std::string m_instrumentName; ///< Name of the instrument
 
   // Variables describing the data in the detector
-<<<<<<< HEAD
   size_t m_numberOfTubes;           // number of tubes - X
   size_t m_numberOfPixelsPerTube;   // number of pixels per tube - Y
   size_t m_numberOfChannels;        // time channels - Z
@@ -62,19 +61,7 @@
   std::set<int> m_activeSDIndices;  // set of Single Detector indices,
                                     // that were actually active
   bool m_bats{false};               // A flag marking the BATS mode
-  size_t m_firstTubeAngleRounded;   // A flag holding the rounded angle of the
-                                    // first tube
-=======
-  size_t m_numberOfTubes{16};          // number of tubes - X
-  size_t m_numberOfPixelsPerTube{128}; // number of pixels per tube - Y
-  size_t m_numberOfChannels{1024};     // time channels - Z
-  size_t m_numberOfSimpleDetectors{8}; // number of simple detector
-  size_t m_numberOfMonitors{1};        // number of monitors
-  std::set<int> m_activeSDIndices;     // set of Single Detector indices,
-                                       // that were actually active
-  bool m_bats{false};                  // A flag marking the BATS mode
-  size_t m_firstTubeAngleRounded{251}; // A flag holding the rounded angle of the first tube
->>>>>>> 107e7fea
+  size_t m_firstTubeAngleRounded;   // A flag holding the rounded angle of the first tube
 
   std::vector<std::string> m_supportedInstruments{"IN16B"};
   LoadHelper m_loader;
