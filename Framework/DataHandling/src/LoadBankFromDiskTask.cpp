--- conflicted
+++ resolved
@@ -130,36 +130,6 @@
   int64_t dim0 = recalculateDataSize(id_info.dims[0]);
   stop_event = dim0;
 
-<<<<<<< HEAD
-  // Handle the time filtering by changing the start/end offsets.
-  for (size_t i = 0; i < thisBankPulseTimes->pulseTimes.size(); i++) {
-    if (thisBankPulseTimes->pulseTimes[i] >= m_loader.alg->filter_time_start) {
-      start_event = static_cast<int64_t>(event_index[i]);
-      break; // stop looking
-    }
-  }
-
-  if (start_event > dim0) {
-    // If the frame indexes are bad then we can't construct the times of the
-    // events properly and filtering by time
-    // will not work on this data
-    m_loader.alg->getLogger().warning() << this->entry_name
-                                        << "'s field 'event_index' seems to be invalid (start_index > than "
-                                           "the number of events in the bank)."
-                                        << "All events will appear in the same frame and filtering by time "
-                                           "will not be possible on this data.\n";
-    start_event = 0;
-    stop_event = dim0;
-  } else {
-    for (size_t i = 0; i < thisBankPulseTimes->pulseTimes.size(); i++) {
-      if (thisBankPulseTimes->pulseTimes[i] > m_loader.alg->filter_time_stop) {
-        stop_event = event_index[i];
-        break;
-      }
-    }
-  }
-=======
->>>>>>> 32109b85
   // We are loading part - work out the event number range
   if (m_loader.chunk != EMPTY_INT()) {
     start_event = static_cast<int64_t>(m_loader.chunk - m_loader.firstChunkForBank) *
