--- conflicted
+++ resolved
@@ -755,14 +755,9 @@
 
   // the start time is needed in the workspace when loading the parameter file
   std::string startDate = entry.getString("start_time");
-<<<<<<< HEAD
-  runDetails.addProperty<std::string>(
-      "start_time", m_loadHelper.dateTimeInIsoFormat(startDate));
+  runDetails.addProperty<std::string>("start_time", m_loadHelper.dateTimeInIsoFormat(startDate));
   // set the facility
   runDetails.addProperty<std::string>("Facility", std::string("ILL"));
-=======
-  runDetails.addProperty<std::string>("start_time", m_loadHelper.dateTimeInIsoFormat(startDate));
->>>>>>> b606f3bf
 }
 
 /**
