//----------------------------------------------------------------------
// Includes
//----------------------------------------------------------------------
#include "MantidAPI/AlgorithmFactory.h"
#include "MantidAPI/AlgorithmManager.h"
#include "MantidAPI/FileProperty.h"
#include "MantidAPI/BinEdgeAxis.h"
#include "MantidAPI/NumericAxis.h"
#include "MantidAPI/RegisterFileLoader.h"
#include "MantidAPI/TextAxis.h"
#include "MantidAPI/WorkspaceFactory.h"
#include "MantidAPI/WorkspaceGroup.h"
#include "MantidDataHandling/LoadNexusProcessed.h"
#include "MantidDataObjects/EventWorkspace.h"
#include "MantidDataObjects/RebinnedOutput.h"
#include "MantidDataObjects/PeaksWorkspace.h"
#include "MantidDataObjects/PeakNoShapeFactory.h"
#include "MantidDataObjects/PeakShapeSphericalFactory.h"
#include "MantidDataObjects/PeakShapeEllipsoidFactory.h"
#include "MantidKernel/ArrayProperty.h"
#include "MantidKernel/BoundedValidator.h"
#include "MantidKernel/DateAndTime.h"
#include "MantidKernel/MultiThreaded.h"
#include "MantidKernel/StringTokenizer.h"
#include "MantidKernel/UnitFactory.h"
#include "MantidNexus/NexusClasses.h"
#include "MantidNexus/NexusFileIO.h"

#include <boost/shared_ptr.hpp>
#include <boost/regex.hpp>
#include <boost/lexical_cast.hpp>
#include <boost/shared_array.hpp>

#include <nexus/NeXusException.hpp>

#include <map>
#include <string>
#include <vector>

namespace Mantid {
namespace DataHandling {

// Register the algorithm into the algorithm factory
DECLARE_NEXUS_FILELOADER_ALGORITHM(LoadNexusProcessed)

using namespace Mantid::NeXus;
using namespace DataObjects;
using namespace Kernel;
using namespace API;
using Geometry::Instrument_const_sptr;

namespace {

// Helper typedef
typedef boost::shared_array<int> IntArray_shared;

// Struct to contain spectrum information.
struct SpectraInfo {
  // Number of spectra
  int nSpectra;
  // Do we have any spectra
  bool hasSpectra;
  // Contains spectrum numbers for each workspace index
  IntArray_shared spectraNumbers;
  // Index of the detector in the workspace.
  IntArray_shared detectorIndex;
  // Number of detectors associated with each spectra
  IntArray_shared detectorCount;
  // Detector list contains a list of all of the detector numbers
  IntArray_shared detectorList;

  SpectraInfo() : nSpectra(0), hasSpectra(false) {}

  SpectraInfo(int _nSpectra, bool _hasSpectra, IntArray_shared _spectraNumbers,
              IntArray_shared _detectorIndex, IntArray_shared _detectorCount,
              IntArray_shared _detectorList)
      : nSpectra(_nSpectra), hasSpectra(_hasSpectra),
        spectraNumbers(_spectraNumbers), detectorIndex(_detectorIndex),
        detectorCount(_detectorCount), detectorList(_detectorList) {}
};

// Helper typdef.
typedef boost::optional<SpectraInfo> SpectraInfo_optional;

/**
* Extract ALL the detector, spectrum number and workspace index mapping
* information.
* @param mtd_entry
* @param logger
* @return
*/
SpectraInfo extractMappingInfo(NXEntry &mtd_entry, Logger &logger) {
  // Instrument information
  NXInstrument inst = mtd_entry.openNXInstrument("instrument");
  if (!inst.containsGroup("detector")) {
    logger.information() << "Detector block not found. The workspace will not "
                            "contain any detector information.\n";
    return SpectraInfo();
  }

  // Populate the spectra-detector map
  NXDetector detgroup = inst.openNXDetector("detector");

  // Read necessary arrays from the file
  // Detector list contains a list of all of the detector numbers. If it not
  // present then we can't update the spectra
  // map
  boost::shared_array<int> detectorList;
  try {
    NXInt detlist_group = detgroup.openNXInt("detector_list");
    detlist_group.load();
    detectorList = detlist_group.sharedBuffer();
  } catch (std::runtime_error &) {
    logger.information() << "detector_list block not found. The workspace will "
                            "not contain any detector information.\n";
    return SpectraInfo();
  }

  // Detector count contains the number of detectors associated with each
  // spectra
  NXInt det_count = detgroup.openNXInt("detector_count");
  det_count.load();
  boost::shared_array<int> detectorCount = det_count.sharedBuffer();
  // Detector index - contains the index of the detector in the workspace
  NXInt det_index = detgroup.openNXInt("detector_index");
  det_index.load();
  int nspectra = det_index.dim0();
  boost::shared_array<int> detectorIndex = det_index.sharedBuffer();

  // Spectra block - Contains spectrum numbers for each workspace index
  // This might not exist so wrap and check. If it doesn't exist create a
  // default mapping
  bool have_spectra(true);
  boost::shared_array<int> spectra;
  try {
    NXInt spectra_block = detgroup.openNXInt("spectra");
    spectra_block.load();
    spectra = spectra_block.sharedBuffer();
  } catch (std::runtime_error &) {
    have_spectra = false;
  }
  return SpectraInfo(nspectra, have_spectra, spectra, detectorIndex,
                     detectorCount, detectorList);
}

/**
* Is this file from a well-formed multiperiod group workspace.
* @param nWorkspaceEntries : Number of entries in the group workspace
* @param sampleWS : Sample workspace to inspect the logs of
* @param log : Information logger object
* @return True only if multiperiod.
*/
bool isMultiPeriodFile(size_t nWorkspaceEntries, Workspace_sptr sampleWS,
                       Logger &log) {
  bool isMultiPeriod = false;
  if (ExperimentInfo_sptr expInfo =
          boost::dynamic_pointer_cast<ExperimentInfo>(sampleWS)) {
    const std::string nPeriodsLogEntryName = "nperiods";
    const Run &run = expInfo->run();
    if (run.hasProperty(nPeriodsLogEntryName)) {
      const size_t nPeriods =
          run.getPropertyValueAsType<size_t>(nPeriodsLogEntryName);
      if (nPeriods == nWorkspaceEntries) {
        isMultiPeriod = true;
        log.information("Loading as MultiPeriod group workspace.");
      }
    }
  }
  return isMultiPeriod;
}
}

/// Default constructor
LoadNexusProcessed::LoadNexusProcessed()
    : m_shared_bins(false), m_xbins(0), m_axis1vals(), m_list(false),
      m_interval(false), m_spec_min(0), m_spec_max(Mantid::EMPTY_INT()),
      m_spec_list(), m_filtered_spec_idxs(), m_cppFile(nullptr) {}

/// Delete NexusFileIO in destructor
LoadNexusProcessed::~LoadNexusProcessed() { delete m_cppFile; }

/**
* Return the confidence with with this algorithm can load the file
* @param descriptor A descriptor for the file
* @returns An integer specifying the confidence level. 0 indicates it will not
* be used
*/
int LoadNexusProcessed::confidence(Kernel::NexusDescriptor &descriptor) const {
  if (descriptor.pathExists("/mantid_workspace_1"))
    return 80;
  else
    return 0;
}

/** Initialisation method.
*
*/
void LoadNexusProcessed::init() {
  // Declare required input parameters for algorithm
  const std::vector<std::string> exts{".nxs", ".nx5", ".xml"};
  declareProperty(
      Kernel::make_unique<FileProperty>("Filename", "", FileProperty::Load,
                                        exts),
      "The name of the Nexus file to read, as a full or relative path.");
  declareProperty(make_unique<WorkspaceProperty<Workspace>>(
                      "OutputWorkspace", "", Direction::Output),
                  "The name of the workspace to be created as the output of "
                  "the algorithm.  A workspace of this name will be created "
                  "and stored in the Analysis Data Service. For multiperiod "
                  "files, one workspace may be generated for each period. "
                  "Currently only one workspace can be saved at a time so "
                  "multiperiod Mantid files are not generated.");

  // optional
  auto mustBePositive = boost::make_shared<BoundedValidator<int>>();
  mustBePositive->setLower(0);

  declareProperty("SpectrumMin", 1, mustBePositive,
                  "Number of first spectrum to read.");
  declareProperty("SpectrumMax", Mantid::EMPTY_INT(), mustBePositive,
                  "Number of last spectrum to read.");
  declareProperty(make_unique<ArrayProperty<int>>("SpectrumList"),
                  "List of spectrum numbers to read.");
  declareProperty("EntryNumber", 0, mustBePositive,
                  "0 indicates that every entry is loaded, into a separate "
                  "workspace within a group. "
                  "A positive number identifies one entry to be loaded, into "
                  "one worskspace");
  declareProperty("LoadHistory", true,
                  "If true, the workspace history will be loaded");
  declareProperty(
      make_unique<PropertyWithValue<bool>>("FastMultiPeriod", true,
                                           Direction::Input),
      "For multiperiod workspaces. Copy instrument, parameter and x-data "
      "rather than loading it directly for each workspace. Y, E and log "
      "information is always loaded.");
}

/**
* Loading specifically for mulitperiod group workspaces
* @param root : NXRoot ref
* @param entryName : Entry name to load.
* @param tempMatrixWorkspace : Template workspace to base the next multiperiod
* entry off.
* @param nWorkspaceEntries : N entries in the file
* @param p : index + 1 being processed.
* @return Next multiperiod group workspace
*/
Workspace_sptr LoadNexusProcessed::doAccelleratedMultiPeriodLoading(
    NXRoot &root, const std::string &entryName,
    MatrixWorkspace_sptr &tempMatrixWorkspace, const size_t nWorkspaceEntries,
    const size_t p) {

  MatrixWorkspace_sptr periodWorkspace =
      WorkspaceFactory::Instance().create(tempMatrixWorkspace);

  const size_t nHistograms = periodWorkspace->getNumberHistograms();
  for (size_t i = 0; i < nHistograms; ++i) {
    periodWorkspace->setSharedX(i, tempMatrixWorkspace->sharedX(i));
  }

  // We avoid using `openEntry` or similar here because they're just wrappers
  // around `open`. `open` is slow for large multiperiod datasets, because it
  // does a search upon the entire HDF5 tree. `openLocal` is *much* quicker, as
  // it only searches the current group. It does, however, require that the
  // parent
  // group is currently open.
  NXEntry mtdEntry(root, entryName);
  mtdEntry.openLocal();

  NXData wsEntry(mtdEntry, "workspace");
  if (!wsEntry.openLocal()) {
    std::stringstream buffer;
    buffer << "Group entry " << p - 1 << " is not a workspace 2D. Retry with "
                                         "FastMultiPeriod option set off.\n";
    throw std::runtime_error(buffer.str());
  }

  if (wsEntry.isValid("frac_area")) {
    std::stringstream buffer;
    buffer << "Group entry " << p - 1 << " has fractional area present. Try "
                                         "reloading with FastMultiPeriod set "
                                         "off.\n";
    throw std::runtime_error(buffer.str());
  }

  NXDataSetTyped<double> data(wsEntry, "values");
  data.openLocal();
  NXDataSetTyped<double> errors(wsEntry, "errors");
  errors.openLocal();

  const int nChannels = data.dim1();

  int blockSize = 8; // Read block size. Set to 8 for efficiency. i.e. read
                     // 8 histograms at a time.
  int nFullBlocks =
      static_cast<int>(nHistograms) /
      blockSize; // Truncated number of full blocks to read. Remainder removed
  const int readOptimumStop = (nFullBlocks * blockSize);
  const int readStop = m_spec_max - 1;
  const int finalBlockSize = readStop - readOptimumStop;

  int wsIndex = 0;
  // This cast is safe as m_spec_min must be >= 1
  int histIndex = m_spec_min - 1;

  for (; histIndex < readStop;) {
    if (histIndex >= readOptimumStop) {
      blockSize = finalBlockSize;
    }

    data.load(blockSize, histIndex);
    errors.load(blockSize, histIndex);

    double *dataStart = data();
    double *dataEnd = dataStart + nChannels;

    double *errorStart = errors();
    double *errorEnd = errorStart + nChannels;

    int final(histIndex + blockSize);
    while (histIndex < final) {
      auto &Y = periodWorkspace->mutableY(wsIndex);
      Y.assign(dataStart, dataEnd);
      dataStart += nChannels;
      dataEnd += nChannels;
      auto &E = periodWorkspace->mutableE(wsIndex);
      E.assign(errorStart, errorEnd);
      errorStart += nChannels;
      errorEnd += nChannels;

      ++wsIndex;
      ++histIndex;
    }
  }

  // We always start one layer too deep
  // go from /workspace_{n}/{something} -> /workspace_{n}
  m_cppFile->closeGroup();

  // Now move to the correct period group
  // /workspace_{n} -> /workspace_{n+1}
  m_cppFile->closeGroup();
  m_cppFile->openGroup(entryName, "NXentry");

  try {
    // This loads logs, sample, and instrument.
    periodWorkspace->loadSampleAndLogInfoNexus(m_cppFile);
  } catch (std::exception &e) {
    g_log.information("Error loading Instrument section of nxs file");
    g_log.information(e.what());
  }

  // We make sure to close the current entries. Failing to do this can cause
  // strange off-by-one errors when loading the spectra.
  wsEntry.close();
  mtdEntry.close();

  const double fractionComplete = double(p - 1) / double(nWorkspaceEntries);
  progress(fractionComplete, "Loading multiperiod entry");
  return periodWorkspace;
}

//-------------------------------------------------------------------------------------------------
/** Executes the algorithm. Reading in the file and creating and populating
*  the output workspace
*
*  @throw runtime_error Thrown if algorithm cannot execute
*/
void LoadNexusProcessed::exec() {
  progress(0, "Opening file...");

  // Throws an approriate exception if there is a problem with file access
  NXRoot root(getPropertyValue("Filename"));

  // "Open" the same file but with the C++ interface
  m_cppFile = new ::NeXus::File(root.m_fileID);

  // Find out how many first level entries there are
  size_t nWorkspaceEntries = (root.groups().size());

  // Check for an entry number property
  size_t entrynumber = getProperty("EntryNumber");
  Property const *const entryNumberProperty = this->getProperty("EntryNumber");
  bool bDefaultEntryNumber = entryNumberProperty->isDefault();

  if (!bDefaultEntryNumber && entrynumber > nWorkspaceEntries) {
    g_log.error() << "Invalid entry number specified. File only contains "
                  << nWorkspaceEntries << " entries.\n";
    throw std::invalid_argument("Invalid entry number specified.");
  }

  const std::string basename = "mantid_workspace_";

  std::ostringstream os;
  if (bDefaultEntryNumber) {
    // Set the entry number to 1 if not provided.
    entrynumber = 1;
  }
  os << basename << entrynumber;
  const std::string targetEntryName = os.str();

  // Take the first real workspace obtainable. We need it even if loading
  // groups.
  API::Workspace_sptr tempWS = loadEntry(root, targetEntryName, 0, 1);

  if (nWorkspaceEntries == 1 || !bDefaultEntryNumber) {
    // We have what we need.
    setProperty("OutputWorkspace", tempWS);
  } else {
    // We already know that this is a group workspace. Is it a true multiperiod
    // workspace.
    const bool bFastMultiPeriod = this->getProperty("FastMultiPeriod");
    const bool bIsMultiPeriod =
        isMultiPeriodFile(nWorkspaceEntries, tempWS, g_log);
    Property *specListProp = this->getProperty("SpectrumList");
    m_list = !specListProp->isDefault();

    // Load all first level entries
    auto wksp_group = boost::make_shared<WorkspaceGroup>();
    // This forms the name of the group
    std::string base_name = getPropertyValue("OutputWorkspace");
    // First member of group should be the group itself, for some reason!

    // load names of each of the workspaces and check for a common stem
    std::vector<std::string> names(nWorkspaceEntries + 1);
    bool commonStem = bIsMultiPeriod || checkForCommonNameStem(root, names);

    // remove existing workspace and replace with the one being loaded
    bool wsExists = AnalysisDataService::Instance().doesExist(base_name);
    if (wsExists) {
      Algorithm_sptr alg =
          AlgorithmManager::Instance().createUnmanaged("DeleteWorkspace");
      alg->initialize();
      alg->setChild(true);
      alg->setProperty("Workspace", base_name);
      alg->execute();
    }

    base_name += "_";
    const std::string prop_name = "OutputWorkspace_";

    MatrixWorkspace_sptr tempMatrixWorkspace =
        boost::dynamic_pointer_cast<Workspace2D>(tempWS);
    bool bAccelleratedMultiPeriodLoading = false;
    if (tempMatrixWorkspace) {
      // We only accelerate for simple scenarios for now. Spectrum lists are too
      // complicated to bother with.
      bAccelleratedMultiPeriodLoading =
          bIsMultiPeriod && bFastMultiPeriod && !m_list;
      tempMatrixWorkspace->mutableRun().clearLogs(); // Strip out any loaded
                                                     // logs. That way we don't
                                                     // pay for copying that
                                                     // information around.
    }

    if (bAccelleratedMultiPeriodLoading) {
      g_log.information("Accelerated multiperiod loading");
    } else {
      g_log.information("Individual group loading");
    }

    for (size_t p = 1; p <= nWorkspaceEntries; ++p) {
      std::ostringstream os;
      os << p;

      // decide what the workspace should be called
      std::string wsName =
          buildWorkspaceName(names[p], base_name, p, commonStem);

      Workspace_sptr local_workspace;

      /*
      For multiperiod workspaces we can accelerate the loading by making
      resonable assumptions about the differences between the workspaces
      Only Y, E and log data entries should vary. Therefore we can clone our
      temp workspace, and overwrite those things we are interested in.
      */
      if (bAccelleratedMultiPeriodLoading) {
        local_workspace = doAccelleratedMultiPeriodLoading(
            root, basename + os.str(), tempMatrixWorkspace, nWorkspaceEntries,
            p);
      } else // Fall-back for generic loading
      {
        const double nWorkspaceEntries_d =
            static_cast<double>(nWorkspaceEntries);
        local_workspace =
            loadEntry(root, basename + os.str(),
                      static_cast<double>(p - 1) / nWorkspaceEntries_d,
                      1. / nWorkspaceEntries_d);
      }

      declareProperty(Kernel::make_unique<WorkspaceProperty<API::Workspace>>(
          prop_name + os.str(), wsName, Direction::Output));

      wksp_group->addWorkspace(local_workspace);
      setProperty(prop_name + os.str(), local_workspace);
    }

    // The group is the root property value
    setProperty("OutputWorkspace",
                boost::static_pointer_cast<Workspace>(wksp_group));
  }

  m_axis1vals.clear();
}

/**
* Decides what to call a child of a group workspace.
*
* This function uses information about if the child workspace has a common stem
* and checks if the file contained a workspace name to decide what it should be
*called
*
* @param name :: The name loaded from the file (possibly the empty string if
*none was loaded)
* @param baseName :: The name group workspace
* @param wsIndex :: The current index of this workspace
* @param commonStem :: Whether the workspaces share a common name stem
*
* @return The name of the workspace
*/
std::string LoadNexusProcessed::buildWorkspaceName(const std::string &name,
                                                   const std::string &baseName,
                                                   size_t wsIndex,
                                                   bool commonStem) {
  std::string wsName;
  std::string index = std::to_string(wsIndex);

  // if we don't have a common stem then use name tag
  if (!commonStem) {
    if (!name.empty()) {
      // use name loaded from file there's no common stem
      wsName = name;
    } else {
      // if the name property wasn't defined just use <OutputWorkspaceName>_n
      wsName = baseName + index;
    }
  } else {
    // we have a common stem so rename accordingly
    boost::smatch results;
    const boost::regex exp(".*_(\\d+$)");
    // if we have a common name stem then name is <OutputWorkspaceName>_n
    if (boost::regex_search(name, results, exp)) {
      wsName = baseName + std::string(results[1].first, results[1].second);
    } else {
      // use default name if we couldn't match for some reason
      wsName = baseName + index;
    }
  }

  correctForWorkspaceNameClash(wsName);

  return wsName;
}

/**
* Append an index to the name if it already exists in the AnalysisDataService
*
* @param wsName :: Name to call the workspace
*/
void LoadNexusProcessed::correctForWorkspaceNameClash(std::string &wsName) {
  bool noClash(false);

  for (int i = 0; !noClash; ++i) {
    std::string wsIndex; // dont use an index if there is no other
                         // workspace
    if (i > 0) {
      wsIndex = "_" + std::to_string(i);
    }

    bool wsExists = AnalysisDataService::Instance().doesExist(wsName + wsIndex);
    if (!wsExists) {
      wsName += wsIndex;
      noClash = true;
    }
  }
}

/**
* Check if the workspace name contains a common stem and load the workspace
*names
*
* @param root :: the root for the NeXus document
* @param names :: vector to store the names to be loaded.
* @return Whether there was a common stem.
*/
bool LoadNexusProcessed::checkForCommonNameStem(
    NXRoot &root, std::vector<std::string> &names) {
  bool success(true);
  size_t nWorkspaceEntries = root.groups().size();
  for (size_t p = 1; p <= nWorkspaceEntries; ++p) {
    std::ostringstream os;
    os << p;

    names[p] = loadWorkspaceName(root, "mantid_workspace_" + os.str());

    boost::smatch results;
    const boost::regex exp(".*_\\d+$");

    // check if the workspace name has an index on the end
    if (!boost::regex_match(names[p], results, exp)) {
      success = false;
    }
  }

  return success;
}

/**
* Load the workspace name, if the attribute exists
*
* @param root :: Root of NeXus file
* @param entry_name :: Entry in NeXus file to look at
* @return The workspace name. If none found an empty string is returned.
*/
std::string
LoadNexusProcessed::loadWorkspaceName(NXRoot &root,
                                      const std::string &entry_name) {
  NXEntry mtd_entry = root.openEntry(entry_name);
  try {
    return mtd_entry.getString("workspace_name");
  } catch (std::runtime_error &) {
    return std::string();
  }
}

//-------------------------------------------------------------------------------------------------
/**
* Load an event_workspace field
*
* @param wksp_cls  Nexus data for "event_workspace"
* @param xbins bins on the "X" axis
* @param progressStart algorithm progress (from 0)
* @param progressRange  progress made after loading an entry
*
* @return event_workspace object with data
*/
API::MatrixWorkspace_sptr
LoadNexusProcessed::loadEventEntry(NXData &wksp_cls, NXDouble &xbins,
                                   const double &progressStart,
                                   const double &progressRange) {
  NXDataSetTyped<int64_t> indices_data =
      wksp_cls.openNXDataSet<int64_t>("indices");
  indices_data.load();
  size_t numspec = indices_data.dim0() - 1;

  // process optional spectrum parameters, if set
  checkOptionalProperties(numspec);
  // Actual number of spectra in output workspace (if only a user-specified
  // range and/or list was going to be loaded)
  numspec = calculateWorkspaceSize(numspec, true);

  int num_xbins = xbins.dim0();
  if (xbins.rank() == 2) {
    num_xbins = xbins.dim1();
  }
  if (num_xbins < 2)
    num_xbins = 2;
  EventWorkspace_sptr ws = boost::dynamic_pointer_cast<EventWorkspace>(
      WorkspaceFactory::Instance().create("EventWorkspace", numspec, num_xbins,
                                          num_xbins - 1));

  // Set the YUnit label
  ws->setYUnit(indices_data.attributes("units"));
  std::string unitLabel = indices_data.attributes("unit_label");
  if (unitLabel.empty())
    unitLabel = indices_data.attributes("units");
  ws->setYUnitLabel(unitLabel);

  // Handle optional fields.
  // TODO: Handle inconsistent sizes
  boost::shared_array<int64_t> pulsetimes;
  if (wksp_cls.isValid("pulsetime")) {
    NXDataSetTyped<int64_t> pulsetime =
        wksp_cls.openNXDataSet<int64_t>("pulsetime");
    pulsetime.load();
    pulsetimes = pulsetime.sharedBuffer();
  }

  boost::shared_array<double> tofs;
  if (wksp_cls.isValid("tof")) {
    NXDouble tof = wksp_cls.openNXDouble("tof");
    tof.load();
    tofs = tof.sharedBuffer();
  }

  boost::shared_array<float> error_squareds;
  if (wksp_cls.isValid("error_squared")) {
    NXFloat error_squared = wksp_cls.openNXFloat("error_squared");
    error_squared.load();
    error_squareds = error_squared.sharedBuffer();
  }

  boost::shared_array<float> weights;
  if (wksp_cls.isValid("weight")) {
    NXFloat weight = wksp_cls.openNXFloat("weight");
    weight.load();
    weights = weight.sharedBuffer();
  }

  // What type of event lists?
  EventType type = TOF;
  if (tofs && pulsetimes && weights && error_squareds)
    type = WEIGHTED;
  else if ((tofs && weights && error_squareds))
    type = WEIGHTED_NOTIME;
  else if (pulsetimes && tofs)
    type = TOF;
  else
    throw std::runtime_error("Could not figure out the type of event list!");

  // indices of events
  boost::shared_array<int64_t> indices = indices_data.sharedBuffer();
  // Create all the event lists
  PARALLEL_FOR_NO_WSP_CHECK()
  for (int64_t j = 0; j < static_cast<int64_t>(m_filtered_spec_idxs.size());
       j++) {
    PARALLEL_START_INTERUPT_REGION
    size_t wi = m_filtered_spec_idxs[j] - 1;
    int64_t index_start = indices[wi];
    int64_t index_end = indices[wi + 1];
    if (index_end >= index_start) {
      EventList &el = ws->getSpectrum(j);
      el.switchTo(type);

      // Allocate all the required memory
      el.reserve(index_end - index_start);
      el.clearDetectorIDs();

      for (int64_t i = index_start; i < index_end; i++)
        switch (type) {
        case TOF:
          el.addEventQuickly(TofEvent(tofs[i], DateAndTime(pulsetimes[i])));
          break;
        case WEIGHTED:
          el.addEventQuickly(WeightedEvent(tofs[i], DateAndTime(pulsetimes[i]),
                                           weights[i], error_squareds[i]));
          break;
        case WEIGHTED_NOTIME:
          el.addEventQuickly(
              WeightedEventNoTime(tofs[i], weights[i], error_squareds[i]));
          break;
        }

      // Set the X axis
      if (this->m_shared_bins)
        el.setHistogram(this->m_xbins);
      else {
<<<<<<< HEAD
        MantidVec x;
        x.resize(xbins.dim1());

=======
        MantidVec x(xbins.dim1());
>>>>>>> 2b2ed9ba
        for (int i = 0; i < xbins.dim1(); i++)
          x[i] = xbins(static_cast<int>(wi), i);
        // Workspace and el was just created, so we can just set a new histogram
        // We can move x as it is not longer used after this point
        el.setHistogram(HistogramData::BinEdges(std::move(x)));
      }
    }

    progress(progressStart +
             progressRange * (1.0 / static_cast<double>(numspec)));
    PARALLEL_END_INTERUPT_REGION
  }
  PARALLEL_CHECK_INTERUPT_REGION

  return ws;
}

//-------------------------------------------------------------------------------------------------
/**
* Load a numeric column to the TableWorkspace.
* @param tableData   :: Table data to load from
* @param dataSetName :: Name of the data set to use to get column data
* @param tableWs     :: Workspace to add column to
* @param columnType  :: Name of the column type to create
*/
template <typename ColumnType, typename NexusType>
void LoadNexusProcessed::loadNumericColumn(
    const Mantid::NeXus::NXData &tableData, const std::string &dataSetName,
    const API::ITableWorkspace_sptr &tableWs, const std::string &columnType) {
  NXDataSetTyped<NexusType> data =
      tableData.openNXDataSet<NexusType>(dataSetName);
  std::string columnTitle = data.attributes("name");
  if (!columnTitle.empty()) {
    data.load();
    auto length = static_cast<size_t>(data.dim0());
    auto rowCount = tableWs->rowCount();
    // check that the row count is OK
    if (rowCount == 0) {
      tableWs->setRowCount(length);
    } else if (rowCount != length) {
      throw std::runtime_error("Columns have different sizes.");
    }
    // copy the data
    auto column = tableWs->addColumn(columnType, columnTitle);
    for (size_t i = 0; i < length; i++) {
      column->cell<ColumnType>(i) = static_cast<ColumnType>(*(data() + i));
    }
  }
}

//-------------------------------------------------------------------------------------------------
/**
* Load a table
*/
API::Workspace_sptr LoadNexusProcessed::loadTableEntry(NXEntry &entry) {
  API::ITableWorkspace_sptr workspace;
  workspace =
      Mantid::API::WorkspaceFactory::Instance().createTable("TableWorkspace");

  NXData nx_tw = entry.openNXData("table_workspace");

  int columnNumber = 1;
  do {
    std::string dataSetName = "column_" + std::to_string(columnNumber);

    NXInfo info = nx_tw.getDataSetInfo(dataSetName);
    if (info.stat == NX_ERROR) {
      // Assume we done last column of table
      break;
    }

    if (info.rank == 1) {
      if (info.type == NX_FLOAT64) {
        loadNumericColumn<double, double>(nx_tw, dataSetName, workspace,
                                          "double");
      } else if (info.type == NX_INT32) {
        loadNumericColumn<int, int32_t>(nx_tw, dataSetName, workspace, "int");
      } else if (info.type == NX_UINT32) {
        loadNumericColumn<uint32_t, uint32_t>(nx_tw, dataSetName, workspace,
                                              "uint");
      } else if (info.type == NX_INT64) {
        loadNumericColumn<int64_t, int64_t>(nx_tw, dataSetName, workspace,
                                            "long64");
      } else if (info.type == NX_UINT64) {
        loadNumericColumn<size_t, uint64_t>(nx_tw, dataSetName, workspace,
                                            "size_t");
      } else if (info.type == NX_FLOAT32) {
        loadNumericColumn<float, float>(nx_tw, dataSetName, workspace, "float");
      } else if (info.type == NX_UINT8) {
        loadNumericColumn<bool, bool>(nx_tw, dataSetName, workspace, "bool");
      } else {
        throw std::logic_error("Column with Nexus data type " +
                               std::to_string(info.type) +
                               " cannot be loaded.");
      }
    } else if (info.rank == 2) {
      if (info.type == NX_CHAR) {
        NXChar data = nx_tw.openNXChar(dataSetName);
        std::string columnTitle = data.attributes("name");
        if (!columnTitle.empty()) {
          workspace->addColumn("str", columnTitle);
          int nRows = info.dims[0];
          workspace->setRowCount(nRows);

          const int maxStr = info.dims[1];
          data.load();
          for (int iR = 0; iR < nRows; ++iR) {
            auto &cellContents =
                workspace->cell<std::string>(iR, columnNumber - 1);
            auto startPoint = data() + maxStr * iR;
            cellContents.assign(startPoint, startPoint + maxStr);
            boost::trim_right(cellContents);
          }
        }
      } else if (info.type == NX_INT32) {
        loadVectorColumn<int>(nx_tw, dataSetName, workspace, "vector_int");
      } else if (info.type == NX_FLOAT64) {
        auto data = nx_tw.openNXDouble(dataSetName);
        if (data.attributes("interpret_as") == "V3D") {
          loadV3DColumn(data, workspace);
        } else {
          loadVectorColumn<double>(nx_tw, dataSetName, workspace,
                                   "vector_double");
        }
      }
    }

    columnNumber++;

  } while (1);

  return boost::static_pointer_cast<API::Workspace>(workspace);
}

/**
* Loads a vector column to the TableWorkspace.
* @param tableData   :: Table data to load from
* @param dataSetName :: Name of the data set to use to get column data
* @param tableWs     :: Workspace to add column to
* @param columnType  :: Name of the column type to create
*/
template <typename Type>
void LoadNexusProcessed::loadVectorColumn(const NXData &tableData,
                                          const std::string &dataSetName,
                                          const ITableWorkspace_sptr &tableWs,
                                          const std::string &columnType) {
  NXDataSetTyped<Type> data = tableData.openNXDataSet<Type>(dataSetName);
  std::string columnTitle = data.attributes("name");
  if (!columnTitle.empty()) {
    tableWs->addColumn(columnType, columnTitle);

    NXInfo info = tableData.getDataSetInfo(dataSetName);
    const size_t rowCount = info.dims[0];
    const size_t blockSize = info.dims[1];

    // This might've been done already, but doing it twice should't do any harm
    tableWs->setRowCount(rowCount);

    data.load();

    for (size_t i = 0; i < rowCount; ++i) {
      auto &cell =
          tableWs->cell<std::vector<Type>>(i, tableWs->columnCount() - 1);

      Type *from = data() + blockSize * i;

      cell.assign(from, from + blockSize);

      std::ostringstream rowSizeAttrName;
      rowSizeAttrName << "row_size_" << i;

      // This is ugly, but I can only get attribute as a string using the API
      std::istringstream rowSizeStr(data.attributes(rowSizeAttrName.str()));

      int rowSize;
      rowSizeStr >> rowSize;

      cell.resize(rowSize);
    }
  }
}

/**
* Loads a V3D column to the TableWorkspace.
* @param data   :: Table data to load from
* @param tableWs     :: Workspace to add column to
*/
void LoadNexusProcessed::loadV3DColumn(
    Mantid::NeXus::NXDouble &data, const API::ITableWorkspace_sptr &tableWs) {
  std::string columnTitle = data.attributes("name");
  if (!columnTitle.empty()) {
    ColumnVector<V3D> col = tableWs->addColumn("V3D", columnTitle);

    const int rowCount = data.dim0();

    // This might've been done already, but doing it twice should't do any harm
    tableWs->setRowCount(rowCount);

    data.load();

    for (int i = 0; i < rowCount; ++i) {
      auto &cell = col[i];
      cell(data(i, 0), data(i, 1), data(i, 2));
    }
  }
}

//-------------------------------------------------------------------------------------------------
/**
* Load peaks
*/
API::Workspace_sptr LoadNexusProcessed::loadPeaksEntry(NXEntry &entry) {
  // API::IPeaksWorkspace_sptr workspace;
  API::ITableWorkspace_sptr tWorkspace;
  // PeaksWorkspace_sptr workspace;
  tWorkspace =
      Mantid::API::WorkspaceFactory::Instance().createTable("PeaksWorkspace");

  PeaksWorkspace_sptr peakWS =
      boost::dynamic_pointer_cast<PeaksWorkspace>(tWorkspace);

  NXData nx_tw = entry.openNXData("peaks_workspace");

  int columnNumber = 1;
  int numberPeaks = 0;
  std::vector<std::string> columnNames;
  do {
    std::string str = "column_" + std::to_string(columnNumber);

    NXInfo info = nx_tw.getDataSetInfo(str);
    if (info.stat == NX_ERROR) {
      // Assume we done last column of table
      break;
    }

    // store column names
    columnNames.push_back(str);

    // determine number of peaks
    // here we assume that a peaks_table has always one column of doubles

    if (info.type == NX_FLOAT64) {
      NXDouble nxDouble = nx_tw.openNXDouble(str);
      std::string columnTitle = nxDouble.attributes("name");
      if (!columnTitle.empty() && numberPeaks == 0) {
        numberPeaks = nxDouble.dim0();
      }
    }

    columnNumber++;

  } while (1);

  // Get information from all but data group
  std::string parameterStr;
  // Hop to the right point /mantid_workspace_1
  try {
    m_cppFile->openPath(entry.path()); // This is
  } catch (std::runtime_error &re) {
    throw std::runtime_error("Error while opening a path in a Peaks entry in a "
                             "Nexus processed file. "
                             "This path is wrong: " +
                             entry.path() +
                             ". Lower level error description: " + re.what());
  }
  try {
    // This loads logs, sample, and instrument.
    peakWS->loadExperimentInfoNexus(getPropertyValue("Filename"), m_cppFile,
                                    parameterStr);
  } catch (std::exception &e) {
    g_log.information("Error loading Instrument section of nxs file");
    g_log.information(e.what());
  }

  // Coordinates - Older versions did not have the separate field but used a log
  // value
  const std::string peaksWSName = "peaks_workspace";
  try {
    m_cppFile->openGroup(peaksWSName, "NXentry");
  } catch (std::runtime_error &re) {
    throw std::runtime_error(
        "Error while opening a peaks workspace in a Nexus processed file. "
        "Cannot open gropu " +
        peaksWSName + ". Lower level error description: " + re.what());
  }
  try {
    uint32_t loadCoord(0);
    m_cppFile->readData("coordinate_system", loadCoord);
    peakWS->setCoordinateSystem(
        static_cast<Kernel::SpecialCoordinateSystem>(loadCoord));
  } catch (::NeXus::Exception &) {
    // Check for a log value
    auto logs = peakWS->logs();
    if (logs->hasProperty("CoordinateSystem")) {
      auto *prop = dynamic_cast<PropertyWithValue<int> *>(
          logs->getProperty("CoordinateSystem"));
      if (prop) {
        int value((*prop)());
        peakWS->setCoordinateSystem(
            static_cast<Kernel::SpecialCoordinateSystem>(value));
      }
    }
  }

  std::string m_QConvention = "Inelastic";
  try {
    m_cppFile->getAttr("QConvention", m_QConvention);
  } catch (std::exception &) {
  }

  // peaks_workspace
  m_cppFile->closeGroup();

  // Change convention of loaded file to that in Preferen
  double qSign = 1.0;
  std::string convention = ConfigService::Instance().getString("Q.convention");
  if (convention != m_QConvention)
    qSign = -1.0;

  for (int r = 0; r < numberPeaks; r++) {
    Kernel::V3D v3d;
    if (convention == "Crystallography")
      v3d[2] = -1.0;
    else
      v3d[2] = 1.0;
    Geometry::IPeak *p;
    p = peakWS->createPeak(v3d);
    peakWS->addPeak(*p);
  }

  for (const auto &str : columnNames) {
    if (!str.compare("column_1")) {
      NXInt nxInt = nx_tw.openNXInt(str);
      nxInt.load();

      for (int r = 0; r < numberPeaks; r++) {
        int ival = nxInt[r];
        if (ival != -1)
          peakWS->getPeak(r).setDetectorID(ival);
      }
    }

    if (!str.compare("column_2")) {
      NXDouble nxDouble = nx_tw.openNXDouble(str);
      nxDouble.load();

      for (int r = 0; r < numberPeaks; r++) {
        double val = qSign * nxDouble[r];
        peakWS->getPeak(r).setH(val);
      }
    }

    if (!str.compare("column_3")) {
      NXDouble nxDouble = nx_tw.openNXDouble(str);
      nxDouble.load();

      for (int r = 0; r < numberPeaks; r++) {
        double val = qSign * nxDouble[r];
        peakWS->getPeak(r).setK(val);
      }
    }

    if (!str.compare("column_4")) {
      NXDouble nxDouble = nx_tw.openNXDouble(str);
      nxDouble.load();

      for (int r = 0; r < numberPeaks; r++) {
        double val = qSign * nxDouble[r];
        peakWS->getPeak(r).setL(val);
      }
    }

    if (!str.compare("column_5")) {
      NXDouble nxDouble = nx_tw.openNXDouble(str);
      nxDouble.load();

      for (int r = 0; r < numberPeaks; r++) {
        double val = nxDouble[r];
        peakWS->getPeak(r).setIntensity(val);
      }
    }

    if (!str.compare("column_6")) {
      NXDouble nxDouble = nx_tw.openNXDouble(str);
      nxDouble.load();

      for (int r = 0; r < numberPeaks; r++) {
        double val = nxDouble[r];
        peakWS->getPeak(r).setSigmaIntensity(val);
      }
    }

    if (!str.compare("column_7")) {
      NXDouble nxDouble = nx_tw.openNXDouble(str);
      nxDouble.load();

      for (int r = 0; r < numberPeaks; r++) {
        double val = nxDouble[r];
        peakWS->getPeak(r).setBinCount(val);
      }
    }

    if (!str.compare("column_10")) {
      NXDouble nxDouble = nx_tw.openNXDouble(str);
      nxDouble.load();

      for (int r = 0; r < numberPeaks; r++) {
        double val = nxDouble[r];
        peakWS->getPeak(r).setWavelength(val);
      }
    }

    if (!str.compare("column_14")) {
      NXInt nxInt = nx_tw.openNXInt(str);
      nxInt.load();

      for (int r = 0; r < numberPeaks; r++) {
        int ival = nxInt[r];
        if (ival != -1)
          peakWS->getPeak(r).setRunNumber(ival);
      }
    }

    if (!str.compare("column_15")) {
      NXDouble nxDouble = nx_tw.openNXDouble(str);
      nxDouble.load();
      Kernel::Matrix<double> gm(3, 3, false);
      int k = 0;
      for (int r = 0; r < numberPeaks; r++) {
        for (int j = 0; j < 9; j++) {
          double val = nxDouble[k];
          k++;
          gm[j % 3][j / 3] = val;
        }
        peakWS->getPeak(r).setGoniometerMatrix(gm);
      }
    }

    if (!str.compare("column_16")) {
      // Read shape information
      using namespace Mantid::DataObjects;

      PeakShapeFactory_sptr peakFactoryEllipsoid =
          boost::make_shared<PeakShapeEllipsoidFactory>();
      PeakShapeFactory_sptr peakFactorySphere =
          boost::make_shared<PeakShapeSphericalFactory>();
      PeakShapeFactory_sptr peakFactoryNone =
          boost::make_shared<PeakNoShapeFactory>();

      peakFactoryEllipsoid->setSuccessor(peakFactorySphere);
      peakFactorySphere->setSuccessor(peakFactoryNone);

      NXInfo info = nx_tw.getDataSetInfo(str);
      NXChar data = nx_tw.openNXChar(str);

      const int maxShapeJSONLength = info.dims[1];
      data.load();
      for (int i = 0; i < numberPeaks; ++i) {

        // iR = peak row number
        auto startPoint = data() + (maxShapeJSONLength * i);
        std::string shapeJSON(startPoint, startPoint + maxShapeJSONLength);
        boost::trim_right(shapeJSON);

        // Make the shape
        Mantid::Geometry::PeakShape *peakShape =
            peakFactoryEllipsoid->create(shapeJSON);

        // Set the shape
        peakWS->getPeak(i).setPeakShape(peakShape);
      }
    }
  }

  return boost::static_pointer_cast<API::Workspace>(peakWS);
}

//-------------------------------------------------------------------------------------------------
/**
* Load a Workspace2D
*
* @param wksp_cls Nexus data for "Workspace2D" (or "offsets_workspace")
* @param xbins bins on the "X" axis
* @param progressStart algorithm progress (from 0)
* @param progressRange progress made after loading an entry
* @param mtd_entry Nexus entry for "mantid_workspace_..."
* @param xlength bins in the "X" axis (xbins)
* @param workspaceType Takes values like "Workspace2D", "RebinnedOutput",
*etc.
*
* @return workspace object containing loaded data
*/
API::MatrixWorkspace_sptr LoadNexusProcessed::loadNonEventEntry(
    NXData &wksp_cls, NXDouble &xbins, const double &progressStart,
    const double &progressRange, const NXEntry &mtd_entry, const int xlength,
    std::string &workspaceType) {
  // Filter the list of spectra to process, applying min/max/list options
  NXDataSetTyped<double> data = wksp_cls.openDoubleData();
  int nchannels = data.dim1();
  size_t nspectra = data.dim0();
  // process optional spectrum parameters, if set
  checkOptionalProperties(nspectra);
  // Actual number of spectra in output workspace (if only a range was going
  // to be loaded)
  size_t total_specs = calculateWorkspaceSize(nspectra);

  //// Create the 2D workspace for the output
  bool hasFracArea = false;
  if (wksp_cls.isValid("frac_area")) {
    // frac_area entry is the signal for a RebinnedOutput workspace
    hasFracArea = true;
    workspaceType.clear();
    workspaceType = "RebinnedOutput";
  }

  API::MatrixWorkspace_sptr local_workspace =
      boost::dynamic_pointer_cast<API::MatrixWorkspace>(
          WorkspaceFactory::Instance().create(workspaceType, total_specs,
                                              xlength, nchannels));
  try {
    local_workspace->setTitle(mtd_entry.getString("title"));
  } catch (std::runtime_error &) {
    g_log.debug() << "No title was found in the input file, "
                  << getPropertyValue("Filename") << '\n';
  }

  // Set the YUnit label
  local_workspace->setYUnit(data.attributes("units"));
  std::string unitLabel = data.attributes("unit_label");
  if (unitLabel.empty())
    unitLabel = data.attributes("units");
  local_workspace->setYUnitLabel(unitLabel);

  readBinMasking(wksp_cls, local_workspace);
  NXDataSetTyped<double> errors = wksp_cls.openNXDouble("errors");
  NXDataSetTyped<double> fracarea = errors;
  if (hasFracArea) {
    fracarea = wksp_cls.openNXDouble("frac_area");
  }

  // Check for x errors; as with fracArea we set it to xbins
  // although in this case it would never be used.
  auto hasXErrors = wksp_cls.isValid("xerrors");
  auto xErrors = hasXErrors ? wksp_cls.openNXDouble("xerrors") : errors;

  int blocksize = 8;
  // const int fullblocks = nspectra / blocksize;
  // size of the workspace
  // have to cast down to int as later functions require ints
  int fullblocks = static_cast<int>(total_specs) / blocksize;
  int read_stop = (fullblocks * blocksize);
  const double progressBegin = progressStart + 0.25 * progressRange;
  const double progressScaler = 0.75 * progressRange;
  int hist_index = 0;
  int wsIndex = 0;
  if (m_shared_bins) {
    // if spectrum min,max,list properties are set
    if (m_interval || m_list) {
      // if spectrum max,min properties are set read the data as a
      // block(multiple of 8) and
      // then read the remaining data as finalblock
      if (m_interval) {
        // specs at the min-max interval
        int interval_specs = m_spec_max - m_spec_min;
        fullblocks = (interval_specs) / blocksize;
        read_stop = (fullblocks * blocksize) + m_spec_min - 1;

        if (interval_specs < blocksize) {
          blocksize = static_cast<int>(total_specs);
          read_stop = m_spec_max - 1;
        }
        hist_index = m_spec_min - 1;

        for (; hist_index < read_stop;) {
          progress(progressBegin +
                       progressScaler * static_cast<double>(hist_index) /
                           static_cast<double>(read_stop),
                   "Reading workspace data...");
          loadBlock(data, errors, fracarea, hasFracArea, xErrors, hasXErrors,
                    blocksize, nchannels, hist_index, wsIndex, local_workspace);
        }
        size_t finalblock = m_spec_max - 1 - read_stop;
        if (finalblock > 0) {
          loadBlock(data, errors, fracarea, hasFracArea, xErrors, hasXErrors,
                    static_cast<int>(finalblock), nchannels, hist_index,
                    wsIndex, local_workspace);
        }
      }
      // if spectrum list property is set read each spectrum separately by
      // setting blocksize=1
      if (m_list) {
        for (const auto itr : m_spec_list) {
          int specIndex = itr - 1;
          progress(progressBegin +
                       progressScaler * static_cast<double>(specIndex) /
                           static_cast<double>(m_spec_list.size()),
                   "Reading workspace data...");
          loadBlock(data, errors, fracarea, hasFracArea, xErrors, hasXErrors, 1,
                    nchannels, specIndex, wsIndex, local_workspace);
        }
      }
    } else {
      for (; hist_index < read_stop;) {
        progress(progressBegin +
                     progressScaler * static_cast<double>(hist_index) /
                         static_cast<double>(read_stop),
                 "Reading workspace data...");
        loadBlock(data, errors, fracarea, hasFracArea, xErrors, hasXErrors,
                  blocksize, nchannels, hist_index, wsIndex, local_workspace);
      }
      size_t finalblock = total_specs - read_stop;
      if (finalblock > 0) {
        loadBlock(data, errors, fracarea, hasFracArea, xErrors, hasXErrors,
                  static_cast<int>(finalblock), nchannels, hist_index, wsIndex,
                  local_workspace);
      }
    }

  } else {
    if (m_interval || m_list) {
      if (m_interval) {
        int interval_specs = m_spec_max - m_spec_min;
        fullblocks = (interval_specs) / blocksize;
        read_stop = (fullblocks * blocksize) + m_spec_min - 1;

        if (interval_specs < blocksize) {
          blocksize = interval_specs;
          read_stop = m_spec_max - 1;
        }
        hist_index = m_spec_min - 1;

        for (; hist_index < read_stop;) {
          progress(progressBegin +
                       progressScaler * static_cast<double>(hist_index) /
                           static_cast<double>(read_stop),
                   "Reading workspace data...");
          loadBlock(data, errors, fracarea, hasFracArea, xErrors, hasXErrors,
                    xbins, blocksize, nchannels, hist_index, wsIndex,
                    local_workspace);
        }
        size_t finalblock = m_spec_max - 1 - read_stop;
        if (finalblock > 0) {
          loadBlock(data, errors, fracarea, hasFracArea, xErrors, hasXErrors,
                    xbins, static_cast<int>(finalblock), nchannels, hist_index,
                    wsIndex, local_workspace);
        }
      }
      //
      if (m_list) {
        for (const auto itr : m_spec_list) {
          int specIndex = itr - 1;
          progress(progressBegin +
                       progressScaler * static_cast<double>(specIndex) /
                           static_cast<double>(read_stop),
                   "Reading workspace data...");
          loadBlock(data, errors, fracarea, hasFracArea, xErrors, hasXErrors,
                    xbins, 1, nchannels, specIndex, wsIndex, local_workspace);
        }
      }
    } else {
      for (; hist_index < read_stop;) {
        progress(progressBegin +
                     progressScaler * static_cast<double>(hist_index) /
                         static_cast<double>(read_stop),
                 "Reading workspace data...");
        loadBlock(data, errors, fracarea, hasFracArea, xErrors, hasXErrors,
                  xbins, blocksize, nchannels, hist_index, wsIndex,
                  local_workspace);
      }
      size_t finalblock = total_specs - read_stop;
      if (finalblock > 0) {
        loadBlock(data, errors, fracarea, hasFracArea, xErrors, hasXErrors,
                  xbins, static_cast<int>(finalblock), nchannels, hist_index,
                  wsIndex, local_workspace);
      }
    }
  }
  return local_workspace;
}

//-------------------------------------------------------------------------------------------------
/**
* Load a single entry into a workspace (event_workspace or workspace2d)
*
* @param root :: The opened root node
* @param entry_name :: The entry name
* @param progressStart :: The percentage value to start the progress
*reporting
* for this entry
* @param progressRange :: The percentage range that the progress reporting
* should cover
* @returns A 2D workspace containing the loaded data
*/
API::Workspace_sptr LoadNexusProcessed::loadEntry(NXRoot &root,
                                                  const std::string &entry_name,
                                                  const double &progressStart,
                                                  const double &progressRange) {
  progress(progressStart, "Opening entry " + entry_name + "...");

  NXEntry mtd_entry = root.openEntry(entry_name);

  if (mtd_entry.containsGroup("table_workspace")) {
    return loadTableEntry(mtd_entry);
  }

  if (mtd_entry.containsGroup("peaks_workspace")) {
    return loadPeaksEntry(mtd_entry);
  }

  // Determine workspace type and name of group containing workspace
  // characteristics
  bool isEvent = false;
  std::string workspaceType = "Workspace2D";
  std::string group_name = "workspace";
  if (mtd_entry.containsGroup("event_workspace")) {
    isEvent = true;
    group_name = "event_workspace";
  } else if (mtd_entry.containsGroup("offsets_workspace")) {
    workspaceType = "OffsetsWorkspace";
    group_name = "offsets_workspace";
  }

  // Get workspace characteristics
  NXData wksp_cls = mtd_entry.openNXData(group_name);

  // Axis information
  // "X" axis

  NXDouble xbins = wksp_cls.openNXDouble("axis1");
  xbins.load();
  std::string unit1 = xbins.attributes("units");
  // Non-uniform x bins get saved as a 2D 'axis1' dataset
  int xlength(-1);
  if (xbins.rank() == 2) {
    xlength = xbins.dim1();
    m_shared_bins = false;
  } else if (xbins.rank() == 1) {
    xlength = xbins.dim0();
    m_shared_bins = true;
    xbins.load();
    m_xbins = HistogramData::HistogramX(xbins(), xbins() + xlength);
  } else {
    throw std::runtime_error("Unknown axis1 dimension encountered.");
  }

  // MatrixWorkspace axis 1
  NXDouble axis2 = wksp_cls.openNXDouble("axis2");
  std::string unit2 = axis2.attributes("units");

  // --- Load workspace (as event_workspace or workspace2d) ---
  API::MatrixWorkspace_sptr local_workspace;
  if (isEvent) {
    local_workspace =
        loadEventEntry(wksp_cls, xbins, progressStart, progressRange);
  } else {
    local_workspace =
        loadNonEventEntry(wksp_cls, xbins, progressStart, progressRange,
                          mtd_entry, xlength, workspaceType);
  }
  size_t nspectra = local_workspace->getNumberHistograms();

  // Units
  bool verticalHistogram(false);
  try {
    local_workspace->getAxis(0)->unit() = UnitFactory::Instance().create(unit1);
    if (unit1 == "Label") {
      auto label = boost::dynamic_pointer_cast<Mantid::Kernel::Units::Label>(
          local_workspace->getAxis(0)->unit());
      auto ax = wksp_cls.openNXDouble("axis1");
      label->setLabel(ax.attributes("caption"), ax.attributes("label"));
    }

    // If this doesn't throw then it is a numeric access so grab the data so
    // we
    // can set it later
    axis2.load();
    if (static_cast<size_t>(axis2.size()) == nspectra + 1)
      verticalHistogram = true;
    m_axis1vals = MantidVec(axis2(), axis2() + axis2.dim0());
  } catch (std::runtime_error &) {
    g_log.information() << "Axis 0 set to unitless quantity \"" << unit1
                        << "\"\n";
  }

  // Setting a unit onto a TextAxis makes no sense.
  if (unit2 == "TextAxis") {
    auto newAxis = new Mantid::API::TextAxis(nspectra);
    local_workspace->replaceAxis(1, newAxis);
  } else if (unit2 != "spectraNumber") {
    try {
      auto *newAxis = (verticalHistogram) ? new API::BinEdgeAxis(nspectra + 1)
                                          : new API::NumericAxis(nspectra);
      local_workspace->replaceAxis(1, newAxis);
      newAxis->unit() = UnitFactory::Instance().create(unit2);
      if (unit2 == "Label") {
        auto label = boost::dynamic_pointer_cast<Mantid::Kernel::Units::Label>(
            newAxis->unit());
        auto ax = wksp_cls.openNXDouble("axis2");
        label->setLabel(ax.attributes("caption"), ax.attributes("label"));
      }
    } catch (std::runtime_error &) {
      g_log.information() << "Axis 1 set to unitless quantity \"" << unit2
                          << "\"\n";
    }
  }

  // Are we a distribution
  std::string dist = xbins.attributes("distribution");
  if (dist == "1") {
    local_workspace->setDistribution(true);
  } else {
    local_workspace->setDistribution(false);
  }

  // Get information from all but data group
  std::string parameterStr;

  progress(progressStart + 0.05 * progressRange,
           "Reading the sample details...");

  // Hop to the right point
  m_cppFile->openPath(mtd_entry.path());
  try {
    // This loads logs, sample, and instrument.
    local_workspace->loadExperimentInfoNexus(
        getPropertyValue("Filename"), m_cppFile,
        parameterStr); // REQUIRED PER PERIOD
  } catch (std::exception &e) {
    g_log.information("Error loading Instrument section of nxs file");
    g_log.information(e.what());
  }

  // Now assign the spectra-detector map
  readInstrumentGroup(mtd_entry, local_workspace);

  // Parameter map parsing
  progress(progressStart + 0.11 * progressRange,
           "Reading the parameter maps...");
  local_workspace->readParameterMap(parameterStr);

  if (!local_workspace->getAxis(1)
           ->isSpectra()) { // If not a spectra axis, load the axis data into
                            // the workspace. (MW 25/11/10)
    loadNonSpectraAxis(local_workspace, wksp_cls);
  }

  progress(progressStart + 0.15 * progressRange,
           "Reading the workspace history...");
  m_cppFile->openPath(mtd_entry.path());
  try {
    bool load_history = getProperty("LoadHistory");
    if (load_history)
      local_workspace->history().loadNexus(m_cppFile);
  } catch (std::out_of_range &) {
    g_log.warning() << "Error in the workspaces algorithm list, its processing "
                       "history is incomplete\n";
  }

  progress(progressStart + 0.2 * progressRange,
           "Reading the workspace history...");

  return boost::static_pointer_cast<API::Workspace>(local_workspace);
}

//-------------------------------------------------------------------------------------------------
/**
* Read the instrument group
* @param mtd_entry :: The node for the current workspace
* @param local_workspace :: The workspace to attach the instrument
*/
void LoadNexusProcessed::readInstrumentGroup(
    NXEntry &mtd_entry, API::MatrixWorkspace_sptr local_workspace) {
  // Get spectrum information for the current entry.

  SpectraInfo spectraInfo = extractMappingInfo(mtd_entry, this->g_log);

  // Now build the spectra list
  int index = 0;
  bool haveSpectraAxis = local_workspace->getAxis(1)->isSpectra();

  for (int i = 1; i <= spectraInfo.nSpectra; ++i) {
    int spectrum(-1);
    // prefer the spectra number from the instrument section
    // over anything else. If not there then use a spectra axis
    // number if we have one, else make one up as nothing was
    // written to the file. We should always set it so that
    // CompareWorkspaces gives the expected answer on a Save/Load
    // round trip.
    if (spectraInfo.hasSpectra) {
      spectrum = spectraInfo.spectraNumbers[i - 1];
    } else if (haveSpectraAxis && !m_axis1vals.empty()) {
      spectrum = static_cast<specnum_t>(m_axis1vals[i - 1]);
    } else {
      spectrum = i + 1;
    }

    if ((i >= m_spec_min && i < m_spec_max) ||
        (m_list &&
         find(m_spec_list.begin(), m_spec_list.end(), i) !=
             m_spec_list.end())) {
      auto &spec = local_workspace->getSpectrum(index);
      spec.setSpectrumNo(spectrum);
      ++index;

      int start = spectraInfo.detectorIndex[i - 1];
      int end = start + spectraInfo.detectorCount[i - 1];
      spec.setDetectorIDs(
          std::set<detid_t>(spectraInfo.detectorList.get() + start,
                            spectraInfo.detectorList.get() + end));
    }
  }
}

/**
 * Validates SpectrumMin and SpectrumMax conditions
 * @return Returns a map indicating invalid input combinations
 */
std::map<std::string, std::string> LoadNexusProcessed::validateInputs() {
  using namespace std;
  map<string, string> errorList;

  int64_t specMin = getProperty("SpectrumMin");
  int64_t specMax = getProperty("SpectrumMax");

  // Check our range is not reversed
  if (specMax < specMin) {
    errorList["SpectrumMin"] = "SpectrumMin must be smaller than SpectrumMax";
    errorList["SpectrumMax"] = "SpectrumMax must be larger than SpectrumMin";
  }

  // Next check that SpecMax is less than maximum int
  if (specMax > INT_MAX) {
    errorList["SpectrumMax"] =
        "SpectrumMax must be less than " + to_string(INT_MAX);
  }

  if (specMin > INT_MAX) {
    errorList["SpectrumMin"] =
        "SpectrumMin must be less than " + to_string(INT_MAX);
  }

  // Finished testing return any errors
  return errorList;
}

//-------------------------------------------------------------------------------------------------
/**
* Loads the information contained in non-Spectra (ie, Text or Numeric) axis
* in
* the Nexus
* file into the workspace.
* @param local_workspace :: pointer to workspace object
* @param data :: reference to the NeXuS data for the axis
*/
void LoadNexusProcessed::loadNonSpectraAxis(
    API::MatrixWorkspace_sptr local_workspace, NXData &data) {
  Axis *axis = local_workspace->getAxis(1);

  if (axis->isNumeric()) {
    NXDouble axisData = data.openNXDouble("axis2");
    axisData.load();
    for (int i = 0; i < static_cast<int>(axis->length()); i++) {
      axis->setValue(i, axisData[i]);
    }
  } else if (axis->isText()) {
    NXChar axisData = data.openNXChar("axis2");
    axisData.load();
    std::string axisLabels(axisData(), axisData.dim0());
    // Use boost::tokenizer to split up the input
    Mantid::Kernel::StringTokenizer tokenizer(
        axisLabels, "\n", Mantid::Kernel::StringTokenizer::TOK_IGNORE_EMPTY);
    // We must cast the axis object to TextAxis so we may use ->setLabel
    TextAxis *textAxis = static_cast<TextAxis *>(axis);
    int i = 0;
    for (const auto &tokIter : tokenizer) {
      textAxis->setLabel(i, tokIter);
      i++;
    }
  }
}

/**
* Binary predicate function object to sort the AlgorithmHistory vector by
* execution order
* @param elem1 :: first element in the vector
* @param elem2 :: second element in the vecor
*/
bool UDlesserExecCount(NXClassInfo elem1, NXClassInfo elem2) {
  std::string::size_type index1, index2;
  std::string num1, num2;
  // find the number after "_" in algorithm name ( eg:MantidAlogorthm_1)
  index1 = elem1.nxname.find('_');
  if (index1 != std::string::npos) {
    num1 = elem1.nxname.substr(index1 + 1, elem1.nxname.length() - index1);
  }
  index2 = elem2.nxname.find('_');
  if (index2 != std::string::npos) {
    num2 = elem2.nxname.substr(index2 + 1, elem2.nxname.length() - index2);
  }
  std::stringstream is1, is2;
  is1 << num1;
  is2 << num2;

  int execNum1 = -1;
  int execNum2 = -1;
  is1 >> execNum1;
  is2 >> execNum2;

  return execNum1 < execNum2;
}

//-------------------------------------------------------------------------------------------------
/** If the first string contains exactly three words separated by spaces
*  these words will be copied into each of the following strings that were
* passed
*  @param[in] words3 a string with 3 words separated by spaces
*  @param[out] w1 the first word in the input string
*  @param[out] w2 the second word in the input string
*  @param[out] w3 the third word in the input string
*  @throw out_of_range if there aren't exaltly three strings in the word
*/
void LoadNexusProcessed::getWordsInString(const std::string &words3,
                                          std::string &w1, std::string &w2,
                                          std::string &w3) {
  Mantid::Kernel::StringTokenizer data(
      words3, " ", Mantid::Kernel::StringTokenizer::TOK_TRIM);
  if (data.count() != 3) {
    g_log.warning() << "Algorithm list line " + words3 +
                           " is not of the correct format\n";
    throw std::out_of_range(words3);
  }

  w1 = data[0];
  w2 = data[1];
  w3 = data[2];
}

//-------------------------------------------------------------------------------------------------
/** If the first string contains exactly four words separated by spaces
*  these words will be copied into each of the following strings that were
* passed
*  @param[in] words4 a string with 4 words separated by spaces
*  @param[out] w1 the first word in the input string
*  @param[out] w2 the second word in the input string
*  @param[out] w3 the third word in the input string
*  @param[out] w4 the fourth word in the input string
*  @throw out_of_range if there aren't exaltly four strings in the word
*/
void LoadNexusProcessed::getWordsInString(const std::string &words4,
                                          std::string &w1, std::string &w2,
                                          std::string &w3, std::string &w4) {
  Mantid::Kernel::StringTokenizer data(
      words4, " ", Mantid::Kernel::StringTokenizer::TOK_TRIM);
  if (data.count() != 4) {
    g_log.warning() << "Algorithm list line " + words4 +
                           " is not of the correct format\n";
    throw std::out_of_range(words4);
  }

  w1 = data[0];
  w2 = data[1];
  w3 = data[2];
  w4 = data[3];
}

//-------------------------------------------------------------------------------------------------
/**
* Read the bin masking information from the mantid_workspace_i/workspace
* group.
* @param wksp_cls :: The data group
* @param local_workspace :: The workspace to read into
*/
void LoadNexusProcessed::readBinMasking(
    NXData &wksp_cls, API::MatrixWorkspace_sptr local_workspace) {
  if (wksp_cls.getDataSetInfo("masked_spectra").stat == NX_ERROR) {
    return;
  }
  NXInt spec = wksp_cls.openNXInt("masked_spectra");
  spec.load();
  NXInt bins = wksp_cls.openNXInt("masked_bins");
  bins.load();
  NXDouble weights = wksp_cls.openNXDouble("mask_weights");
  weights.load();
  const int n = spec.dim0();
  const int n1 = n - 1;
  for (int i = 0; i < n; ++i) {
    int si = spec(i, 0);
    int j0 = spec(i, 1);
    int j1 = i < n1 ? spec(i + 1, 1) : bins.dim0();
    for (int j = j0; j < j1; ++j) {
      local_workspace->flagMasked(si, bins[j], weights[j]);
    }
  }
}

/**
* Perform a call to nxgetslab, via the NexusClasses wrapped methods for a
* given
* blocksize. This assumes that the
* xbins have alread been cached
* @param data :: The NXDataSet object of y values
* @param errors :: The NXDataSet object of error values
* @param farea :: The NXDataSet object of fraction area values
* @param hasFArea :: Flag to signal a RebinnedOutput workspace is in use
* @param xErrors :: The NXDataSet object of xError values
* @param hasXErrors :: Flag to signal the File contains x errors
* @param blocksize :: The blocksize to use
* @param nchannels :: The number of channels for the block
* @param hist :: The workspace index to start reading into
* @param local_workspace :: A pointer to the workspace
*/
void LoadNexusProcessed::loadBlock(NXDataSetTyped<double> &data,
                                   NXDataSetTyped<double> &errors,
                                   NXDataSetTyped<double> &farea, bool hasFArea,
                                   NXDouble &xErrors, bool hasXErrors,
                                   int blocksize, int nchannels, int &hist,
                                   API::MatrixWorkspace_sptr local_workspace) {
  data.load(blocksize, hist);
  errors.load(blocksize, hist);
  double *data_start = data();
  double *data_end = data_start + nchannels;
  double *err_start = errors();
  double *err_end = err_start + nchannels;
  double *farea_start = nullptr;
  double *farea_end = nullptr;
  const size_t nxbins(m_xbins.size());
  double *xErrors_start = nullptr;
  double *xErrors_end = nullptr;
  RebinnedOutput_sptr rb_workspace;
  if (hasFArea) {
    farea.load(blocksize, hist);
    farea_start = farea();
    farea_end = farea_start + nchannels;
    rb_workspace = boost::dynamic_pointer_cast<RebinnedOutput>(local_workspace);
  }
  if (hasXErrors) {
    xErrors.load(blocksize, hist);
    xErrors_start = xErrors();
    xErrors_end = xErrors_start + nxbins;
  }

  int final(hist + blocksize);
  while (hist < final) {
    auto &Y = local_workspace->mutableY(hist);
    Y.assign(data_start, data_end);
    data_start += nchannels;
    data_end += nchannels;
    auto &E = local_workspace->mutableE(hist);
    E.assign(err_start, err_end);
    err_start += nchannels;
    err_end += nchannels;
    if (hasFArea) {
      MantidVec &F = rb_workspace->dataF(hist);
      F.assign(farea_start, farea_end);
      farea_start += nchannels;
      farea_end += nchannels;
    }
    if (hasXErrors) {
      local_workspace->setSharedDx(
          hist, Kernel::make_cow<HistogramData::HistogramDx>(xErrors_start,
                                                             xErrors_end));
      xErrors_start += nxbins;
      xErrors_end += nxbins;
    }

    local_workspace->setSharedX(hist, m_xbins.cowData());
    ++hist;
  }
}

/**
* Perform a call to nxgetslab, via the NexusClasses wrapped methods for a
* given
* blocksize. This assumes that the
* xbins have alread been cached
* @param data :: The NXDataSet object of y values
* @param errors :: The NXDataSet object of error values
* @param farea :: The NXDataSet object of fraction area values
* @param hasFArea :: Flag to signal a RebinnedOutput workspace is in use
* @param xErrors :: The NXDataSet object of xError values
* @param hasXErrors :: Flag to signal the File contains x errors
* @param blocksize :: The blocksize to use
* @param nchannels :: The number of channels for the block
* @param hist :: The workspace index to start reading into
* @param wsIndex :: The workspace index to save data into
* @param local_workspace :: A pointer to the workspace
*/

void LoadNexusProcessed::loadBlock(NXDataSetTyped<double> &data,
                                   NXDataSetTyped<double> &errors,
                                   NXDataSetTyped<double> &farea, bool hasFArea,
                                   NXDouble &xErrors, bool hasXErrors,
                                   int blocksize, int nchannels, int &hist,
                                   int &wsIndex,
                                   API::MatrixWorkspace_sptr local_workspace) {
  data.load(blocksize, hist);
  errors.load(blocksize, hist);
  double *data_start = data();
  double *data_end = data_start + nchannels;
  double *err_start = errors();
  double *err_end = err_start + nchannels;
  double *farea_start = nullptr;
  double *farea_end = nullptr;
  const size_t nxbins(m_xbins.size());
  double *xErrors_start = nullptr;
  double *xErrors_end = nullptr;
  RebinnedOutput_sptr rb_workspace;
  if (hasFArea) {
    farea.load(blocksize, hist);
    farea_start = farea();
    farea_end = farea_start + nchannels;
    rb_workspace = boost::dynamic_pointer_cast<RebinnedOutput>(local_workspace);
  }
  if (hasXErrors) {
    xErrors.load(blocksize, hist);
    xErrors_start = xErrors();
    xErrors_end = xErrors_start + nxbins;
  }

  int final(hist + blocksize);
  while (hist < final) {
    auto &Y = local_workspace->mutableY(wsIndex);
    Y.assign(data_start, data_end);
    data_start += nchannels;
    data_end += nchannels;
    auto &E = local_workspace->mutableE(wsIndex);
    E.assign(err_start, err_end);
    err_start += nchannels;
    err_end += nchannels;
    if (hasFArea) {
      MantidVec &F = rb_workspace->dataF(wsIndex);
      F.assign(farea_start, farea_end);
      farea_start += nchannels;
      farea_end += nchannels;
    }
    if (hasXErrors) {
      local_workspace->setSharedDx(
          wsIndex, Kernel::make_cow<HistogramData::HistogramDx>(xErrors_start,
                                                                xErrors_end));
      xErrors_start += nxbins;
      xErrors_end += nxbins;
    }
    local_workspace->setSharedX(wsIndex, m_xbins.cowData());
    ++hist;
    ++wsIndex;
  }
}

/**
* Perform a call to nxgetslab, via the NexusClasses wrapped methods for a
* given
* blocksize. The xbins are read along with
* each call to the data/error loading
* @param data :: The NXDataSet object of y values
* @param errors :: The NXDataSet object of error values
* @param farea :: The NXDataSet object of fraction area values
* @param hasFArea :: Flag to signal a RebinnedOutput workspace is in use
* @param xErrors :: The NXDataSet object of xError values
* @param hasXErrors :: Flag to signal the File contains x errors
* @param xbins :: The xbin NXDataSet
* @param blocksize :: The blocksize to use
* @param nchannels :: The number of channels for the block
* @param hist :: The workspace index to start reading into
* @param wsIndex :: The workspace index to save data into
* @param local_workspace :: A pointer to the workspace
*/
void LoadNexusProcessed::loadBlock(NXDataSetTyped<double> &data,
                                   NXDataSetTyped<double> &errors,
                                   NXDataSetTyped<double> &farea, bool hasFArea,
                                   NXDouble &xErrors, bool hasXErrors,
                                   NXDouble &xbins, int blocksize,
                                   int nchannels, int &hist, int &wsIndex,
                                   API::MatrixWorkspace_sptr local_workspace) {
  data.load(blocksize, hist);
  double *data_start = data();
  double *data_end = data_start + nchannels;
  errors.load(blocksize, hist);
  double *err_start = errors();
  double *err_end = err_start + nchannels;
  double *farea_start = nullptr;
  double *farea_end = nullptr;
  double *xErrors_start = nullptr;
  double *xErrors_end = nullptr;
  RebinnedOutput_sptr rb_workspace;
  if (hasFArea) {
    farea.load(blocksize, hist);
    farea_start = farea();
    farea_end = farea_start + nchannels;
    rb_workspace = boost::dynamic_pointer_cast<RebinnedOutput>(local_workspace);
  }
  xbins.load(blocksize, hist);
  const int nxbins(xbins.dim1());
  double *xbin_start = xbins();
  double *xbin_end = xbin_start + nxbins;
  int final(hist + blocksize);

  if (hasXErrors) {
    xErrors.load(blocksize, hist);
    xErrors_start = xErrors();
    xErrors_end = xErrors_start + nxbins;
  }

  while (hist < final) {
    auto &Y = local_workspace->mutableY(wsIndex);
    Y.assign(data_start, data_end);
    data_start += nchannels;
    data_end += nchannels;
    auto &E = local_workspace->mutableE(wsIndex);
    E.assign(err_start, err_end);
    err_start += nchannels;
    err_end += nchannels;
    if (hasFArea) {
      MantidVec &F = rb_workspace->dataF(wsIndex);
      F.assign(farea_start, farea_end);
      farea_start += nchannels;
      farea_end += nchannels;
    }
    if (hasXErrors) {
      local_workspace->setSharedDx(
          wsIndex, Kernel::make_cow<HistogramData::HistogramDx>(xErrors_start,
                                                                xErrors_end));
      xErrors_start += nxbins;
      xErrors_end += nxbins;
    }
    auto &X = local_workspace->mutableX(wsIndex);
    X.assign(xbin_start, xbin_end);
    xbin_start += nxbins;
    xbin_end += nxbins;
    ++hist;
    ++wsIndex;
  }
}

/**
*Validates the optional 'spectra to read' properties, if they have been set
* @param numberofspectra :: number of spectrum
*/
void LoadNexusProcessed::checkOptionalProperties(
    const std::size_t numberofspectra) {
  // read in the settings passed to the algorithm
  m_spec_list = getProperty("SpectrumList");
  m_spec_max = getProperty("SpectrumMax");
  m_spec_min = getProperty("SpectrumMin");
  // Are we using a list of spectra or all the spectra in a range?
  m_list = !m_spec_list.empty();
  m_interval = (m_spec_max != Mantid::EMPTY_INT()) || (m_spec_min != 1);
  if (m_spec_max == Mantid::EMPTY_INT())
    m_spec_max = 1;

  // Check validity of spectra list property, if set
  if (m_list) {
<<<<<<< HEAD
    m_list = true;
    const int minlist = *min_element(m_spec_list.begin(), m_spec_list.end());
    const int maxlist = *max_element(m_spec_list.begin(), m_spec_list.end());
    // Need to check before casting
    if (maxlist < 0) {
      g_log.error("Invalid list of spectra");
      throw std::invalid_argument("Spectra max is less than 0");
    }

=======
    const int64_t minlist =
        *min_element(m_spec_list.begin(), m_spec_list.end());
    const int64_t maxlist =
        *max_element(m_spec_list.begin(), m_spec_list.end());
>>>>>>> 2b2ed9ba
    if (maxlist > static_cast<int>(numberofspectra) || minlist == 0) {
      g_log.error("Invalid list of spectra");
      throw std::invalid_argument("Inconsistent properties defined");
    }
  }

  // Check validity of spectra range, if set
  if (m_interval) {
    m_interval = true;
    m_spec_min = getProperty("SpectrumMin");
    if (m_spec_min != 1 && m_spec_max == 1) {
      m_spec_max = static_cast<int>(numberofspectra);
    }
    if (m_spec_max < m_spec_min ||
        m_spec_max > static_cast<int>(numberofspectra)) {
      g_log.error("Invalid Spectrum min/max properties");
      throw std::invalid_argument("Inconsistent properties defined");
    }
  }
}

/**
* Calculate the size of a workspace
*
* @param numberofspectra :: count of spectra found in the file being loaded
*
* @param gen_filtered_list :: process SpectrumList and SpectrumMin/Max
*                             and save resulting explicit list of
*                             spectra indices into a vector data
*                             member, presently used only when loading
*                             into event_workspace
*
* @return the size of a workspace
*/
size_t
LoadNexusProcessed::calculateWorkspaceSize(const std::size_t numberofspectra,
                                           bool gen_filtered_list) {
  // Calculate the size of a workspace, given its number of spectra to read
  size_t total_specs;
  if (m_interval || m_list) {
    if (m_interval) {
      if (m_spec_min != 1 && m_spec_max == 1) {
        m_spec_max = static_cast<int>(numberofspectra);
      }
      total_specs = m_spec_max - m_spec_min + 1;
      m_spec_max += 1;

      if (gen_filtered_list) {
        m_filtered_spec_idxs.resize(total_specs);
        size_t j = 0;
        for (int si = m_spec_min; si < m_spec_max; si++, j++)
          m_filtered_spec_idxs[j] = si;
      }
    } else {
      total_specs = 0;
    }

    if (m_list) {
      if (m_interval) {
        for (auto it = m_spec_list.begin(); it != m_spec_list.end();)
          if (*it >= m_spec_min && *it < m_spec_max) {
            it = m_spec_list.erase(it);
          } else
            ++it;
      }
      if (m_spec_list.empty())
        m_list = false;
      total_specs += m_spec_list.size();

      if (gen_filtered_list) {
        // range list + spare indices from list
        // example: min: 2, max: 8, list: 3,4,5,10,12;
        //          result: 2,3,...,7,8,10,12
        m_filtered_spec_idxs.insert(m_filtered_spec_idxs.end(),
                                    m_spec_list.begin(), m_spec_list.end());
      }
    }
  } else {
    total_specs = numberofspectra;
    m_spec_min = 1;
    m_spec_max = static_cast<int>(numberofspectra) + 1;

    if (gen_filtered_list) {
      m_filtered_spec_idxs.resize(total_specs, 0);
      for (int j = 0; j < static_cast<int>(total_specs); j++)
        m_filtered_spec_idxs[j] = m_spec_min + j;
    }
  }
  return total_specs;
}

} // namespace DataHandling
} // namespace Mantid<|MERGE_RESOLUTION|>--- conflicted
+++ resolved
@@ -747,13 +747,8 @@
       if (this->m_shared_bins)
         el.setHistogram(this->m_xbins);
       else {
-<<<<<<< HEAD
-        MantidVec x;
-        x.resize(xbins.dim1());
-
-=======
         MantidVec x(xbins.dim1());
->>>>>>> 2b2ed9ba
+
         for (int i = 0; i < xbins.dim1(); i++)
           x[i] = xbins(static_cast<int>(wi), i);
         // Workspace and el was just created, so we can just set a new histogram
@@ -2105,8 +2100,6 @@
 
   // Check validity of spectra list property, if set
   if (m_list) {
-<<<<<<< HEAD
-    m_list = true;
     const int minlist = *min_element(m_spec_list.begin(), m_spec_list.end());
     const int maxlist = *max_element(m_spec_list.begin(), m_spec_list.end());
     // Need to check before casting
@@ -2115,12 +2108,6 @@
       throw std::invalid_argument("Spectra max is less than 0");
     }
 
-=======
-    const int64_t minlist =
-        *min_element(m_spec_list.begin(), m_spec_list.end());
-    const int64_t maxlist =
-        *max_element(m_spec_list.begin(), m_spec_list.end());
->>>>>>> 2b2ed9ba
     if (maxlist > static_cast<int>(numberofspectra) || minlist == 0) {
       g_log.error("Invalid list of spectra");
       throw std::invalid_argument("Inconsistent properties defined");
