// Mantid Repository : https://github.com/mantidproject/mantid
//
// Copyright &copy; 2024 ISIS Rutherford Appleton Laboratory UKRI,
//   NScD Oak Ridge National Laboratory, European Spallation Source,
//   Institut Laue - Langevin & CSNS, Institute of High Energy Physics, CAS
// SPDX - License - Identifier: GPL - 3.0 +
#pragma once

#include <cxxtest/TestSuite.h>

#include "MantidAPI/AlgorithmManager.h"
#include "MantidAPI/Axis.h"
#include "MantidAPI/FileFinder.h"
#include "MantidDataHandling/LoadEventAsWorkspace2D.h"
#include "MantidDataObjects/EventWorkspace.h"
#include "MantidDataObjects/Workspace2D.h"

using Mantid::API::AlgorithmManager;
using Mantid::DataHandling::LoadEventAsWorkspace2D;

class LoadEventAsWorkspace2DTest : public CxxTest::TestSuite {
public:
  // This pair of boilerplate methods prevent the suite being created statically
  // This means the constructor isn't called when running other tests
  static LoadEventAsWorkspace2DTest *createSuite() { return new LoadEventAsWorkspace2DTest(); }
  static void destroySuite(LoadEventAsWorkspace2DTest *suite) { delete suite; }

  void test_EQSANS() {
    LoadEventAsWorkspace2D alg;
    alg.setChild(true);
    TS_ASSERT_THROWS_NOTHING(alg.initialize())
    TS_ASSERT(alg.isInitialized())
    TS_ASSERT_THROWS_NOTHING(alg.setPropertyValue("OutputWorkspace", "unused"))
    TS_ASSERT_THROWS_NOTHING(alg.setPropertyValue("Filename", "EQSANS_89157.nxs.h5"))
    TS_ASSERT_THROWS_NOTHING(alg.setPropertyValue("XWidth", "0.1"))
    TS_ASSERT(alg.execute());

    Mantid::DataObjects::Workspace2D_sptr outputWS = alg.getProperty("OutputWorkspace");
    TS_ASSERT(outputWS);

    TS_ASSERT_EQUALS(outputWS->blocksize(), 1)
    TS_ASSERT_EQUALS(outputWS->getAxis(0)->unit()->unitID(), "Wavelength")
    TS_ASSERT_EQUALS(outputWS->readY(18)[0], 2)
    TS_ASSERT_DELTA(outputWS->readE(18)[0], 1.4142135625, 1e-8)
    TS_ASSERT_EQUALS(outputWS->readX(18)[0], 2.375)
    TS_ASSERT_EQUALS(outputWS->readX(18)[1], 2.625)
  }

  void test_CNCS() {
    LoadEventAsWorkspace2D alg;
    alg.setChild(true);
    TS_ASSERT_THROWS_NOTHING(alg.initialize())
    TS_ASSERT(alg.isInitialized())
    TS_ASSERT_THROWS_NOTHING(alg.setPropertyValue("OutputWorkspace", "unused"))
    TS_ASSERT_THROWS_NOTHING(alg.setPropertyValue("Filename", "CNCS_7860_event.nxs"))
    TS_ASSERT_THROWS_NOTHING(alg.setPropertyValue("XCenterLog", "EnergyRequest"))
    TS_ASSERT_THROWS_NOTHING(alg.setPropertyValue("XWidth", "0.1"))
    TS_ASSERT_THROWS_NOTHING(alg.setPropertyValue("Units", "Energy"))
    TS_ASSERT(alg.execute());

    Mantid::DataObjects::Workspace2D_sptr outputWS = alg.getProperty("OutputWorkspace");
    TS_ASSERT(outputWS);

    TS_ASSERT_EQUALS(outputWS->blocksize(), 1)
    TS_ASSERT_EQUALS(outputWS->getAxis(0)->unit()->unitID(), "Energy")
    // TS_ASSERT_EQUALS(outputWS->readY(0)[0], 1)
    // TS_ASSERT_EQUALS(outputWS->readE(0)[0], 1)
    // I don't agree with original test to have values of 1 in Y(0)[0] and E(0)[0]. CNCS_7860_event.nxs bank5
    // has 0 total counts this should count as faulty detector and the feature is spurious and should be excluded.
    TS_ASSERT_EQUALS(outputWS->readY(0)[0], 0)
    TS_ASSERT_EQUALS(outputWS->readE(0)[0], 0)
    TS_ASSERT_EQUALS(outputWS->readX(0)[0], 2.85)
    TS_ASSERT_EQUALS(outputWS->readX(0)[1], 3.15)
  }

  void test_CG3() {
    // compare loading with LoadEventAsWorkspace2D to LoadEventNexus+HFIRSANS2Wavelength

    const double wavelength = 6;
    const double wavelength_spread = 0.13235;

    // load with LoadEventAsWorkspace2D
    LoadEventAsWorkspace2D alg;
    alg.setChild(true);
    TS_ASSERT_THROWS_NOTHING(alg.initialize())
    TS_ASSERT(alg.isInitialized())
    TS_ASSERT_THROWS_NOTHING(alg.setPropertyValue("OutputWorkspace", "unused"))
    TS_ASSERT_THROWS_NOTHING(alg.setPropertyValue("Filename", "CG3_13118.nxs.h5"))
    TS_ASSERT_THROWS_NOTHING(alg.setProperty("XCenter", wavelength))
    TS_ASSERT_THROWS_NOTHING(alg.setProperty("XWidth", wavelength_spread))
    TS_ASSERT_THROWS_NOTHING(alg.setPropertyValue("FilterByTOFMin", "-20000"))
    TS_ASSERT_THROWS_NOTHING(alg.setPropertyValue("FilterByTOFMax", "20000"))
    TS_ASSERT(alg.execute());

    Mantid::DataObjects::Workspace2D_sptr outputWS = alg.getProperty("OutputWorkspace");
    TS_ASSERT(outputWS);

    // load with LoadEventNexus then do the same as what HFIRSANS2Wavelength does.
    // HFIRSANS2Wavelength is a python algorithm so do Rebin+ScaleX instead
    auto load = AlgorithmManager::Instance().createUnmanaged("LoadEventNexus");
    load->initialize();
    load->setChild(true);
    load->setProperty("Filename", "CG3_13118.nxs.h5");
    load->execute();
    Mantid::API::Workspace_sptr outputWS2 = load->getProperty("OutputWorkspace");
    TS_ASSERT(outputWS2);

    auto rebin = AlgorithmManager::Instance().createUnmanaged("Rebin");
    rebin->initialize();
    rebin->setChild(true);
    rebin->setProperty("InputWorkspace", outputWS2);
    rebin->setProperty("Params", "-20000,40000,20000");
    rebin->setProperty("PreserveEvents", false);
    rebin->execute();

    Mantid::API::MatrixWorkspace_sptr outputWS3 = rebin->getProperty("OutputWorkspace");
    TS_ASSERT(outputWS3);

    auto scale1 = AlgorithmManager::Instance().createUnmanaged("ScaleX");
    scale1->initialize();
    scale1->setChild(true);
    scale1->setProperty("InputWorkspace", outputWS3);
    scale1->setProperty("Factor", wavelength * wavelength_spread / 40000);
    scale1->execute();
    outputWS3 = scale1->getProperty("OutputWorkspace");

    auto scale2 = AlgorithmManager::Instance().createUnmanaged("ScaleX");
    scale2->initialize();
    scale2->setChild(true);
    scale2->setProperty("InputWorkspace", outputWS3);
    scale2->setProperty("Factor", wavelength);
    scale2->setProperty("Operation", "Add");
    scale2->execute();
    outputWS3 = scale2->getProperty("OutputWorkspace");

    // set the expected X-axis
    outputWS3->getAxis(0)->setUnit("Wavelength");

    // compare workspaces
    auto compare = AlgorithmManager::Instance().createUnmanaged("CompareWorkspaces");
    compare->initialize();
    compare->setChild(true);
    compare->setProperty("Workspace1", outputWS);
    compare->setProperty("Workspace2", outputWS3);
    compare->execute();
    TS_ASSERT(compare->getProperty("Result"));
  }

  void test_BSS() {
    // compare loading with LoadEventAsWorkspace2D to LoadEventNexus+Integration

    // load with LoadEventAsWorkspace2D
    LoadEventAsWorkspace2D alg;
    alg.setChild(true);
    TS_ASSERT_THROWS_NOTHING(alg.initialize())
    TS_ASSERT(alg.isInitialized())
    TS_ASSERT_THROWS_NOTHING(alg.setPropertyValue("OutputWorkspace", "unused"))
    TS_ASSERT_THROWS_NOTHING(alg.setPropertyValue("Filename", "BSS_11841_event.nxs"))
    TS_ASSERT_THROWS_NOTHING(alg.setPropertyValue("XCenter", "1.54"))
    TS_ASSERT_THROWS_NOTHING(alg.setPropertyValue("XWidth", "0.1"))
    TS_ASSERT(alg.execute());

    Mantid::DataObjects::Workspace2D_sptr outputWS = alg.getProperty("OutputWorkspace");
    TS_ASSERT(outputWS);

    // load with LoadEventNexus then do Integration
    auto load = AlgorithmManager::Instance().createUnmanaged("LoadEventNexus");
    load->initialize();
    load->setChild(true);
    load->setProperty("Filename", "BSS_11841_event.nxs");
    load->execute();
    Mantid::API::Workspace_sptr outputWS2 = load->getProperty("OutputWorkspace");
    TS_ASSERT(outputWS2);

    auto integrate = AlgorithmManager::Instance().createUnmanaged("Integration");
    integrate->initialize();
    integrate->setChild(true);
    integrate->setProperty("InputWorkspace", outputWS2);
    integrate->setProperty("RangeLower", 0.0);
    integrate->execute();

    Mantid::API::MatrixWorkspace_sptr outputWS3 = integrate->getProperty("OutputWorkspace");
    TS_ASSERT(outputWS3);

    // set the expected X-axis
    outputWS3->getAxis(0)->setUnit("Wavelength");
    const auto xBins = {1.463, 1.617};
    const auto histX = Mantid::Kernel::make_cow<Mantid::HistogramData::HistogramX>(xBins);
    for (size_t i = 0; i < outputWS3->getNumberHistograms(); i++)
      outputWS3->setSharedX(i, histX);

    // compare workspaces
    auto compare = AlgorithmManager::Instance().createUnmanaged("CompareWorkspaces");
    compare->initialize();
    compare->setChild(true);
    compare->setProperty("Workspace1", outputWS);
    compare->setProperty("Workspace2", outputWS3);
    compare->execute();
    TS_ASSERT(compare->getProperty("Result"));
  }

<<<<<<< HEAD
  void test_CGE_small_empty_entries() {
    const std::string filename = Mantid::API::FileFinder::Instance().getFullPath("CG3_960.nxs.h5");
    // Run the algorithm
    LoadEventAsWorkspace2D alg;
    alg.setChild(true);
    TS_ASSERT_THROWS_NOTHING(alg.initialize())
    TS_ASSERT(alg.isInitialized())
    TS_ASSERT_THROWS_NOTHING(alg.setPropertyValue("OutputWorkspace", "out_ws"))
    TS_ASSERT_THROWS_NOTHING(alg.setPropertyValue("Filename", filename))

    TS_ASSERT(alg.execute());
    Mantid::DataObjects::Workspace2D_sptr outputWS = alg.getProperty("OutputWorkspace");
    TS_ASSERT(outputWS);
  };

=======
>>>>>>> fb811e21
  void test_BSS_filterbytimeROI() {
    // compare loading with LoadEventAsWorkspace2D to LoadEventNexus+Integration by filtering 0.0 to 5.0s of data

    // load with LoadEventAsWorkspace2D
    LoadEventAsWorkspace2D alg;
    alg.setChild(true);
    TS_ASSERT_THROWS_NOTHING(alg.initialize())
    TS_ASSERT(alg.isInitialized())
    TS_ASSERT_THROWS_NOTHING(alg.setPropertyValue("OutputWorkspace", "unused"))
    TS_ASSERT_THROWS_NOTHING(alg.setPropertyValue("Filename", "BSS_11841_event.nxs"))
    TS_ASSERT_THROWS_NOTHING(alg.setPropertyValue("XCenter", "1.54"))
    TS_ASSERT_THROWS_NOTHING(alg.setPropertyValue("XWidth", "0.1"))
    TS_ASSERT_THROWS_NOTHING(alg.setPropertyValue("FilterByTimeStart", "0.0"))
    TS_ASSERT_THROWS_NOTHING(alg.setPropertyValue("FilterByTimeStop", "5.0"))
    TS_ASSERT(alg.execute());

    Mantid::DataObjects::Workspace2D_sptr outputWS = alg.getProperty("OutputWorkspace");
    TS_ASSERT(outputWS);

    // load with LoadEventNexus then do Integration
    auto load = AlgorithmManager::Instance().createUnmanaged("LoadEventNexus");
    load->initialize();
    load->setChild(true);
    load->setProperty("Filename", "BSS_11841_event.nxs");
    load->setProperty("FilterByTimeStart", "0.0");
    load->setProperty("FilterByTimeStop", "5.0");
    load->execute();
    Mantid::API::Workspace_sptr outputWS2 = load->getProperty("OutputWorkspace");
    TS_ASSERT(outputWS2);

    auto integrate = AlgorithmManager::Instance().createUnmanaged("Integration");
    integrate->initialize();
    integrate->setChild(true);
    integrate->setProperty("InputWorkspace", outputWS2);
    integrate->setProperty("RangeLower", 0.0);
    integrate->execute();

    Mantid::API::MatrixWorkspace_sptr outputWS3 = integrate->getProperty("OutputWorkspace");
    TS_ASSERT(outputWS3);

    // set the expected X-axis
    outputWS3->getAxis(0)->setUnit("Wavelength");
    const auto xBins = {1.463, 1.617};
    const auto histX = Mantid::Kernel::make_cow<Mantid::HistogramData::HistogramX>(xBins);
    for (size_t i = 0; i < outputWS3->getNumberHistograms(); i++)
      outputWS3->setSharedX(i, histX);

    // compare workspaces
    auto compare = AlgorithmManager::Instance().createUnmanaged("CompareWorkspaces");
    compare->initialize();
    compare->setChild(true);
    compare->setProperty("Workspace1", outputWS);
    compare->setProperty("Workspace2", outputWS3);
    compare->execute();
    TS_ASSERT(compare->getProperty("Result"));
  }

  void test_BSS_filterbytimeStart() {
    // compare loading with LoadEventAsWorkspace2D to LoadEventNexus+Integration by filtering 0.0 to 5.0s of data

    // load with LoadEventAsWorkspace2D
    LoadEventAsWorkspace2D alg;
    alg.setChild(true);
    TS_ASSERT_THROWS_NOTHING(alg.initialize())
    TS_ASSERT(alg.isInitialized())
    TS_ASSERT_THROWS_NOTHING(alg.setPropertyValue("OutputWorkspace", "unused"))
    TS_ASSERT_THROWS_NOTHING(alg.setPropertyValue("Filename", "BSS_11841_event.nxs"))
    TS_ASSERT_THROWS_NOTHING(alg.setPropertyValue("XCenter", "1.54"))
    TS_ASSERT_THROWS_NOTHING(alg.setPropertyValue("XWidth", "0.1"))
    TS_ASSERT_THROWS_NOTHING(alg.setPropertyValue("FilterByTimeStart", "5.0"))
    // TS_ASSERT_THROWS_NOTHING(alg.setPropertyValue("FilterByTimeStop", "5.0"))
    TS_ASSERT(alg.execute());

    Mantid::DataObjects::Workspace2D_sptr outputWS = alg.getProperty("OutputWorkspace");
    TS_ASSERT(outputWS);

    // load with LoadEventNexus then do Integration
    auto load = AlgorithmManager::Instance().createUnmanaged("LoadEventNexus");
    load->initialize();
    load->setChild(true);
    load->setProperty("Filename", "BSS_11841_event.nxs");
    load->setProperty("FilterByTimeStart", "5.0");
    // load->setProperty("FilterByTimeStop", "5.0");
    load->execute();
    Mantid::API::Workspace_sptr outputWS2 = load->getProperty("OutputWorkspace");
    TS_ASSERT(outputWS2);

    auto integrate = AlgorithmManager::Instance().createUnmanaged("Integration");
    integrate->initialize();
    integrate->setChild(true);
    integrate->setProperty("InputWorkspace", outputWS2);
    integrate->setProperty("RangeLower", 0.0);
    integrate->execute();

    Mantid::API::MatrixWorkspace_sptr outputWS3 = integrate->getProperty("OutputWorkspace");
    TS_ASSERT(outputWS3);

    // set the expected X-axis
    outputWS3->getAxis(0)->setUnit("Wavelength");
    const auto xBins = {1.463, 1.617};
    const auto histX = Mantid::Kernel::make_cow<Mantid::HistogramData::HistogramX>(xBins);
    for (size_t i = 0; i < outputWS3->getNumberHistograms(); i++)
      outputWS3->setSharedX(i, histX);

    // compare workspaces
    auto compare = AlgorithmManager::Instance().createUnmanaged("CompareWorkspaces");
    compare->initialize();
    compare->setChild(true);
    compare->setProperty("Workspace1", outputWS);
    compare->setProperty("Workspace2", outputWS3);
    compare->execute();
    TS_ASSERT(compare->getProperty("Result"));
  }

  void test_BSS_filterbytimeStop() {
    // compare loading with LoadEventAsWorkspace2D to LoadEventNexus+Integration by filtering 0.0 to 5.0s of data

    // load with LoadEventAsWorkspace2D
    LoadEventAsWorkspace2D alg;
    alg.setChild(true);
    TS_ASSERT_THROWS_NOTHING(alg.initialize())
    TS_ASSERT(alg.isInitialized())
    TS_ASSERT_THROWS_NOTHING(alg.setPropertyValue("OutputWorkspace", "unused"))
    TS_ASSERT_THROWS_NOTHING(alg.setPropertyValue("Filename", "BSS_11841_event.nxs"))
    TS_ASSERT_THROWS_NOTHING(alg.setPropertyValue("XCenter", "1.54"))
    TS_ASSERT_THROWS_NOTHING(alg.setPropertyValue("XWidth", "0.1"))
    // TS_ASSERT_THROWS_NOTHING(alg.setPropertyValue("FilterByTimeStart", "0.0"))
    TS_ASSERT_THROWS_NOTHING(alg.setPropertyValue("FilterByTimeStop", "7.1"))
    TS_ASSERT(alg.execute());

    Mantid::DataObjects::Workspace2D_sptr outputWS = alg.getProperty("OutputWorkspace");
    TS_ASSERT(outputWS);

    // load with LoadEventNexus then do Integration
    auto load = AlgorithmManager::Instance().createUnmanaged("LoadEventNexus");
    load->initialize();
    load->setChild(true);
    load->setProperty("Filename", "BSS_11841_event.nxs");
    // load->setProperty("FilterByTimeStart", "0.0");
    load->setProperty("FilterByTimeStop", "7.1");
    load->execute();
    Mantid::API::Workspace_sptr outputWS2 = load->getProperty("OutputWorkspace");
    TS_ASSERT(outputWS2);

    auto integrate = AlgorithmManager::Instance().createUnmanaged("Integration");
    integrate->initialize();
    integrate->setChild(true);
    integrate->setProperty("InputWorkspace", outputWS2);
    integrate->setProperty("RangeLower", 0.0);
    integrate->execute();

    Mantid::API::MatrixWorkspace_sptr outputWS3 = integrate->getProperty("OutputWorkspace");
    TS_ASSERT(outputWS3);

    // set the expected X-axis
    outputWS3->getAxis(0)->setUnit("Wavelength");
    const auto xBins = {1.463, 1.617};
    const auto histX = Mantid::Kernel::make_cow<Mantid::HistogramData::HistogramX>(xBins);
    for (size_t i = 0; i < outputWS3->getNumberHistograms(); i++)
      outputWS3->setSharedX(i, histX);

    // compare workspaces
    auto compare = AlgorithmManager::Instance().createUnmanaged("CompareWorkspaces");
    compare->initialize();
    compare->setChild(true);
    compare->setProperty("Workspace1", outputWS);
    compare->setProperty("Workspace2", outputWS3);
    compare->execute();
    TS_ASSERT(compare->getProperty("Result"));
  }
};<|MERGE_RESOLUTION|>--- conflicted
+++ resolved
@@ -63,8 +63,12 @@
 
     TS_ASSERT_EQUALS(outputWS->blocksize(), 1)
     TS_ASSERT_EQUALS(outputWS->getAxis(0)->unit()->unitID(), "Energy")
-    // TS_ASSERT_EQUALS(outputWS->readY(0)[0], 1)
-    // TS_ASSERT_EQUALS(outputWS->readE(0)[0], 1)
+    // // TS_ASSERT_EQUALS(outputWS->readY(0)[0], 1)
+    // // TS_ASSERT_EQUALS(outputWS->readE(0)[0], 1)
+    // I don't agree with original test to have values of 1 in Y(0)[0] and E(0)[0]. CNCS_7860_event.nxs bank5
+    // has 0 total counts this should count as faulty detector and the feature is spurious and should be excluded.
+    TS_ASSERT_EQUALS(outputWS->readY(0)[0], 0)
+    TS_ASSERT_EQUALS(outputWS->readE(0)[0], 0)
     // I don't agree with original test to have values of 1 in Y(0)[0] and E(0)[0]. CNCS_7860_event.nxs bank5
     // has 0 total counts this should count as faulty detector and the feature is spurious and should be excluded.
     TS_ASSERT_EQUALS(outputWS->readY(0)[0], 0)
@@ -199,7 +203,6 @@
     TS_ASSERT(compare->getProperty("Result"));
   }
 
-<<<<<<< HEAD
   void test_CGE_small_empty_entries() {
     const std::string filename = Mantid::API::FileFinder::Instance().getFullPath("CG3_960.nxs.h5");
     // Run the algorithm
@@ -215,8 +218,6 @@
     TS_ASSERT(outputWS);
   };
 
-=======
->>>>>>> fb811e21
   void test_BSS_filterbytimeROI() {
     // compare loading with LoadEventAsWorkspace2D to LoadEventNexus+Integration by filtering 0.0 to 5.0s of data
 
@@ -387,4 +388,175 @@
     compare->execute();
     TS_ASSERT(compare->getProperty("Result"));
   }
+
+  void test_BSS_filterbytimeROI() {
+    // compare loading with LoadEventAsWorkspace2D to LoadEventNexus+Integration by filtering 0.0 to 5.0s of data
+
+    // load with LoadEventAsWorkspace2D
+    LoadEventAsWorkspace2D alg;
+    alg.setChild(true);
+    TS_ASSERT_THROWS_NOTHING(alg.initialize())
+    TS_ASSERT(alg.isInitialized())
+    TS_ASSERT_THROWS_NOTHING(alg.setPropertyValue("OutputWorkspace", "unused"))
+    TS_ASSERT_THROWS_NOTHING(alg.setPropertyValue("Filename", "BSS_11841_event.nxs"))
+    TS_ASSERT_THROWS_NOTHING(alg.setPropertyValue("XCenter", "1.54"))
+    TS_ASSERT_THROWS_NOTHING(alg.setPropertyValue("XWidth", "0.1"))
+    TS_ASSERT_THROWS_NOTHING(alg.setPropertyValue("FilterByTimeStart", "0.0"))
+    TS_ASSERT_THROWS_NOTHING(alg.setPropertyValue("FilterByTimeStop", "5.0"))
+    TS_ASSERT(alg.execute());
+
+    Mantid::DataObjects::Workspace2D_sptr outputWS = alg.getProperty("OutputWorkspace");
+    TS_ASSERT(outputWS);
+
+    // load with LoadEventNexus then do Integration
+    auto load = AlgorithmManager::Instance().createUnmanaged("LoadEventNexus");
+    load->initialize();
+    load->setChild(true);
+    load->setProperty("Filename", "BSS_11841_event.nxs");
+    load->setProperty("FilterByTimeStart", "0.0");
+    load->setProperty("FilterByTimeStop", "5.0");
+    load->execute();
+    Mantid::API::Workspace_sptr outputWS2 = load->getProperty("OutputWorkspace");
+    TS_ASSERT(outputWS2);
+
+    auto integrate = AlgorithmManager::Instance().createUnmanaged("Integration");
+    integrate->initialize();
+    integrate->setChild(true);
+    integrate->setProperty("InputWorkspace", outputWS2);
+    integrate->setProperty("RangeLower", 0.0);
+    integrate->execute();
+
+    Mantid::API::MatrixWorkspace_sptr outputWS3 = integrate->getProperty("OutputWorkspace");
+    TS_ASSERT(outputWS3);
+
+    // set the expected X-axis
+    outputWS3->getAxis(0)->setUnit("Wavelength");
+    const auto xBins = {1.463, 1.617};
+    const auto histX = Mantid::Kernel::make_cow<Mantid::HistogramData::HistogramX>(xBins);
+    for (size_t i = 0; i < outputWS3->getNumberHistograms(); i++)
+      outputWS3->setSharedX(i, histX);
+
+    // compare workspaces
+    auto compare = AlgorithmManager::Instance().createUnmanaged("CompareWorkspaces");
+    compare->initialize();
+    compare->setChild(true);
+    compare->setProperty("Workspace1", outputWS);
+    compare->setProperty("Workspace2", outputWS3);
+    compare->execute();
+    TS_ASSERT(compare->getProperty("Result"));
+  }
+
+  void test_BSS_filterbytimeStart() {
+    // compare loading with LoadEventAsWorkspace2D to LoadEventNexus+Integration by filtering 0.0 to 5.0s of data
+
+    // load with LoadEventAsWorkspace2D
+    LoadEventAsWorkspace2D alg;
+    alg.setChild(true);
+    TS_ASSERT_THROWS_NOTHING(alg.initialize())
+    TS_ASSERT(alg.isInitialized())
+    TS_ASSERT_THROWS_NOTHING(alg.setPropertyValue("OutputWorkspace", "unused"))
+    TS_ASSERT_THROWS_NOTHING(alg.setPropertyValue("Filename", "BSS_11841_event.nxs"))
+    TS_ASSERT_THROWS_NOTHING(alg.setPropertyValue("XCenter", "1.54"))
+    TS_ASSERT_THROWS_NOTHING(alg.setPropertyValue("XWidth", "0.1"))
+    TS_ASSERT_THROWS_NOTHING(alg.setPropertyValue("FilterByTimeStart", "5.0"))
+    // TS_ASSERT_THROWS_NOTHING(alg.setPropertyValue("FilterByTimeStop", "5.0"))
+    TS_ASSERT(alg.execute());
+
+    Mantid::DataObjects::Workspace2D_sptr outputWS = alg.getProperty("OutputWorkspace");
+    TS_ASSERT(outputWS);
+
+    // load with LoadEventNexus then do Integration
+    auto load = AlgorithmManager::Instance().createUnmanaged("LoadEventNexus");
+    load->initialize();
+    load->setChild(true);
+    load->setProperty("Filename", "BSS_11841_event.nxs");
+    load->setProperty("FilterByTimeStart", "5.0");
+    // load->setProperty("FilterByTimeStop", "5.0");
+    load->execute();
+    Mantid::API::Workspace_sptr outputWS2 = load->getProperty("OutputWorkspace");
+    TS_ASSERT(outputWS2);
+
+    auto integrate = AlgorithmManager::Instance().createUnmanaged("Integration");
+    integrate->initialize();
+    integrate->setChild(true);
+    integrate->setProperty("InputWorkspace", outputWS2);
+    integrate->setProperty("RangeLower", 0.0);
+    integrate->execute();
+
+    Mantid::API::MatrixWorkspace_sptr outputWS3 = integrate->getProperty("OutputWorkspace");
+    TS_ASSERT(outputWS3);
+
+    // set the expected X-axis
+    outputWS3->getAxis(0)->setUnit("Wavelength");
+    const auto xBins = {1.463, 1.617};
+    const auto histX = Mantid::Kernel::make_cow<Mantid::HistogramData::HistogramX>(xBins);
+    for (size_t i = 0; i < outputWS3->getNumberHistograms(); i++)
+      outputWS3->setSharedX(i, histX);
+
+    // compare workspaces
+    auto compare = AlgorithmManager::Instance().createUnmanaged("CompareWorkspaces");
+    compare->initialize();
+    compare->setChild(true);
+    compare->setProperty("Workspace1", outputWS);
+    compare->setProperty("Workspace2", outputWS3);
+    compare->execute();
+    TS_ASSERT(compare->getProperty("Result"));
+  }
+
+  void test_BSS_filterbytimeStop() {
+    // compare loading with LoadEventAsWorkspace2D to LoadEventNexus+Integration by filtering 0.0 to 5.0s of data
+
+    // load with LoadEventAsWorkspace2D
+    LoadEventAsWorkspace2D alg;
+    alg.setChild(true);
+    TS_ASSERT_THROWS_NOTHING(alg.initialize())
+    TS_ASSERT(alg.isInitialized())
+    TS_ASSERT_THROWS_NOTHING(alg.setPropertyValue("OutputWorkspace", "unused"))
+    TS_ASSERT_THROWS_NOTHING(alg.setPropertyValue("Filename", "BSS_11841_event.nxs"))
+    TS_ASSERT_THROWS_NOTHING(alg.setPropertyValue("XCenter", "1.54"))
+    TS_ASSERT_THROWS_NOTHING(alg.setPropertyValue("XWidth", "0.1"))
+    // TS_ASSERT_THROWS_NOTHING(alg.setPropertyValue("FilterByTimeStart", "0.0"))
+    TS_ASSERT_THROWS_NOTHING(alg.setPropertyValue("FilterByTimeStop", "7.1"))
+    TS_ASSERT(alg.execute());
+
+    Mantid::DataObjects::Workspace2D_sptr outputWS = alg.getProperty("OutputWorkspace");
+    TS_ASSERT(outputWS);
+
+    // load with LoadEventNexus then do Integration
+    auto load = AlgorithmManager::Instance().createUnmanaged("LoadEventNexus");
+    load->initialize();
+    load->setChild(true);
+    load->setProperty("Filename", "BSS_11841_event.nxs");
+    // load->setProperty("FilterByTimeStart", "0.0");
+    load->setProperty("FilterByTimeStop", "7.1");
+    load->execute();
+    Mantid::API::Workspace_sptr outputWS2 = load->getProperty("OutputWorkspace");
+    TS_ASSERT(outputWS2);
+
+    auto integrate = AlgorithmManager::Instance().createUnmanaged("Integration");
+    integrate->initialize();
+    integrate->setChild(true);
+    integrate->setProperty("InputWorkspace", outputWS2);
+    integrate->setProperty("RangeLower", 0.0);
+    integrate->execute();
+
+    Mantid::API::MatrixWorkspace_sptr outputWS3 = integrate->getProperty("OutputWorkspace");
+    TS_ASSERT(outputWS3);
+
+    // set the expected X-axis
+    outputWS3->getAxis(0)->setUnit("Wavelength");
+    const auto xBins = {1.463, 1.617};
+    const auto histX = Mantid::Kernel::make_cow<Mantid::HistogramData::HistogramX>(xBins);
+    for (size_t i = 0; i < outputWS3->getNumberHistograms(); i++)
+      outputWS3->setSharedX(i, histX);
+
+    // compare workspaces
+    auto compare = AlgorithmManager::Instance().createUnmanaged("CompareWorkspaces");
+    compare->initialize();
+    compare->setChild(true);
+    compare->setProperty("Workspace1", outputWS);
+    compare->setProperty("Workspace2", outputWS3);
+    compare->execute();
+    TS_ASSERT(compare->getProperty("Result"));
+  }
 };