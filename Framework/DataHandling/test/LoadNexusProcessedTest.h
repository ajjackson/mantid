// Mantid Repository : https://github.com/mantidproject/mantid
//
// Copyright &copy; 2018 ISIS Rutherford Appleton Laboratory UKRI,
//   NScD Oak Ridge National Laboratory, European Spallation Source,
//   Institut Laue - Langevin & CSNS, Institute of High Energy Physics, CAS
// SPDX - License - Identifier: GPL - 3.0 +
#pragma once

#include "MantidAPI/AlgorithmManager.h"
#include "MantidAPI/AnalysisDataService.h"
#include "MantidAPI/FileFinder.h"
#include "MantidAPI/MatrixWorkspace.h"
#include "MantidAPI/NumericAxis.h"
#include "MantidAPI/WorkspaceGroup.h"
#include "MantidAPI/WorkspaceHistory.h"
#include "MantidDataHandling/Load.h"
#include "MantidDataHandling/LoadInstrument.h"
#include "MantidDataHandling/LoadNexusProcessed.h"
#include "MantidDataHandling/SaveNexusProcessed.h"
#include "MantidDataObjects/EventWorkspace.h"
#include "MantidDataObjects/Peak.h"
#include "MantidDataObjects/PeakShapeSpherical.h"
#include "MantidDataObjects/PeaksWorkspace.h"
#include "MantidGeometry/IDTypes.h"
#include "MantidGeometry/Instrument.h"
#include "MantidGeometry/Instrument/InstrumentDefinitionParser.h"

#include "SaveNexusProcessedTest.h"

#include <cxxtest/TestSuite.h>

#include <hdf5.h>

#include <Poco/File.h>

#include <string>

#include "MantidTestHelpers/WorkspaceCreationHelper.h"

using namespace Mantid::Geometry;
using namespace Mantid::Kernel;
using namespace Mantid::DataObjects;
using namespace Mantid::API;
using Mantid::detid_t;

// Note that this suite tests an old version of Nexus processed files that we
// continue to support.
// LoadRawSaveNxsLoadNxs tests the current version of Nexus processed by loading
// a newly created Nexus processed file.
//
// LoadRawSaveNxsLoadNxs should be run when making any changes to
// LoadNexusProcessed
// in addition to this test.

class LoadNexusProcessedTest : public CxxTest::TestSuite {
public:
  static LoadNexusProcessedTest *createSuite() {
    return new LoadNexusProcessedTest();
  }
  static void destroySuite(LoadNexusProcessedTest *suite) { delete suite; }

  LoadNexusProcessedTest()
      : testFile("GEM38370_Focussed_Legacy.nxs"), output_ws("nxstest"),
        m_savedTmpEventFile("") {}

  ~LoadNexusProcessedTest() override {
    AnalysisDataService::Instance().clear();
    clearTmpEventNexus();
  }

  void testFastMultiPeriodDefault() {
    LoadNexusProcessed alg;
    alg.initialize();
    TS_ASSERT(alg.isInitialized());
    const bool bFastMultiPeriod = alg.getProperty("FastMultiPeriod");
    TSM_ASSERT("Should defalt to offering fast multiperiod loading",
               bFastMultiPeriod);
  }

  void testProcessedFile() {

    LoadNexusProcessed alg;

    TS_ASSERT_THROWS_NOTHING(alg.initialize());
    TS_ASSERT(alg.isInitialized());

    alg.setPropertyValue("Filename", testFile);
    alg.setPropertyValue("OutputWorkspace", output_ws);

    TS_ASSERT_THROWS_NOTHING(alg.execute());

    // Test some aspects of the file
    Workspace_sptr workspace;
    TS_ASSERT_THROWS_NOTHING(
        workspace = AnalysisDataService::Instance().retrieve(output_ws));
    TS_ASSERT(workspace.get());

    MatrixWorkspace_sptr matrix_ws =
        std::dynamic_pointer_cast<MatrixWorkspace>(workspace);
    TS_ASSERT(matrix_ws.get());

    // Test proton charge from the sample block
    TS_ASSERT_DELTA(matrix_ws->run().getProtonCharge(), 30.14816, 1e-5);

    doHistoryTest(matrix_ws);

    std::shared_ptr<const Mantid::Geometry::Instrument> inst =
        matrix_ws->getInstrument();
    TS_ASSERT_EQUALS(inst->getName(), "GEM");
    TS_ASSERT_EQUALS(inst->getSource()->getPos().Z(), -17);
  }

  void testNexusProcessed_Min_Max() {

    LoadNexusProcessed alg;

    TS_ASSERT_THROWS_NOTHING(alg.initialize());
    TS_ASSERT(alg.isInitialized());
    testFile = "focussed.nxs";
    alg.setPropertyValue("Filename", testFile);
    alg.setPropertyValue("OutputWorkspace", output_ws);
    alg.setPropertyValue("SpectrumMin", "2");
    alg.setPropertyValue("SpectrumMax", "4");

    const std::vector<int> expectedSpectra = {3, 4, 5};
    doSpectrumListTests(alg, expectedSpectra);
  }

  void testNexusProcessed_List() {
    LoadNexusProcessed alg;

    TS_ASSERT_THROWS_NOTHING(alg.initialize());
    TS_ASSERT(alg.isInitialized());
    testFile = "focussed.nxs";
    alg.setPropertyValue("Filename", testFile);
    alg.setPropertyValue("OutputWorkspace", output_ws);
    alg.setPropertyValue("SpectrumList", "1,2,3,4");

    const std::vector<int> expectedSpectra = {2, 3, 4, 5};
    doSpectrumListTests(alg, expectedSpectra);
  }

  void testNexusProcessed_Min_Max_List() {
    LoadNexusProcessed alg;

    TS_ASSERT_THROWS_NOTHING(alg.initialize());
    TS_ASSERT(alg.isInitialized());
    testFile = "focussed.nxs";
    alg.setPropertyValue("Filename", testFile);
    alg.setPropertyValue("OutputWorkspace", output_ws);
    alg.setPropertyValue("SpectrumMin", "1");
    alg.setPropertyValue("SpectrumMax", "3");
    alg.setPropertyValue("SpectrumList", "4,5");

    const std::vector<int> expectedSpectra = {2, 3, 4, 5, 6};
    doSpectrumListTests(alg, expectedSpectra);
  }

  void testNexusProcessed_Min() {
    LoadNexusProcessed alg;

    TS_ASSERT_THROWS_NOTHING(alg.initialize());
    TS_ASSERT(alg.isInitialized());
    testFile = "focussed.nxs";
    alg.setPropertyValue("Filename", testFile);
    alg.setPropertyValue("OutputWorkspace", output_ws);
    alg.setPropertyValue("SpectrumMin", "4");

    doSpectrumMinOrMaxTest(alg, 3);
  }

  void testNexusProcessed_Max() {
    LoadNexusProcessed alg;

    TS_ASSERT_THROWS_NOTHING(alg.initialize());
    TS_ASSERT(alg.isInitialized());
    testFile = "focussed.nxs";
    alg.setPropertyValue("Filename", testFile);
    alg.setPropertyValue("OutputWorkspace", output_ws);
    alg.setPropertyValue("SpectrumMax", "3");

    doSpectrumMinOrMaxTest(alg, 3);
  }

  // Saving and reading masking correctly
  void testMasked() {
    LoadNexusProcessed alg;

    TS_ASSERT_THROWS_NOTHING(alg.initialize());
    TS_ASSERT(alg.isInitialized());
    testFile = "focussed.nxs";
    alg.setPropertyValue("Filename", testFile);
    testFile = alg.getPropertyValue("Filename");

    alg.setPropertyValue("OutputWorkspace", output_ws);

    TS_ASSERT_THROWS_NOTHING(alg.execute());

    // Test some aspects of the file
    MatrixWorkspace_sptr workspace;
    workspace = std::dynamic_pointer_cast<MatrixWorkspace>(
        AnalysisDataService::Instance().retrieve(output_ws));
    TS_ASSERT(workspace.get());

    for (size_t si = 0; si < workspace->getNumberHistograms(); ++si) {
      workspace->maskBin(si, 0, 1.0);
      workspace->maskBin(si, 1, 1.0);
      workspace->maskBin(si, 2, 1.0);
    }

    SaveNexusProcessed save;
    save.initialize();
    save.setPropertyValue("InputWorkspace", output_ws);
    std::string filename = "LoadNexusProcessed_tmp.nxs";
    save.setPropertyValue("Filename", filename);
    filename = save.getPropertyValue("Filename");
    save.execute();
    LoadNexusProcessed load;
    load.initialize();
    load.setPropertyValue("Filename", filename);
    load.setPropertyValue("OutputWorkspace", output_ws);
    load.execute();

    workspace = std::dynamic_pointer_cast<MatrixWorkspace>(
        AnalysisDataService::Instance().retrieve(output_ws));
    TS_ASSERT(workspace.get());

    TS_ASSERT_EQUALS(workspace->getNumberHistograms(), 6);

    TS_ASSERT(workspace->hasMaskedBins(0));
    TS_ASSERT(workspace->hasMaskedBins(1));
    TS_ASSERT(workspace->hasMaskedBins(2));
    TS_ASSERT(workspace->hasMaskedBins(3));
    TS_ASSERT(workspace->hasMaskedBins(4));
    TS_ASSERT(workspace->hasMaskedBins(5));

    if (Poco::File(filename).exists())
      Poco::File(filename).remove();
  }

  void dotest_LoadAnEventFile(EventType type) {
    std::string filename_root = "LoadNexusProcessed_ExecEvent_";

    // Call a function that writes out the file
    std::string outputFile;
    EventWorkspace_sptr origWS =
        SaveNexusProcessedTest::do_testExec_EventWorkspaces(
            filename_root, type, outputFile, false, false);

    LoadNexusProcessed alg;
    TS_ASSERT_THROWS_NOTHING(alg.initialize());
    TS_ASSERT(alg.isInitialized());
    alg.setPropertyValue("Filename", outputFile);
    alg.setPropertyValue("OutputWorkspace", output_ws);

    TS_ASSERT_THROWS_NOTHING(alg.execute());

    // Test some aspects of the file
    Workspace_sptr workspace;
    TS_ASSERT_THROWS_NOTHING(
        workspace = AnalysisDataService::Instance().retrieve(output_ws));
    TS_ASSERT(workspace.get());

    EventWorkspace_sptr ws =
        std::dynamic_pointer_cast<EventWorkspace>(workspace);
    TS_ASSERT(ws);
    if (!ws)
      return;

    // Testing the number of histograms
    TS_ASSERT_EQUALS(ws->getNumberHistograms(), 5);

    TS_ASSERT_EQUALS(ws->x(0).size(), 100);

    for (size_t wi = 0; wi < 5; wi++) {
      const EventList &el = ws->getSpectrum(wi);
      TS_ASSERT_EQUALS(el.getEventType(), type);
      TS_ASSERT(el.hasDetectorID(detid_t(wi + 1) * 10));
    }
    TS_ASSERT_EQUALS(ws->getSpectrum(0).getNumberEvents(), 300);
    TS_ASSERT_EQUALS(ws->getSpectrum(1).getNumberEvents(), 100);
    TS_ASSERT_EQUALS(ws->getSpectrum(2).getNumberEvents(), 200);
    TS_ASSERT_EQUALS(ws->getSpectrum(3).getNumberEvents(), 0);
    TS_ASSERT_EQUALS(ws->getSpectrum(4).getNumberEvents(), 100);

    // Do the comparison algo to check that they really are the same
    origWS->sortAll(TOF_SORT, nullptr);
    ws->sortAll(TOF_SORT, nullptr);

    IAlgorithm_sptr alg2 =
        AlgorithmManager::Instance().createUnmanaged("CompareWorkspaces");
    alg2->initialize();
    alg2->setProperty<MatrixWorkspace_sptr>("Workspace1", origWS);
    alg2->setProperty<MatrixWorkspace_sptr>("Workspace2", ws);
    alg2->setProperty<double>("Tolerance", 1e-5);
    alg2->setProperty<bool>("CheckAxes", false);
    alg2->execute();
    if (alg2->isExecuted()) {
      TS_ASSERT(alg2->getProperty("Result"));
    } else {
      TS_ASSERT(false);
    }

    // Clear old file
    if (Poco::File(outputFile).exists())
      Poco::File(outputFile).remove();
  }

  void test_LoadEventNexus_TOF() { dotest_LoadAnEventFile(TOF); }

  void test_LoadEventNexus_WEIGHTED() { dotest_LoadAnEventFile(WEIGHTED); }

  void test_LoadEventNexus_WEIGHTED_NOTIME() {
    dotest_LoadAnEventFile(WEIGHTED_NOTIME);
  }

  void test_loadEventNexus_Min() {
    writeTmpEventNexus();

    LoadNexusProcessed alg;
    TS_ASSERT_THROWS_NOTHING(alg.initialize());
    TS_ASSERT(alg.isInitialized());

    alg.setPropertyValue("Filename", m_savedTmpEventFile);
    alg.setPropertyValue("OutputWorkspace", output_ws);
    alg.setPropertyValue("SpectrumMin", "3");
    // this should imply 4==ws->getNumberHistograms()

    // expected number of spectra and length of the alg history
    doCommonEventLoadChecks(alg, 4, 2);
  }

  void test_loadEventNexus_Max() {
    writeTmpEventNexus();

    LoadNexusProcessed alg;
    TS_ASSERT_THROWS_NOTHING(alg.initialize());
    TS_ASSERT(alg.isInitialized());

    alg.setPropertyValue("Filename", m_savedTmpEventFile);
    alg.setPropertyValue("OutputWorkspace", output_ws);
    alg.setPropertyValue("SpectrumMax", "2");
    // this should imply 3==ws->getNumberHistograms()

    // expected number of spectra and length of the alg history
    doCommonEventLoadChecks(alg, 2, 2);
  }

  void test_loadEventNexus_Min_Max() {
    writeTmpEventNexus();

    LoadNexusProcessed alg;
    TS_ASSERT_THROWS_NOTHING(alg.initialize());
    TS_ASSERT(alg.isInitialized());

    alg.setPropertyValue("Filename", m_savedTmpEventFile);
    alg.setPropertyValue("OutputWorkspace", output_ws);
    alg.setPropertyValue("SpectrumMin", "2");
    alg.setPropertyValue("SpectrumMax", "4");
    // this should imply 3==ws->getNumberHistograms()

    // expected number of spectra and length of the alg history
    // in history, expect: load + LoadInst (child)
    doCommonEventLoadChecks(alg, 3, 2);
  }

  void test_loadEventNexus_Fail() {
    writeTmpEventNexus();

    LoadNexusProcessed alg;
    TS_ASSERT_THROWS_NOTHING(alg.initialize());
    TS_ASSERT(alg.isInitialized());

    alg.setPropertyValue("Filename", m_savedTmpEventFile);
    alg.setPropertyValue("OutputWorkspace", output_ws);
    alg.setPropertyValue("SpectrumList", "1,3,5,89");
    // the 89 should cause trouble, but gracefully...

    TS_ASSERT_THROWS_NOTHING(alg.execute());
    TS_ASSERT(!alg.isExecuted());
  }

  void test_loadEventNexus_List() {
    writeTmpEventNexus();

    LoadNexusProcessed alg;
    TS_ASSERT_THROWS_NOTHING(alg.initialize());
    TS_ASSERT(alg.isInitialized());

    alg.setPropertyValue("Filename", m_savedTmpEventFile);
    alg.setPropertyValue("OutputWorkspace", output_ws);
    alg.setPropertyValue("SpectrumList", "1,3,5");
    // this should imply 3==ws->getNumberHistograms()

    // expected number of spectra and length of the alg history
    doCommonEventLoadChecks(alg, 3, 2);
  }

  void test_loadEventNexus_Min_List() {
    writeTmpEventNexus();

    LoadNexusProcessed alg;
    TS_ASSERT_THROWS_NOTHING(alg.initialize());
    TS_ASSERT(alg.isInitialized());

    alg.setPropertyValue("Filename", m_savedTmpEventFile);
    alg.setPropertyValue("OutputWorkspace", output_ws);
    alg.setPropertyValue("SpectrumList", "5");
    alg.setPropertyValue("SpectrumMin", "4");
    // this should imply 2==ws->getNumberHistograms()

    // expected number of spectra and length of the alg history
    doCommonEventLoadChecks(alg, 3, 2);
  }

  void test_loadEventNexus_Max_List() {
    writeTmpEventNexus();

    LoadNexusProcessed alg;
    TS_ASSERT_THROWS_NOTHING(alg.initialize());
    TS_ASSERT(alg.isInitialized());

    alg.setPropertyValue("Filename", m_savedTmpEventFile);
    alg.setPropertyValue("OutputWorkspace", output_ws);
    alg.setPropertyValue("SpectrumMax", "2");
    alg.setPropertyValue("SpectrumList", "3,5");
    // this should imply 4==ws->getNumberHistograms()

    // expected number of spectra and length of the alg history
    doCommonEventLoadChecks(alg, 4, 2);
  }

  void test_loadEventNexus_Min_Max_List() {
    writeTmpEventNexus();

    LoadNexusProcessed alg;
    TS_ASSERT_THROWS_NOTHING(alg.initialize());
    TS_ASSERT(alg.isInitialized());

    alg.setPropertyValue("Filename", m_savedTmpEventFile);
    alg.setPropertyValue("OutputWorkspace", output_ws);
    alg.setPropertyValue("SpectrumMin", "3");
    alg.setPropertyValue("SpectrumMax", "5");
    alg.setPropertyValue("SpectrumList", "1,2,3,5");
    // this should imply 5(all)==ws->getNumberHistograms()

    // expected number of spectra and length of the alg history
    doCommonEventLoadChecks(alg, 5, 2);
  }

  void test_load_saved_workspace_group() {
    LoadNexusProcessed alg;
    TS_ASSERT_THROWS_NOTHING(alg.initialize());
    TS_ASSERT(alg.isInitialized());
    alg.setPropertyValue("Filename", "WorkspaceGroup.nxs");
    alg.setPropertyValue("OutputWorkspace", "group");

    TS_ASSERT_THROWS_NOTHING(alg.execute());

    Workspace_sptr workspace;
    TS_ASSERT_THROWS_NOTHING(
        workspace = AnalysisDataService::Instance().retrieve("group"));
    WorkspaceGroup_sptr group =
        std::dynamic_pointer_cast<WorkspaceGroup>(workspace);
    TS_ASSERT(group);
    int groupSize = group->getNumberOfEntries();
    TS_ASSERT_EQUALS(groupSize, 12);
    for (int i = 0; i < groupSize; ++i) {
      MatrixWorkspace_sptr ws =
          std::dynamic_pointer_cast<MatrixWorkspace>(group->getItem(i));
      TS_ASSERT(ws);
      TS_ASSERT_EQUALS(ws->getNumberHistograms(), 1);
      TS_ASSERT_EQUALS(ws->blocksize(), 10);
      TS_ASSERT_EQUALS(ws->getName(), "group_" + std::to_string(i + 1));
    }
  }

  void test_load_workspace_group_unique_names() {
    LoadNexusProcessed alg;
    TS_ASSERT_THROWS_NOTHING(alg.initialize());
    TS_ASSERT(alg.isInitialized());

    // Group two uses unique names for each workspace
    alg.setPropertyValue("Filename", "WorkspaceGroup2.nxs");
    alg.setPropertyValue("OutputWorkspace", "group");

    const char *suffix[] = {"eq2", "eq1", "elf"};
    TS_ASSERT_THROWS_NOTHING(alg.execute());

    Workspace_sptr workspace;
    TS_ASSERT_THROWS_NOTHING(
        workspace = AnalysisDataService::Instance().retrieve("group"));
    WorkspaceGroup_sptr group =
        std::dynamic_pointer_cast<WorkspaceGroup>(workspace);
    TS_ASSERT(group);
    int groupSize = group->getNumberOfEntries();
    TS_ASSERT_EQUALS(groupSize, 3);
    for (int i = 0; i < groupSize; ++i) {
      MatrixWorkspace_sptr ws =
          std::dynamic_pointer_cast<MatrixWorkspace>(group->getItem(i));
      TS_ASSERT(ws);
      TS_ASSERT_EQUALS(ws->getNumberHistograms(), 1);
      TS_ASSERT_EQUALS(ws->blocksize(), 2);
      TS_ASSERT_EQUALS(ws->getName(), "irs55125_graphite002_to_55131_" +
                                          std::string(suffix[i]));
    }
  }

  void test_load_workspace_group_unique_names_two_workspaces() {
    LoadNexusProcessed alg;
    TS_ASSERT_THROWS_NOTHING(alg.initialize());
    TS_ASSERT(alg.isInitialized());

    // Group two uses unique names for each workspace
    alg.setPropertyValue("Filename", "WorkspaceGroup2.nxs");
    alg.setPropertyValue("OutputWorkspace", "group");

    const char *suffix[] = {"eq2", "eq1", "elf"};
    TS_ASSERT_THROWS_NOTHING(alg.execute());

    Workspace_sptr workspace;
    TS_ASSERT_THROWS_NOTHING(
        workspace = AnalysisDataService::Instance().retrieve("group"));
    WorkspaceGroup_sptr group =
        std::dynamic_pointer_cast<WorkspaceGroup>(workspace);
    TS_ASSERT(group);
    int groupSize = group->getNumberOfEntries();
    TS_ASSERT_EQUALS(groupSize, 3);
    for (int i = 0; i < groupSize; ++i) {
      MatrixWorkspace_sptr ws =
          std::dynamic_pointer_cast<MatrixWorkspace>(group->getItem(i));
      TS_ASSERT(ws);
      TS_ASSERT_EQUALS(ws->getNumberHistograms(), 1);
      TS_ASSERT_EQUALS(ws->blocksize(), 2);
      TS_ASSERT_EQUALS(ws->getName(), "irs55125_graphite002_to_55131_" +
                                          std::string(suffix[i]));
    }

    // load same file again, but to a different group
    // this checks that the names will be unique

    LoadNexusProcessed alg2;
    TS_ASSERT_THROWS_NOTHING(alg2.initialize());
    TS_ASSERT(alg2.isInitialized());

    // Group two uses unique names for each workspace
    alg2.setPropertyValue("Filename", "WorkspaceGroup2.nxs");
    alg2.setPropertyValue("OutputWorkspace", "group2");

    TS_ASSERT_THROWS_NOTHING(alg2.execute());
    TS_ASSERT_THROWS_NOTHING(
        workspace = AnalysisDataService::Instance().retrieve("group2"));
    group = std::dynamic_pointer_cast<WorkspaceGroup>(workspace);
    TS_ASSERT(group);
    groupSize = group->getNumberOfEntries();
    TS_ASSERT_EQUALS(groupSize, 3);

    for (int i = 0; i < groupSize; ++i) {
      MatrixWorkspace_sptr ws =
          std::dynamic_pointer_cast<MatrixWorkspace>(group->getItem(i));
      TS_ASSERT(ws);
      TS_ASSERT_EQUALS(ws->getNumberHistograms(), 1);
      TS_ASSERT_EQUALS(ws->blocksize(), 2);
      TS_ASSERT_EQUALS(ws->getName(), "irs55125_graphite002_to_55131_" +
                                          std::string(suffix[i]) + "_1");
    }
  }

  void test_load_fit_parameters() {
    LoadNexusProcessed alg;
    TS_ASSERT_THROWS_NOTHING(alg.initialize());
    TS_ASSERT(alg.isInitialized());
    alg.setPropertyValue("Filename", "HRP38692a.nxs");
    alg.setPropertyValue("OutputWorkspace", "HRPDparameters");

    TS_ASSERT_THROWS_NOTHING(alg.execute());

    MatrixWorkspace_sptr ws;
    ws = AnalysisDataService::Instance().retrieveWS<MatrixWorkspace>(
        "HRPDparameters");

    // test to see if parameters are loaded
    std::vector<std::shared_ptr<const Mantid::Geometry::IComponent>> bankComp =
        ws->getInstrument()->getAllComponentsWithName("bank_bsk");

    TS_ASSERT(bankComp[0]->getParameterNames().size() == 3);
  }

  void testTableWorkspace() {
    Load alg;
    alg.initialize();
    alg.setPropertyValue("Filename", "SavedTableWorkspace.nxs");
    const std::string wsName("SavedTableWorkspace");
    alg.setPropertyValue("OutputWorkspace", wsName);
    TS_ASSERT(alg.execute());

    TableWorkspace_const_sptr ws =
        AnalysisDataService::Instance().retrieveWS<TableWorkspace>(wsName);
    TS_ASSERT_EQUALS(ws->columnCount(), 10);
    TS_ASSERT_EQUALS(ws->rowCount(), 4);

    try {
      {
        ConstColumnVector<std::string> column = ws->getVector("Name");
        TS_ASSERT_EQUALS(column[0], "Height");
        TS_ASSERT_EQUALS(column[1], "PeakCentre");
        TS_ASSERT_EQUALS(column[2], "Sigma");
        TS_ASSERT_EQUALS(column[3], "Cost function value");
      }
      {
        ConstColumnVector<double> column = ws->getVector("Value");
        TS_ASSERT_DELTA(column[0], 79.2315, 0.0001);
        TS_ASSERT_DELTA(column[1], 2.3979, 0.0001);
        TS_ASSERT_DELTA(column[2], 0.3495, 0.0001);
        TS_ASSERT_DELTA(column[3], 35.6841, 0.0001);
      }
      {
        ConstColumnVector<double> column = ws->getVector("Error");
        TS_ASSERT_DELTA(column[0], 0.814478, 0.0001);
        TS_ASSERT_DELTA(column[1], 0.00348291, 0.000001);
        TS_ASSERT_DELTA(column[2], 0.00342847, 0.000001);
        TS_ASSERT_EQUALS(column[3], 0);
      }
      {
        TS_ASSERT_THROWS(ConstColumnVector<int64_t> column =
                             ws->getVector("Integer"),
                         const std::runtime_error &);
        ConstColumnVector<int> column = ws->getVector("Integer");
        TS_ASSERT_EQUALS(column[0], 5);
        TS_ASSERT_EQUALS(column[1], 3);
        TS_ASSERT_EQUALS(column[2], 2);
        TS_ASSERT_EQUALS(column[3], 4);
      }
      {
        ConstColumnVector<uint32_t> column = ws->getVector("UInteger");
        TS_ASSERT_EQUALS(column[0], 35);
        TS_ASSERT_EQUALS(column[1], 33);
        TS_ASSERT_EQUALS(column[2], 32);
        TS_ASSERT_EQUALS(column[3], 34);
      }
      {
        ConstColumnVector<int64_t> column = ws->getVector("Integer64");
        TS_ASSERT_EQUALS(column[0], 15);
        TS_ASSERT_EQUALS(column[1], 13);
        TS_ASSERT_EQUALS(column[2], 12);
        TS_ASSERT_EQUALS(column[3], 14);
      }
      {
        ConstColumnVector<float> column = ws->getVector("Float");
        TS_ASSERT_DELTA(column[0], 0.5, 0.000001);
        TS_ASSERT_DELTA(column[1], 0.3, 0.000001);
        TS_ASSERT_DELTA(column[2], 0.2, 0.000001);
        TS_ASSERT_DELTA(column[3], 0.4, 0.000001);
      }
      {
        ConstColumnVector<size_t> column = ws->getVector("Size");
        TS_ASSERT_EQUALS(column[0], 25);
        TS_ASSERT_EQUALS(column[1], 23);
        TS_ASSERT_EQUALS(column[2], 22);
        TS_ASSERT_EQUALS(column[3], 24);
      }
      {
        ConstColumnVector<Boolean> column = ws->getVector("Bool");
        TS_ASSERT(column[0]);
        TS_ASSERT(column[1]);
        TS_ASSERT(!column[2]);
        TS_ASSERT(column[3]);
      }
      {
        ConstColumnVector<Mantid::Kernel::V3D> column =
            ws->getVector("3DVector");
        TS_ASSERT_EQUALS(column[0], Mantid::Kernel::V3D(1, 2, 3));
        TS_ASSERT_EQUALS(column[1], Mantid::Kernel::V3D(4, 5, 6));
        TS_ASSERT_EQUALS(column[2], Mantid::Kernel::V3D(7, 8, 9));
        TS_ASSERT_EQUALS(column[3], Mantid::Kernel::V3D(11, 12, 13));
      }
    } catch (std::exception &e) {
      TS_FAIL(e.what());
    }

    AnalysisDataService::Instance().remove(wsName);
  }

  void test_peaks_workspace_with_shape_format() {
    LoadNexusProcessed loadAlg;
    loadAlg.setChild(true);
    loadAlg.initialize();
    loadAlg.setPropertyValue("Filename", "SingleCrystalPeakTable.nxs");
    loadAlg.setPropertyValue("OutputWorkspace", "dummy");
    loadAlg.execute();

    Workspace_sptr ws = loadAlg.getProperty("OutputWorkspace");
    auto peakWS =
        std::dynamic_pointer_cast<Mantid::DataObjects::PeaksWorkspace>(ws);
    TS_ASSERT(peakWS);

    TS_ASSERT_EQUALS(3, peakWS->getNumberPeaks());
    // In this peaks workspace one of the peaks has been marked as spherically
    // integrated.
    TS_ASSERT_EQUALS("spherical",
                     peakWS->getPeak(0).getPeakShape().shapeName());
    TS_ASSERT_EQUALS("none", peakWS->getPeak(1).getPeakShape().shapeName());
    TS_ASSERT_EQUALS("none", peakWS->getPeak(2).getPeakShape().shapeName());
  }

  /* The nexus format for this type of workspace has a legacy format with no
   * shape information
   * We should still be able to load that */
  void test_peaks_workspace_no_shape_format() {
    LoadNexusProcessed loadAlg;
    loadAlg.setChild(true);
    loadAlg.initialize();
    loadAlg.setPropertyValue("Filename", "SingleCrystalPeakTableLegacy.nxs");
    loadAlg.setPropertyValue("OutputWorkspace", "dummy");
    loadAlg.execute();

    Workspace_sptr ws = loadAlg.getProperty("OutputWorkspace");
    auto peakWS =
        std::dynamic_pointer_cast<Mantid::DataObjects::PeaksWorkspace>(ws);
    TS_ASSERT(peakWS);
  }

  void test_coordinates_saved_and_loaded_on_peaks_workspace() {
    auto peaksTestWS = WorkspaceCreationHelper::createPeaksWorkspace(2);
    // Loading a peaks workspace without a instrument from an IDF doesn't work
    // ...
    const std::string filename = FileFinder::Instance().getFullPath(
        "unit_testing/MINITOPAZ_Definition.xml");
    InstrumentDefinitionParser parser(filename, "MINITOPAZ",
                                      Strings::loadFile(filename));
    auto instrument = parser.parseXML(nullptr);
    peaksTestWS->populateInstrumentParameters();
    peaksTestWS->setInstrument(instrument);

    const SpecialCoordinateSystem appliedCoordinateSystem = QSample;
    peaksTestWS->setCoordinateSystem(appliedCoordinateSystem);

    SaveNexusProcessed saveAlg;
    saveAlg.setChild(true);
    saveAlg.initialize();
    saveAlg.setProperty("InputWorkspace", peaksTestWS);
    saveAlg.setPropertyValue("Filename",
                             "LoadAndSaveNexusProcessedCoordinateSystem.nxs");
    saveAlg.execute();
    std::string filePath = saveAlg.getPropertyValue("Filename");

    LoadNexusProcessed loadAlg;
    loadAlg.setChild(true);
    loadAlg.initialize();
    loadAlg.setPropertyValue("Filename", filePath);
    loadAlg.setPropertyValue("OutputWorkspace", "__unused");
    loadAlg.execute();

    Mantid::API::Workspace_sptr loadedWS =
        loadAlg.getProperty("OutputWorkspace");
    auto loadedPeaksWS =
        std::dynamic_pointer_cast<Mantid::API::IPeaksWorkspace>(loadedWS);
    Poco::File testFile(filePath);
    if (testFile.exists()) {
      testFile.remove();
    }

    TS_ASSERT_EQUALS(appliedCoordinateSystem,
                     loadedPeaksWS->getSpecialCoordinateSystem());
  }

  // backwards compatability check
  void test_coordinates_saved_and_loaded_on_peaks_workspace_from_expt_info() {
    auto peaksTestWS = WorkspaceCreationHelper::createPeaksWorkspace(2);
    // Loading a peaks workspace without a instrument from an IDF doesn't work
    // ...
    const std::string filename = FileFinder::Instance().getFullPath(
        "unit_testing/MINITOPAZ_Definition.xml");
    InstrumentDefinitionParser parser(filename, "MINITOPAZ",
                                      Strings::loadFile(filename));
    auto instrument = parser.parseXML(nullptr);
    peaksTestWS->populateInstrumentParameters();
    peaksTestWS->setInstrument(instrument);

    // simulate old-style file with "CoordinateSystem" log
    const SpecialCoordinateSystem appliedCoordinateSystem = QSample;
    peaksTestWS->logs()->addProperty("CoordinateSystem",
                                     static_cast<int>(appliedCoordinateSystem));

    SaveNexusProcessed saveAlg;
    saveAlg.setChild(true);
    saveAlg.initialize();
    saveAlg.setProperty("InputWorkspace", peaksTestWS);
    saveAlg.setPropertyValue(
        "Filename", "LoadAndSaveNexusProcessedCoordinateSystemOldFormat.nxs");
    saveAlg.execute();
    std::string filePath = saveAlg.getPropertyValue("Filename");

    // Remove the coordinate_system entry so it falls back on the log. NeXus
    // can't do this so use the HDF5 API directly
    auto fid = H5Fopen(filePath.c_str(), H5F_ACC_RDWR, H5P_DEFAULT);
    auto mantid_id = H5Gopen(fid, "mantid_workspace_1", H5P_DEFAULT);
    auto peaks_id = H5Gopen(mantid_id, "peaks_workspace", H5P_DEFAULT);
    if (peaks_id > 0) {
      H5Ldelete(peaks_id, "coordinate_system", H5P_DEFAULT);
      H5Gclose(peaks_id);
      H5Gclose(mantid_id);
    } else {
      TS_FAIL("Cannot unlink coordinate_system group. Test file has unexpected "
              "structure.");
    }
    H5Fclose(fid);

    LoadNexusProcessed loadAlg;
    loadAlg.setChild(true);
    loadAlg.initialize();
    loadAlg.setPropertyValue("Filename", filePath);
    loadAlg.setPropertyValue("OutputWorkspace", "__unused");
    loadAlg.execute();

    Mantid::API::Workspace_sptr loadedWS =
        loadAlg.getProperty("OutputWorkspace");
    auto loadedPeaksWS =
        std::dynamic_pointer_cast<Mantid::API::IPeaksWorkspace>(loadedWS);
    Poco::File testFile(filePath);
    if (testFile.exists()) {
      testFile.remove();
    }

    TS_ASSERT_EQUALS(appliedCoordinateSystem,
                     loadedPeaksWS->getSpecialCoordinateSystem());
  }

  void testTableWorkspace_vectorColumn() {
    // Create a table we will save
    ITableWorkspace_sptr table = WorkspaceFactory::Instance().createTable();
    table->addColumn("vector_int", "IntVectorColumn");
    table->addColumn("vector_double", "DoubleVectorColumn");

    std::vector<double> d1, d2, d3;
    d1.emplace_back(0.5);
    d2.emplace_back(1.0);
    d2.emplace_back(2.5);
    d3.emplace_back(4.0);

    std::vector<int> i1(Strings::parseRange("1"));
    std::vector<int> i2(Strings::parseRange("2,3,"));
    std::vector<int> i3(Strings::parseRange("4,5,6,7"));

    // Add some rows of different sizes
    TableRow row1 = table->appendRow();
    row1 << i1 << d1;
    TableRow row2 = table->appendRow();
    row2 << i2 << d2;
    TableRow row3 = table->appendRow();
    row3 << i3 << d3;

    ScopedWorkspace inTableEntry(table);
    std::string savedFileName(
        "LoadNexusProcessedTest_testTableWorkspace_vectorColumn.nxs");

    SaveNexusProcessed saveAlg;
    saveAlg.initialize();
    saveAlg.setPropertyValue("InputWorkspace", inTableEntry.name());
    saveAlg.setPropertyValue("Filename", savedFileName);

    TS_ASSERT_THROWS_NOTHING(saveAlg.execute());
    TS_ASSERT(saveAlg.isExecuted());

    if (!saveAlg.isExecuted())
      return; // Nothing to check

    // Get absolute path to the saved file
    savedFileName = saveAlg.getPropertyValue("Filename");

    ScopedWorkspace outTableEntry;

    LoadNexusProcessed loadAlg;
    loadAlg.initialize();
    loadAlg.setPropertyValue("Filename", savedFileName);
    loadAlg.setPropertyValue("OutputWorkspace", outTableEntry.name());

    TS_ASSERT_THROWS_NOTHING(loadAlg.execute());
    TS_ASSERT(loadAlg.isExecuted());

    // The file is not needed anymore
    Poco::File(savedFileName).remove();

    if (!loadAlg.isExecuted())
      return; // Nothing to check

    auto outTable = std::dynamic_pointer_cast<const TableWorkspace>(
        outTableEntry.retrieve());
    TS_ASSERT(outTable);

    if (!outTable)
      return; // Nothing to check

    TS_ASSERT_EQUALS(outTable->columnCount(), 2);
    TS_ASSERT_EQUALS(outTable->rowCount(), 3);

    Column_const_sptr column; // Column we are currently checking

    TS_ASSERT_THROWS_NOTHING(column = outTable->getColumn("IntVectorColumn"));
    TS_ASSERT(column->isType<std::vector<int>>());

    if (column->isType<std::vector<int>>()) {
      TS_ASSERT_EQUALS(column->cell<std::vector<int>>(0), i1);
      TS_ASSERT_EQUALS(column->cell<std::vector<int>>(1), i2);
      TS_ASSERT_EQUALS(column->cell<std::vector<int>>(2), i3);
    }

    TS_ASSERT_THROWS_NOTHING(column =
                                 outTable->getColumn("DoubleVectorColumn"));
    TS_ASSERT(column->isType<std::vector<double>>());

    if (column->isType<std::vector<double>>()) {
      TS_ASSERT_EQUALS(column->cell<std::vector<double>>(0), d1);
      TS_ASSERT_EQUALS(column->cell<std::vector<double>>(1), d2);
      TS_ASSERT_EQUALS(column->cell<std::vector<double>>(2), d3);
    }
  }

  void test_SaveAndLoadOnHistogramWS() { doTestLoadAndSaveHistogramWS(false); }

  void test_SaveAndLoadOnHistogramWSWithNumericAxis() {
    doTestLoadAndSaveHistogramWS(false, true);
  }

  void test_SaveAndLoadOnHistogramWSwithXErrors() {
    doTestLoadAndSaveHistogramWS(true);
  }

  void test_SaveAndLoadOnHistogramWSwithLegacyXErrors() {
    doTestLoadAndSaveHistogramWS(true, false, true);
  }

  void test_SaveAndLoadOnPointLikeWS() { doTestLoadAndSavePointWS(false); }

  void test_SaveAndLoadOnPointLikeWSWithXErrors() {
    doTestLoadAndSavePointWS(true);
  }

  void test_that_workspace_name_is_loaded() {
    // Arrange
    LoadNexusProcessed loader;
    loader.setChild(false);
    loader.initialize();
    loader.setPropertyValue("Filename", "POLREF00004699_nexus.nxs");
    loader.setPropertyValue("OutputWorkspace", "ws");
    loader.setProperty("FastMultiPeriod", true);
    // Act
    TS_ASSERT(loader.execute());
    // Assert
    TSM_ASSERT(
        "Can access workspace via name which was set in file",
        AnalysisDataService::Instance().retrieveWS<MatrixWorkspace>("y_1"));
    TSM_ASSERT(
        "Can access workspace via name which was set in file",
        AnalysisDataService::Instance().retrieveWS<MatrixWorkspace>("y_2"));
    // Clean up
    AnalysisDataService::Instance().remove("y_1");
    AnalysisDataService::Instance().remove("y_2");
  }

  void test_that_workspace_name_is_not_loaded_when_is_duplicate() {
    // Arrange
    SaveNexusProcessed alg;
    alg.initialize();
    std::string tempFile = "LoadNexusProcessed_TmpTestWorkspace.nxs";
    alg.setPropertyValue("Filename", tempFile);

    std::string workspaceName = "test_workspace_name";
    for (size_t index = 0; index < 2; ++index) {
      // Create a sample workspace and add it to the ADS, so it gets a name.
      auto ws = WorkspaceCreationHelper::create1DWorkspaceConstant(
          3, static_cast<double>(index), static_cast<double>(index), true);
      AnalysisDataService::Instance().addOrReplace(workspaceName, ws);
      alg.setProperty("InputWorkspace",
                      std::dynamic_pointer_cast<MatrixWorkspace>(ws));
      if (index == 0) {
        alg.setProperty("Append", false);
      } else {
        alg.setProperty("Append", true);
      }
      alg.execute();
    }
    // Delete the workspace
    AnalysisDataService::Instance().remove(workspaceName);

    tempFile = alg.getPropertyValue("Filename");

    // Load the data
    LoadNexusProcessed loader;
    loader.setChild(false);
    loader.initialize();
    loader.setPropertyValue("Filename", tempFile);
    loader.setPropertyValue("OutputWorkspace", "ws_loaded");
    // Act
    loader.execute();

    // Assert
    TSM_ASSERT("Can access workspace via name which is the name of the file "
               "with an index",
               AnalysisDataService::Instance().retrieveWS<MatrixWorkspace>(
                   "ws_loaded_1"));
    TSM_ASSERT("Can access workspace via name which is the name of the file "
               "with an index",
               AnalysisDataService::Instance().retrieveWS<MatrixWorkspace>(
                   "ws_loaded_2"));
    // Clean up
    AnalysisDataService::Instance().remove("ws_loaded_1");
    AnalysisDataService::Instance().remove("ws_loaded_2");
    if (!tempFile.empty() && Poco::File(tempFile).exists()) {
      Poco::File(tempFile).remove();
    }
  }

  void do_load_multiperiod_workspace(bool fast) {
    LoadNexusProcessed loader;
    loader.setChild(true);
    loader.initialize();
    loader.setPropertyValue("Filename", "POLREF00004699_nexus.nxs");
    loader.setPropertyValue("OutputWorkspace", "ws");
    loader.setProperty("FastMultiPeriod", fast);

    TS_ASSERT(loader.execute());

    Workspace_sptr outWS = loader.getProperty("OutputWorkspace");
    WorkspaceGroup_sptr asGroupWS =
        std::dynamic_pointer_cast<WorkspaceGroup>(outWS);
    TSM_ASSERT("We expect a group workspace back", asGroupWS);
    TSM_ASSERT_EQUALS("We expect the size to be 2", 2, asGroupWS->size());
    MatrixWorkspace_sptr period1 =
        std::dynamic_pointer_cast<MatrixWorkspace>(asGroupWS->getItem(0));
    MatrixWorkspace_sptr period2 =
        std::dynamic_pointer_cast<MatrixWorkspace>(asGroupWS->getItem(1));

    TSM_ASSERT("We expect the group workspace is multiperiod",
               asGroupWS->isMultiperiod());
    TSM_ASSERT_EQUALS("X-data should be identical", period1->x(0),
                      period2->x(0));
    TSM_ASSERT_DIFFERS("Y-data should be different", period1->y(0),
                       period2->y(0));
    TSM_ASSERT_DIFFERS("E-data should be different", period1->e(0),
                       period2->e(0));

    TS_ASSERT(period1->getInstrument());
    TS_ASSERT(period2->getInstrument());

    auto period1Logs = period1->run().getLogData();
    auto period2Logs = period2->run().getLogData();

    TSM_ASSERT_EQUALS("We expect to have the same number of log entries",
                      period1Logs.size(), period2Logs.size());

    TSM_ASSERT_THROWS("Should only have a period 1 entry",
                      period1->run().getLogData("period 2"),
                      Exception::NotFoundError &);
    TSM_ASSERT_THROWS("Should only have a period 2 entry",
                      period2->run().getLogData("period 1"),
                      Exception::NotFoundError &);
  }

  void test_load_multiperiod_workspace_fast() {
    do_load_multiperiod_workspace(true /*Use optimised route*/);
  }

  void test_load_multiperiod_workspace_old() {
    do_load_multiperiod_workspace(false /*Use old route*/);
  }

  void test_load_workspace_empty_textaxis() {
    // filename workspaceEmptyTextAxis
    LoadNexusProcessed loader;
    loader.setChild(true);
    TS_ASSERT_THROWS_NOTHING(loader.initialize());
    TS_ASSERT_THROWS_NOTHING(
        loader.setPropertyValue("Filename", "workspaceEmptyTextAxis.nxs"));
    TS_ASSERT_THROWS_NOTHING(loader.setPropertyValue("OutputWorkspace", "ws"));

    TS_ASSERT(loader.execute());
    TS_ASSERT(loader.isExecuted());

    Workspace_const_sptr ws = loader.getProperty("OutputWorkspace");
    const auto outWS = std::dynamic_pointer_cast<const MatrixWorkspace>(ws);

    const size_t numBins = outWS->blocksize();
    for (size_t i = 0; i < numBins; ++i) {
      TS_ASSERT_EQUALS(outWS->x(0)[i], i);
      TS_ASSERT_EQUALS(outWS->y(0)[i], i);
    }
  }

  void test_load_workspace_with_textaxis() {
    // filename workspaceWithTextAxis
    LoadNexusProcessed loader;
    loader.setChild(true);
    TS_ASSERT_THROWS_NOTHING(loader.initialize());
    TS_ASSERT_THROWS_NOTHING(
        loader.setPropertyValue("Filename", "workspaceWithTextAxis.nxs"));
    TS_ASSERT_THROWS_NOTHING(loader.setPropertyValue("OutputWorkspace", "ws"));

    TS_ASSERT(loader.execute());
    TS_ASSERT(loader.isExecuted());

    Workspace_const_sptr ws = loader.getProperty("OutputWorkspace");
    const auto outWS = std::dynamic_pointer_cast<const MatrixWorkspace>(ws);

    const size_t numBins = outWS->blocksize();
    for (size_t i = 0; i < numBins; ++i) {
      TS_ASSERT_EQUALS(outWS->x(0)[i], i);
      TS_ASSERT_EQUALS(outWS->y(0)[i], i);
    }
  }

  void test_Log_invalid_value_filtering_survives_save_and_load() {
    LoadNexus alg;

    TS_ASSERT_THROWS_NOTHING(alg.initialize());
    TS_ASSERT(alg.isInitialized());
    testFile = "ENGINX00228061_log_alarm_data.nxs";
    alg.setPropertyValue("Filename", testFile);
    testFile = alg.getPropertyValue("Filename");

    alg.setPropertyValue("OutputWorkspace", output_ws);

    TS_ASSERT_THROWS_NOTHING(alg.execute());

    // Test some aspects of the file
    MatrixWorkspace_sptr workspace;
    workspace = std::dynamic_pointer_cast<MatrixWorkspace>(
        AnalysisDataService::Instance().retrieve(output_ws));
<<<<<<< HEAD
=======

>>>>>>> af309c2b
    check_log(workspace, "cryo_temp1", 1, 3, 7.0);

    SaveNexusProcessed save;
    save.initialize();
    save.setPropertyValue("InputWorkspace", output_ws);
    std::string filename = "LoadNexusProcessed_test_Log_invalid_value_"
                           "filtering_survives_save_and_load.nxs";
    save.setPropertyValue("Filename", filename);
    filename = save.getPropertyValue("Filename");
    save.execute();
    LoadNexusProcessed load;
    load.initialize();
    load.setPropertyValue("Filename", filename);
    load.setPropertyValue("OutputWorkspace", output_ws);
    load.execute();

    workspace = std::dynamic_pointer_cast<MatrixWorkspace>(
        AnalysisDataService::Instance().retrieve(output_ws));
    TS_ASSERT(workspace.get());
    check_log(workspace, "cryo_temp1", 1, 3, 7.0);
    if (Poco::File(filename).exists())
      Poco::File(filename).remove();
  }

  void test_log_filtering_survives_save_and_load() {
    LoadNexus alg;
    std::string group_ws = "test_log_filtering_survives_save_and_load";
    TS_ASSERT_THROWS_NOTHING(alg.initialize());
    TS_ASSERT(alg.isInitialized());
    testFile = "POLREF00014966.nxs";
    alg.setPropertyValue("Filename", testFile);
    testFile = alg.getPropertyValue("Filename");

    alg.setPropertyValue("OutputWorkspace", group_ws);

    TS_ASSERT_THROWS_NOTHING(alg.execute());

    // Test some aspects of the file
    MatrixWorkspace_sptr workspace;
    workspace = std::dynamic_pointer_cast<MatrixWorkspace>(
        AnalysisDataService::Instance().retrieve(group_ws + "_1"));
    // should be filtered
    check_log(workspace, "raw_uah_log", 429, 17, 99.4740982879);
    // should not be filtered
    check_log(workspace, "periods", 37, 1, 1);
    check_log(workspace, "period 1", 36, 505, true);
    check_log(workspace, "running", 72, 501, true);

    SaveNexusProcessed save;
    save.initialize();
    save.setProperty("InputWorkspace", workspace);
    std::string filename =
        "LoadNexusProcessed_test_log_filtering_survives_save_and_load.nxs";
    save.setPropertyValue("Filename", filename);
    filename = save.getPropertyValue("Filename");
    save.execute();
    LoadNexusProcessed load;
    load.initialize();
    load.setPropertyValue("Filename", filename);
    load.setPropertyValue("OutputWorkspace", output_ws);
    load.execute();

    auto reloadedWorkspace = std::dynamic_pointer_cast<MatrixWorkspace>(
        AnalysisDataService::Instance().retrieve(output_ws));
    // should not change as should be filtered as before
    check_log(reloadedWorkspace, "raw_uah_log", 429, 17, 99.4740982879);
    // should not change as should not be filtered as before
    check_log(reloadedWorkspace, "periods", 37, 1, 1);
    check_log(reloadedWorkspace, "period 1", 36, 505, true);
    check_log(reloadedWorkspace, "running", 72, 501, true);

    if (Poco::File(filename).exists())
      Poco::File(filename).remove();
  }

private:
  template <typename TYPE>
  void check_log(Mantid::API::MatrixWorkspace_sptr &workspace,
                 const std::string &logName, const int noOfEntries,
                 const int firstInterval, const TYPE firstValue) {
    TS_ASSERT(workspace.get());
    auto run = workspace->run();

    auto prop = run.getLogData(logName);
    TSM_ASSERT(logName + " Log was not found", prop);
    if (prop) {
      auto log =
          dynamic_cast<TimeSeriesProperty<TYPE> *>(run.getLogData(logName));
      TSM_ASSERT(logName + " Log was not the expected type", log);
      if (log) {
        // middle value is invalid and is filtered out
        TSM_ASSERT_EQUALS(logName + " Log size not as expected", log->size(),
                          noOfEntries);
        TSM_ASSERT_EQUALS(logName + " Log first interval not as expected",
                          log->nthInterval(0).length().total_seconds(),
                          firstInterval);
        templated_equality_check(logName + " Log first value not as expected",
                                 log->nthValue(0), firstValue);
      }
    }
  }

  // There is also an explicit instantiation of this for doubles
  template <typename TYPE>
  void templated_equality_check(const std::string &message, const TYPE value,
                                const TYPE refValue) {
    TSM_ASSERT_EQUALS(message, value, refValue);
  }

  void doHistoryTest(const MatrixWorkspace_sptr &matrix_ws) {
    const WorkspaceHistory history = matrix_ws->getHistory();
    int nalgs = static_cast<int>(history.size());
    TS_ASSERT_EQUALS(nalgs, 4);

    if (nalgs == 4) {
      TS_ASSERT_EQUALS(history[0]->name(), "LoadRaw");
      TS_ASSERT_EQUALS(history[1]->name(), "AlignDetectors");
      TS_ASSERT_EQUALS(history[2]->name(), "DiffractionFocussing");
      TS_ASSERT_EQUALS(history[3]->name(), "LoadNexusProcessed");
    }
  }

  /**
   * Do a few standard checks that are repeated in multiple tests of
   * partial event data loading
   *
   * @param alg initialized and parameterized load algorithm
   * @param nSpectra expected number of spectra
   * @param nHistory expected number of entries in the algorithm
   * history
   **/
  void doCommonEventLoadChecks(LoadNexusProcessed &alg, size_t nSpectra,
                               size_t nHistory) {
    TS_ASSERT_THROWS_NOTHING(alg.execute());
    TS_ASSERT(alg.isExecuted());

    // Test basic props of the ws
    Workspace_sptr workspace;
    TS_ASSERT_THROWS_NOTHING(
        workspace = AnalysisDataService::Instance().retrieve(output_ws));
    TS_ASSERT(workspace);
    if (!workspace)
      return;
    TS_ASSERT(workspace.get());

    EventWorkspace_sptr ews =
        std::dynamic_pointer_cast<EventWorkspace>(workspace);
    TS_ASSERT(ews);
    if (!ews)
      return;
    TS_ASSERT(ews.get());
    TS_ASSERT_EQUALS(ews->getNumberHistograms(), nSpectra);

    TS_ASSERT_EQUALS(ews->getHistory().size(), nHistory);
  }

  /*
   * Does a few common checks for using a single spectra property
   * such as spectrumMin or spectrumMax. Expects the algorithm
   * passed in to be configured for the test
   *
   * @param alg The configured algorithm to be executed
   * @param expectedSize The number of spectra which should be present
   */
  void doSpectrumMinOrMaxTest(LoadNexusProcessed &alg,
                              const size_t expectedSize) {
    TS_ASSERT_THROWS_NOTHING(alg.execute());

    // Test some aspects of the file
    Workspace_sptr workspace;
    TS_ASSERT_THROWS_NOTHING(
        workspace = AnalysisDataService::Instance().retrieve(output_ws));
    TS_ASSERT(workspace.get());

    MatrixWorkspace_sptr matrix_ws =
        std::dynamic_pointer_cast<MatrixWorkspace>(workspace);
    TS_ASSERT(matrix_ws.get());

    // Testing the number of histograms
    TS_ASSERT_EQUALS(matrix_ws->getNumberHistograms(), expectedSize);

    // Test history
    doHistoryTest(matrix_ws);

    std::shared_ptr<const Mantid::Geometry::Instrument> inst =
        matrix_ws->getInstrument();
    TS_ASSERT_EQUALS(inst->getName(), "GEM");
    TS_ASSERT_EQUALS(inst->getSource()->getPos().Z(), -17);
  }

  /**
   * Does a few common checks for using spectra lists with/without
   * spectrum min and/or max being set. Expects the algorithm
   * passed in to be configured for this test.
   *
   * @param alg The configured algorithm to executed
   * @param expectedSpectra The IDs of the spectrum loaded which should
   * be present
   */
  void doSpectrumListTests(LoadNexusProcessed &alg,
                           const std::vector<int> &expectedSpectra) {
    TS_ASSERT_THROWS_NOTHING(alg.execute());
    TS_ASSERT(alg.isExecuted());

    // Test some aspects of the file
    Workspace_sptr workspace;
    TS_ASSERT_THROWS_NOTHING(
        workspace = AnalysisDataService::Instance().retrieve(output_ws));
    TS_ASSERT(workspace.get());

    MatrixWorkspace_sptr matrix_ws =
        std::dynamic_pointer_cast<MatrixWorkspace>(workspace);
    TS_ASSERT(matrix_ws.get());

    // Test spectrum numbers are as expected
    size_t index(0);
    int seenSpectra(0);
    for (const auto spectrum : expectedSpectra) {
      TS_ASSERT_EQUALS(matrix_ws->getSpectrum(index).getSpectrumNo(), spectrum);
      ++index;
      ++seenSpectra;
    }

    TS_ASSERT_EQUALS(seenSpectra, expectedSpectra.size());

    doHistoryTest(matrix_ws);

    std::shared_ptr<const Mantid::Geometry::Instrument> inst =
        matrix_ws->getInstrument();
    TS_ASSERT_EQUALS(inst->getName(), "GEM");
    TS_ASSERT_EQUALS(inst->getSource()->getPos().Z(), -17);
  }

  void writeTmpEventNexus() {
    // return;
    if (!m_savedTmpEventFile.empty() &&
        Poco::File(m_savedTmpEventFile).exists())
      return;

    std::vector<std::vector<int>> groups(6);
    groups[0].emplace_back(9);
    groups[0].emplace_back(12);
    groups[1].emplace_back(5);
    groups[1].emplace_back(10);
    groups[2].emplace_back(20);
    groups[2].emplace_back(21);
    groups[3].emplace_back(10);
    groups[4].emplace_back(50);
    groups[5].emplace_back(15);
    groups[5].emplace_back(20);

    EventWorkspace_sptr ws =
        WorkspaceCreationHelper::createGroupedEventWorkspace(groups, 30, 1.0);
    ws->getSpectrum(4).clear();

    TS_ASSERT_EQUALS(ws->getNumberHistograms(), groups.size());

    SaveNexusProcessed alg;
    alg.initialize();
    alg.setProperty("InputWorkspace", std::dynamic_pointer_cast<Workspace>(ws));
    m_savedTmpEventFile = "LoadNexusProcessed_TmpEvent.nxs";
    alg.setPropertyValue("Filename", m_savedTmpEventFile);
    alg.setPropertyValue("Title",
                         "Tmp test event workspace as NexusProcessed file");

    TS_ASSERT_THROWS_NOTHING(alg.execute());
    TS_ASSERT(alg.isExecuted());

    // Get absolute path to the saved file
    m_savedTmpEventFile = alg.getPropertyValue("Filename");
  }

  void clearTmpEventNexus() {
    // remove saved/re-loaded test event data file
    if (!m_savedTmpEventFile.empty() &&
        Poco::File(m_savedTmpEventFile).exists())
      Poco::File(m_savedTmpEventFile).remove();
  }

  void doTestLoadAndSaveHistogramWS(bool useXErrors = false,
                                    bool numericAxis = false,
                                    bool legacyXErrors = false) {
    // Test SaveNexusProcessed/LoadNexusProcessed on a histogram workspace with
    // x errors

    // Create histogram workspace with two spectra and 4 points
    std::vector<double> x1{1, 2, 3};
    std::vector<double> dx1{3, 2};
    std::vector<double> y1{1, 2};
    std::vector<double> x2{1, 2, 3};
    std::vector<double> dx2{3, 2};
    std::vector<double> y2{1, 2};
    MatrixWorkspace_sptr inputWs = WorkspaceFactory::Instance().create(
        "Workspace2D", 2, x1.size(), y1.size());
    inputWs->mutableX(0) = x1;
    inputWs->mutableX(1) = x2;
    inputWs->mutableY(0) = y1;
    inputWs->mutableY(1) = y2;
    if (useXErrors) {
      inputWs->setPointStandardDeviations(0, dx1);
      inputWs->setPointStandardDeviations(1, dx2);
      if (legacyXErrors) {
        inputWs->dataDx(0).emplace_back(1);
        inputWs->dataDx(1).emplace_back(1);
      }
    }
    if (numericAxis) {
      auto numericAxis = std::make_unique<NumericAxis>(2);
      numericAxis->setValue(0, 10.0);
      numericAxis->setValue(1, 20.0);
      inputWs->replaceAxis(1, std::move(numericAxis));
    }

    // Save workspace
    IAlgorithm_sptr save =
        AlgorithmManager::Instance().create("SaveNexusProcessed");
    save->initialize();
    TS_ASSERT(save->isInitialized());
    TS_ASSERT_THROWS_NOTHING(save->setProperty("InputWorkspace", inputWs));
    TS_ASSERT_THROWS_NOTHING(save->setPropertyValue(
        "Filename", "TestSaveAndLoadNexusProcessed.nxs"));
    TS_ASSERT_THROWS_NOTHING(save->execute());

    // Load workspace
    IAlgorithm_sptr load =
        AlgorithmManager::Instance().create("LoadNexusProcessed");
    load->initialize();
    TS_ASSERT(load->isInitialized());
    TS_ASSERT_THROWS_NOTHING(load->setPropertyValue(
        "Filename", "TestSaveAndLoadNexusProcessed.nxs"));
    TS_ASSERT_THROWS_NOTHING(
        load->setPropertyValue("OutputWorkspace", "output"));
    TS_ASSERT_THROWS_NOTHING(load->execute());

    // Check spectra in loaded workspace
    MatrixWorkspace_sptr outputWs =
        AnalysisDataService::Instance().retrieveWS<MatrixWorkspace>("output");
    TS_ASSERT_EQUALS(1, outputWs->getSpectrum(0).getSpectrumNo());
    TS_ASSERT_EQUALS(2, outputWs->getSpectrum(1).getSpectrumNo());
    TS_ASSERT_EQUALS(inputWs->x(0), outputWs->x(0));
    TS_ASSERT_EQUALS(inputWs->x(1), outputWs->x(1));
    TS_ASSERT_EQUALS(inputWs->y(0), outputWs->y(0));
    TS_ASSERT_EQUALS(inputWs->y(1), outputWs->y(1));
    TS_ASSERT_EQUALS(inputWs->e(0), outputWs->e(0));
    TS_ASSERT_EQUALS(inputWs->e(1), outputWs->e(1));
    if (useXErrors) {
      TSM_ASSERT("Should have an x error", outputWs->hasDx(0));
      TS_ASSERT_EQUALS(dx1, outputWs->dx(0).rawData());
      TS_ASSERT_EQUALS(dx2, outputWs->dx(1).rawData());
    }

    // Axes
    auto axis1 = outputWs->getAxis(1);
    if (numericAxis) {
      TS_ASSERT(axis1->isNumeric());
      TS_ASSERT_DELTA(10.0, axis1->getValue(0), 1e-10);
      TS_ASSERT_DELTA(20.0, axis1->getValue(1), 1e-10);
    } else {
      TS_ASSERT(axis1->isSpectra());
      TS_ASSERT_DELTA(1.0, axis1->getValue(0), 1e-10);
      TS_ASSERT_DELTA(2.0, axis1->getValue(1), 1e-10);
    }

    // Remove workspace and saved nexus file
    AnalysisDataService::Instance().remove("output");
    Poco::File("TestSaveAndLoadNexusProcessed.nxs").remove();
  }

  void doTestLoadAndSavePointWS(bool useXErrors = false) {
    // Test SaveNexusProcessed/LoadNexusProcessed on a point-like workspace

    // Create histogram workspace with two spectra and 4 points
    std::vector<double> x1{1, 2, 3};
    std::vector<double> dx1{3, 2, 1};
    std::vector<double> y1{1, 2, 3};
    std::vector<double> x2{10, 20, 30};
    std::vector<double> dx2{30, 22, 10};
    std::vector<double> y2{10, 20, 30};
    MatrixWorkspace_sptr inputWs = WorkspaceFactory::Instance().create(
        "Workspace2D", 2, x1.size(), y1.size());
    inputWs->mutableX(0) = x1;
    inputWs->mutableX(1) = x2;
    inputWs->mutableY(0) = y1;
    inputWs->mutableY(1) = y2;
    if (useXErrors) {
      inputWs->setPointStandardDeviations(0, dx1);
      inputWs->setPointStandardDeviations(1, dx2);
    }

    // Save workspace
    IAlgorithm_sptr save =
        AlgorithmManager::Instance().create("SaveNexusProcessed");
    save->initialize();
    TS_ASSERT(save->isInitialized());
    TS_ASSERT_THROWS_NOTHING(save->setProperty("InputWorkspace", inputWs));
    TS_ASSERT_THROWS_NOTHING(save->setPropertyValue(
        "Filename", "TestSaveAndLoadNexusProcessed.nxs"));
    TS_ASSERT_THROWS_NOTHING(save->execute());

    // Load workspace
    IAlgorithm_sptr load =
        AlgorithmManager::Instance().create("LoadNexusProcessed");
    load->initialize();
    TS_ASSERT(load->isInitialized());
    TS_ASSERT_THROWS_NOTHING(load->setPropertyValue(
        "Filename", "TestSaveAndLoadNexusProcessed.nxs"));
    TS_ASSERT_THROWS_NOTHING(
        load->setPropertyValue("OutputWorkspace", "output"));
    TS_ASSERT_THROWS_NOTHING(load->execute());

    // Check spectra in loaded workspace
    MatrixWorkspace_sptr outputWs =
        AnalysisDataService::Instance().retrieveWS<MatrixWorkspace>("output");
    TS_ASSERT_EQUALS(inputWs->x(0), outputWs->x(0));
    TS_ASSERT_EQUALS(inputWs->x(1), outputWs->x(1));
    TS_ASSERT_EQUALS(inputWs->y(0), outputWs->y(0));
    TS_ASSERT_EQUALS(inputWs->y(1), outputWs->y(1));
    TS_ASSERT_EQUALS(inputWs->e(0), outputWs->e(0));
    TS_ASSERT_EQUALS(inputWs->e(1), outputWs->e(1));
    if (useXErrors) {
      TSM_ASSERT("Should have an x error", outputWs->hasDx(0));
      TS_ASSERT_EQUALS(inputWs->dx(0).rawData(), outputWs->dx(0).rawData());
      TS_ASSERT_EQUALS(inputWs->dx(1).rawData(), outputWs->dx(1).rawData());
    }

    // Remove workspace and saved nexus file
    AnalysisDataService::Instance().remove("output");
    Poco::File("TestSaveAndLoadNexusProcessed.nxs").remove();
  }

  std::string testFile, output_ws;
  /// Saved using SaveNexusProcessed and re-used in several load event tests
  std::string m_savedTmpEventFile;
  static const EventType m_savedTmpType = TOF;
};

template <>
void LoadNexusProcessedTest::templated_equality_check(
    const std::string &message, const double value, const double refValue) {
  TSM_ASSERT_DELTA(message, value, refValue, 1e-5);
}

//------------------------------------------------------------------------------
// Performance test
//------------------------------------------------------------------------------

class LoadNexusProcessedTestPerformance : public CxxTest::TestSuite {
public:
  void testHistogramWorkspace() {
    LoadNexusProcessed loader;
    loader.initialize();
    loader.setPropertyValue("Filename", "PG3_733_focussed.nxs");
    loader.setPropertyValue("OutputWorkspace", "ws");
    TS_ASSERT(loader.execute());
  }

  void testPeaksWorkspace() {
    LoadNexusProcessed loader;
    loader.initialize();
    loader.setPropertyValue("Filename", "24954_allpeaksbyhand.nxs");
    loader.setPropertyValue("OutputWorkspace", "peaks");
    TS_ASSERT(loader.execute());
  }
};<|MERGE_RESOLUTION|>--- conflicted
+++ resolved
@@ -1126,10 +1126,7 @@
     MatrixWorkspace_sptr workspace;
     workspace = std::dynamic_pointer_cast<MatrixWorkspace>(
         AnalysisDataService::Instance().retrieve(output_ws));
-<<<<<<< HEAD
-=======
-
->>>>>>> af309c2b
+
     check_log(workspace, "cryo_temp1", 1, 3, 7.0);
 
     SaveNexusProcessed save;
