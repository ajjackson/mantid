#ifndef MANTID_DATAOBJECTS_AFFINE_MATRIX_PARAMETER_PARSER
#define MANTID_DATAOBJECTS_AFFINE_MATRIX_PARAMETER_PARSER

#include "MantidKernel/System.h"
#include "MantidAPI/ImplicitFunctionParameterParser.h"
#include "MantidDataObjects/AffineMatrixParameter.h"

namespace Mantid {
namespace DataObjects {
/** Parser for a parameter of type affinematrixparameter
*
* @author Owen Arnold
* @date 20/07/2011
*/
class DLLExport AffineMatrixParameterParser
    : public Mantid::API::ImplicitFunctionParameterParser {
public:
  /// Constructor
  AffineMatrixParameterParser();
  /** Creates the parameter by reading the xml given.
  * @param parameterElement : xml element to parser from.
  * @return Fully constructed AffineMatrixParameter.
  */
  AffineMatrixParameter *
  createParameter(Poco::XML::Element *parameterElement) override;
  /// Set a successor parser for chain-of-responsibility type reading.
  void setSuccessorParser(ImplicitFunctionParameterParser *) override;
  /// Destructor
<<<<<<< HEAD
  virtual ~AffineMatrixParameterParser() = default;
=======
  ~AffineMatrixParameterParser() override;
>>>>>>> fa8a40d8

private:
  /// Assignment operator
  AffineMatrixParameterParser &operator=(const AffineMatrixParameterParser &);
  /// Copy constructor
  AffineMatrixParameterParser(const AffineMatrixParameterParser &);
};
}
}

#endif<|MERGE_RESOLUTION|>--- conflicted
+++ resolved
@@ -25,12 +25,6 @@
   createParameter(Poco::XML::Element *parameterElement) override;
   /// Set a successor parser for chain-of-responsibility type reading.
   void setSuccessorParser(ImplicitFunctionParameterParser *) override;
-  /// Destructor
-<<<<<<< HEAD
-  virtual ~AffineMatrixParameterParser() = default;
-=======
-  ~AffineMatrixParameterParser() override;
->>>>>>> fa8a40d8
 
 private:
   /// Assignment operator
