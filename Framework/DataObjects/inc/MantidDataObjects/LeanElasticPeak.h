// Mantid Repository : https://github.com/mantidproject/mantid
//
// Copyright &copy; 2018 ISIS Rutherford Appleton Laboratory UKRI,
//   NScD Oak Ridge National Laboratory, European Spallation Source,
//   Institut Laue - Langevin & CSNS, Institute of High Energy Physics, CAS
// SPDX - License - Identifier: GPL - 3.0 +
#pragma once

#include "MantidDataObjects/BasePeak.h"
#include "MantidGeometry/Crystal/IPeak.h"
#include "MantidGeometry/Instrument/ReferenceFrame.h"
#include "MantidKernel/Logger.h"
#include "MantidKernel/Matrix.h"
#include "MantidKernel/PhysicalConstants.h"
#include "MantidKernel/System.h"
#include "MantidKernel/V3D.h"
#include <boost/optional.hpp>
#include <memory>

namespace Mantid {

namespace DataObjects {

/** Structure describing a single-crystal peak. This is a version of
 * Peak that doesn't require the instrument and also assuming elastic
 * scattering. The peak is described only by the Q-sample
 * position. Optionally if the wavelength and goniometer is provided
 * other properties can be calculated.
 *
 */
class DLLExport LeanElasticPeak : public BasePeak {
public:
  LeanElasticPeak();
  LeanElasticPeak(const Mantid::Kernel::V3D &QSampleFrame);
  LeanElasticPeak(const Mantid::Kernel::V3D &QSampleFrame,
                  const Mantid::Kernel::Matrix<double> &goniometer,
                  boost::optional<std::shared_ptr<Geometry::ReferenceFrame>>
                      refFrame = boost::none);
  LeanElasticPeak(const Mantid::Kernel::V3D &QSampleFrame, double wavelength);

  /// Copy constructor
  LeanElasticPeak(const LeanElasticPeak &other);

  // MSVC 2015/17 can build with noexcept = default however
  // intellisense still incorrectly reports this as an error despite compiling.
  // https://connect.microsoft.com/VisualStudio/feedback/details/1795240/visual-c-2015-default-move-constructor-and-noexcept-keyword-bug
  // For that reason we still use the supplied default which should be noexcept
  // once the above is fixed we can remove this workaround
#if defined(_MSC_VER) && _MSC_VER <= 1910
  LeanElasticPeak(LeanElasticPeak &&) = default;
  LeanElasticPeak &operator=(LeanElasticPeak &&) = default;
#else
  LeanElasticPeak(LeanElasticPeak &&) noexcept = default;
  LeanElasticPeak &operator=(LeanElasticPeak &&) noexcept = default;
#endif

  // Construct a peak from a reference to the interface
  explicit LeanElasticPeak(const Geometry::IPeak &ipeak);

  std::shared_ptr<const Geometry::ReferenceFrame>
  getReferenceFrame() const override;

  Mantid::Kernel::V3D getQLabFrame() const override;
  Mantid::Kernel::V3D getQSampleFrame() const override;

  void setQSampleFrame(const Mantid::Kernel::V3D &QSampleFrame,
                       boost::optional<double> = boost::none) override;
  void setQSampleFrame(const Mantid::Kernel::V3D &QSampleFrame,
                       const Mantid::Kernel::Matrix<double> &goniometer);
  void setQLabFrame(const Mantid::Kernel::V3D &qLab,
                    boost::optional<double> = boost::none) override;

  void setWavelength(double wavelength) override;
  double getWavelength() const override;
  double getScattering() const override;
  double getAzimuthal() const override;
  double getDSpacing() const override;
  double getTOF() const override;

  double getInitialEnergy() const override;
  double getFinalEnergy() const override;
  double getEnergyTransfer() const override;
  void setInitialEnergy(double m_initialEnergy) override;
  void setFinalEnergy(double m_finalEnergy) override;

<<<<<<< HEAD
  virtual Mantid::Kernel::V3D getSamplePos() const override;
=======
>>>>>>> d310b4d1
  double getL1() const override;
  double getL2() const override;

  /// Assignment
  LeanElasticPeak &operator=(const LeanElasticPeak &other);

private:
  void setReferenceFrame(std::shared_ptr<Geometry::ReferenceFrame> frame);

  /// Q_sample vector
  Mantid::Kernel::V3D m_Qsample;

  /// Wavelength of neutrons at the peak
  double m_wavelength;

  std::shared_ptr<Geometry::ReferenceFrame> m_refFrame;

  /// Static logger
  static Mantid::Kernel::Logger g_log;
};

} // namespace DataObjects
} // namespace Mantid<|MERGE_RESOLUTION|>--- conflicted
+++ resolved
@@ -83,10 +83,6 @@
   void setInitialEnergy(double m_initialEnergy) override;
   void setFinalEnergy(double m_finalEnergy) override;
 
-<<<<<<< HEAD
-  virtual Mantid::Kernel::V3D getSamplePos() const override;
-=======
->>>>>>> d310b4d1
   double getL1() const override;
   double getL2() const override;
 
