#ifndef MANTID_DATAOBJECTS_PEAKSPACE_H_
#define MANTID_DATAOBJECTS_PEAKSPACE_H_ 1

//----------------------------------------------------------------------
// Includes
//----------------------------------------------------------------------
#include "MantidAPI/Column.h"
#include "MantidAPI/ExperimentInfo.h"
#include "MantidAPI/IPeaksWorkspace.h"
#include "MantidAPI/TableRow.h"
#include "MantidDataObjects/Peak.h"
#include "MantidDataObjects/PeakColumn.h"
#include "MantidDataObjects/TableWorkspace.h"
#include "MantidGeometry/Instrument.h"
#include "MantidKernel/DateAndTime.h"
#include "MantidKernel/Exception.h"
#include "MantidKernel/Logger.h"
#include "MantidKernel/Matrix.h"
#include "MantidKernel/System.h"
#include "MantidKernel/V3D.h"
#include <string>
#include <utility>
#include <vector>
#include <boost/optional.hpp>

// IsamplePosition should be IsampleOrientation
namespace Mantid {
//----------------------------------------------------------------------
// Forward declarations
//----------------------------------------------------------------------
namespace Kernel {
class Logger;
}

namespace DataObjects {
//==========================================================================================
/** @class Mantid::DataObjects::PeaksWorkspace

   The class PeaksWorkspace stores information about a set of SCD peaks.

    @author Ruth Mikkelson, SNS ORNL
    @date 3/10/2010

    Copyright &copy; 2010 ISIS Rutherford Appleton Laboratory, NScD Oak Ridge
   National Laboratory & European Spallation Source

    This file is part of Mantid.

    Mantid is free software; you can redistribute it and/or modify
    it under the terms of the GNU General Public License as published by
    the Free Software Foundation; either version 3 of the License, or
    (at your option) any later version.

    Mantid is distributed in the hope that it will be useful,
    but WITHOUT ANY WARRANTY; without even the implied warranty of
    MERCHANTABILITY or FITNESS FOR A PARTICULAR PURPOSE.  See the
    GNU General Public License for more details.

    You should have received a copy of the GNU General Public License
    along with this program.  If not, see <http://www.gnu.org/licenses/>.

    File change history is stored at: <https://github.com/mantidproject/mantid>
 */
class DLLExport PeaksWorkspace : public Mantid::API::IPeaksWorkspace {
public:
  const std::string id() const override { return "PeaksWorkspace"; }

  PeaksWorkspace();

  /** Get access to shared pointer containing workspace porperties. This
   function is there to provide common interface of iTableWorkspace
    * Despite it is non-constant method, one should be very carefull using it to
   change the log values when cloning of a table workspace can occur
      as the changes may depend on the order of PeakWorkspace cloning & changes
   applyed through this pointer.
    * See PeakWorkspaceTest (test_getSetLogAccess) -- for example of this
   behaviour.
    * Use mutableRun interface to change log values rather then this method.
   **/
  API::LogManager_sptr logs() override;
  /**Get constant access to shared pointer containing workspace porperties;
     Copies logs into new LogManager variable
     Meaningfull only for some multithereaded methods when a thread wants to
     have its own copy of logs   */
  API::LogManager_const_sptr getLogs() const override {
    return API::LogManager_const_sptr(new API::LogManager(this->run()));
  }

<<<<<<< HEAD
  virtual ~PeaksWorkspace() = default;
=======
  ~PeaksWorkspace() override;
>>>>>>> fa8a40d8

  /// Returns a clone of the workspace
  std::unique_ptr<PeaksWorkspace> clone() const {
    return std::unique_ptr<PeaksWorkspace>(doClone());
  }

  void appendFile(std::string filename, Geometry::Instrument_sptr inst);

  /** @return true because this type of the workspace needs custom sorting calls
   */
  bool customSort() const override { return true; }

  void sort(std::vector<std::pair<std::string, bool>> &criteria) override;

  int getNumberPeaks() const override;
  std::string getConvention() const override;
  void removePeak(int peakNum) override;
  void addPeak(const Geometry::IPeak &ipeak) override;
  Peak &getPeak(int peakNum) override;
  const Peak &getPeak(int peakNum) const override;

  Geometry::IPeak *createPeak(Kernel::V3D QFrame,
                              boost::optional<double> detectorDistance =
                                  boost::optional<double>()) const override;
  std::vector<std::pair<std::string, std::string>>
  peakInfo(Kernel::V3D qFrame, bool labCoords) const override;

  Peak *createPeakHKL(Kernel::V3D HKL) const override;

  int peakInfoNumber(Kernel::V3D qFrame, bool labCoords) const override;

  std::vector<Peak> &getPeaks();
  const std::vector<Peak> &getPeaks() const;
  bool hasIntegratedPeaks() const override;
  size_t getMemorySize() const override;

  /// Creates a new TableWorkspace giving the IDs of the detectors that
  /// contribute to the
  /// peaks within the workspace
  API::ITableWorkspace_sptr createDetectorTable() const override;

  /// Set the special coordinate system.
  void setCoordinateSystem(
      const Kernel::SpecialCoordinateSystem coordinateSystem) override;

  /// Get the special coordinate system.
  Kernel::SpecialCoordinateSystem getSpecialCoordinateSystem() const override;

  // ====================================== ITableWorkspace Methods
  // ==================================
  /// Number of columns in the workspace.
  size_t columnCount() const override {
    return static_cast<int>(columns.size());
  }

  /// Number of rows in the workspace.
  size_t rowCount() const override { return getNumberPeaks(); }

  /// Gets the shared pointer to a column by name.
  boost::shared_ptr<Mantid::API::Column>
  getColumn(const std::string &name) override {
    return getColumn(getColumnIndex(name));
  }

  /// Gets the shared pointer to a column by name.
  boost::shared_ptr<const Mantid::API::Column>
  getColumn(const std::string &name) const override {
    return getColumn(getColumnIndex(name));
  }

  /// @return the index of the column with the given name.
  virtual size_t getColumnIndex(const std::string &name) const;

  /// Gets the shared pointer to a column by index.
  boost::shared_ptr<Mantid::API::Column> getColumn(size_t index) override;

  /// Gets the shared pointer to a column by index - return none-modifyable
  /// column.
  API::Column_const_sptr getColumn(size_t index) const override;
  // ====================================== End ITableWorkspace Methods
  // ==================================

  //---------------------------------------------------------------------------------------------
  /// Returns a vector of all column names.
  std::vector<std::string> getColumnNames() const override {
    return this->columnNames;
  }
  /// This is always threadsafe
  bool threadSafe() const override { return true; }

  // --- Nexus Methods ---
  // Save to Nexus
  void saveNexus(::NeXus::File *file) const;

protected:
  /// Protected copy constructor. May be used by childs for cloning.
  PeaksWorkspace(const PeaksWorkspace &other);
  /// Protected copy assignment operator. Assignment not implemented.
  PeaksWorkspace &operator=(const PeaksWorkspace &other);

private:
  PeaksWorkspace *doClone() const override { return new PeaksWorkspace(*this); }

  /// Initialize the table structure
  void initColumns();
  /// Adds a new PeakColumn of the given type
  void addPeakColumn(const std::string &name);

  // ====================================== ITableWorkspace Methods
  // ==================================

  // ===== Methods that are not implemented (read-only table) ==========
  API::Column_sptr addColumn(const std::string & /*type*/,
                             const std::string & /*name*/) override {
    throw Mantid::Kernel::Exception::NotImplementedError(
        "PeaksWorkspace structure is read-only. Cannot add column.");
  }

  bool addColumns(const std::string & /*type*/, const std::string & /*name*/,
                  size_t /*n*/) override {
    throw Mantid::Kernel::Exception::NotImplementedError(
        "PeaksWorkspace structure is read-only. Cannot add columns.");
  }

  void removeColumn(const std::string & /*name*/) override {
    throw Mantid::Kernel::Exception::NotImplementedError(
        "PeaksWorkspace structure is read-only. Cannot remove column.");
  }

  void setRowCount(size_t /*count*/) override {
    throw Mantid::Kernel::Exception::NotImplementedError(
        "PeaksWorkspace structure is read-only. Cannot setRowCount");
  }

  size_t insertRow(size_t /*index*/) override {
    throw Mantid::Kernel::Exception::NotImplementedError(
        "PeaksWorkspace structure is read-only. Cannot insertRow");
  }

  void removeRow(size_t /*index*/) override {
    throw Mantid::Kernel::Exception::NotImplementedError(
        "PeaksWorkspace structure is read-only. Cannot removeRow.");
  }

  /// find method to get the index of integer cell value in a table workspace
  void find(size_t /*value*/, size_t & /*row*/,
            const size_t & /*col*/) override {
    throw Mantid::Kernel::Exception::NotImplementedError(
        "PeaksWorkspace::find() not implemented.");
  }
  /// find method to get the index of  double cell value in a table workspace
  void find(double /*value*/, size_t & /*row*/,
            const size_t & /*col*/) override {
    throw Mantid::Kernel::Exception::NotImplementedError(
        "PeaksWorkspace::find() not implemented.");
  }
  /// find method to get the index of  float cell value in a table workspace
  void find(float /*value*/, size_t & /*row*/,
            const size_t & /*col*/) override {
    throw Mantid::Kernel::Exception::NotImplementedError(
        "PeaksWorkspace::find() not implemented.");
  }
  /// find method to get the index of  API::Boolean value cell in a table
  /// workspace
  void find(API::Boolean /*value*/, size_t & /*row*/,
            const size_t & /*col*/) override {
    throw Mantid::Kernel::Exception::NotImplementedError(
        "PeaksWorkspace::find() not implemented.");
  }
  /// find method to get the index of cellstd::string  value in a table
  /// workspace
  void find(std::string /*value*/, size_t & /*row*/,
            const size_t & /*col*/) override {
    throw Mantid::Kernel::Exception::NotImplementedError(
        "PeaksWorkspace::find() not implemented.");
  }
  /// find method to get the index of  Mantid::Kernel::V3D cell value in a table
  /// workspace
  void find(Mantid::Kernel::V3D /*value*/, size_t & /*row*/,
            const size_t & /*col*/) override {
    throw Mantid::Kernel::Exception::NotImplementedError(
        "PeaksWorkspace::find() not implemented.");
  }

  // ====================================== End ITableWorkspace Methods
  // ==================================

  /** Vector of Peak contained within. */
  std::vector<Peak> peaks;

  /** Column shared pointers. */
  std::vector<boost::shared_ptr<Mantid::DataObjects::PeakColumn>> columns;

  /** Column names */
  std::vector<std::string> columnNames;

  /// Coordinates
  Kernel::SpecialCoordinateSystem m_coordSystem;

  // adapter for logs() function, which create reference to this class itself
  // and does not allow to delete the shared pointers,
  // returned by logs() function when they go out of scope
  API::LogManager_sptr m_logCash;
};

/// Typedef for a shared pointer to a peaks workspace.
typedef boost::shared_ptr<PeaksWorkspace> PeaksWorkspace_sptr;

/// Typedef for a shared pointer to a const peaks workspace.
typedef boost::shared_ptr<const PeaksWorkspace> PeaksWorkspace_const_sptr;
}
}
#endif<|MERGE_RESOLUTION|>--- conflicted
+++ resolved
@@ -86,12 +86,6 @@
     return API::LogManager_const_sptr(new API::LogManager(this->run()));
   }
 
-<<<<<<< HEAD
-  virtual ~PeaksWorkspace() = default;
-=======
-  ~PeaksWorkspace() override;
->>>>>>> fa8a40d8
-
   /// Returns a clone of the workspace
   std::unique_ptr<PeaksWorkspace> clone() const {
     return std::unique_ptr<PeaksWorkspace>(doClone());
