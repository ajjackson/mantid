#ifndef MANTID_GEOMETRY_IDFOBJECT_H_
#define MANTID_GEOMETRY_IDFOBJECT_H_

#include "MantidKernel/System.h"
#ifndef Q_MOC_RUN
#include <boost/shared_ptr.hpp>
#endif
#include <Poco/File.h>
#include <Poco/Path.h>
#include <stdexcept>

namespace Mantid {
namespace Geometry {

/** IDFObject : File object wrapper over an IDF file.

This is essentially an adapter for a Poco::File, with some extra convenience
methods allowing easy access to the parent directory path.
This type has the last modified date and the exists method as a virtual methods
to facilite testing.

  Copyright &copy; 2012 ISIS Rutherford Appleton Laboratory, NScD Oak Ridge
National Laboratory & European Spallation Source

  This file is part of Mantid.

  Mantid is free software; you can redistribute it and/or modify
  it under the terms of the GNU General Public License as published by
  the Free Software Foundation; either version 3 of the License, or
  (at your option) any later version.

  Mantid is distributed in the hope that it will be useful,
  but WITHOUT ANY WARRANTY; without even the implied warranty of
  MERCHANTABILITY or FITNESS FOR A PARTICULAR PURPOSE.  See the
  GNU General Public License for more details.

  You should have received a copy of the GNU General Public License
  along with this program.  If not, see <http://www.gnu.org/licenses/>.

  File change history is stored at: <https://github.com/mantidproject/mantid>
  Code Documentation is available at: <http://doxygen.mantidproject.org>
*/

/**
 * Abstract IDF Object
 */
class DLLExport AbstractIDFObject {
public:
  AbstractIDFObject() = default;
  static const std::string expectedExtension();
  virtual const Poco::Path getParentDirectory() const = 0;
  virtual const Poco::Path &getFileFullPath() const = 0;
  virtual const std::string &getFileFullPathStr() const = 0;
  virtual std::string getFileNameOnly() const = 0;
  virtual std::string getExtension() const = 0;
  virtual std::string getMangledName() const = 0;
  virtual bool exists() const = 0;
  virtual ~AbstractIDFObject() = default;
  ;

private:
  AbstractIDFObject(const AbstractIDFObject &);
  AbstractIDFObject &operator=(const AbstractIDFObject &);
};

/**
 * Concrete IDF Object.
 */
class DLLExport IDFObject : public AbstractIDFObject {
public:
  IDFObject(const std::string &fileName);
<<<<<<< HEAD
  virtual const Poco::Path getParentDirectory() const;
  virtual const Poco::Path &getFileFullPath() const;
  virtual const std::string &getFileFullPathStr() const;
  virtual std::string getFileNameOnly() const;
  virtual std::string getExtension() const;
  virtual std::string getMangledName() const;
  virtual bool exists() const;
  virtual ~IDFObject() = default;
=======
  const Poco::Path getParentDirectory() const override;
  const Poco::Path &getFileFullPath() const override;
  const std::string &getFileFullPathStr() const override;
  std::string getFileNameOnly() const override;
  std::string getExtension() const override;
  std::string getMangledName() const override;
  bool exists() const override;
  ~IDFObject() override;
>>>>>>> fa8a40d8

private:
  IDFObject(const IDFObject &);
  IDFObject &operator=(const IDFObject &);
  const Poco::File m_defFile;
  const bool m_hasFileName;
  const Poco::Path m_cachePath;
  const Poco::Path m_cacheParentDirectory;
  const std::string m_cachePathStr;
};

/*
 * NULL IDFObject
 */
class DLLExport NullIDFObject : public AbstractIDFObject {
private:
  std::string m_emptyResponse;

public:
  NullIDFObject() : m_emptyResponse("") {}
  const Poco::Path getParentDirectory() const override {
    throw std::runtime_error("Not implemented on NullIDFObject");
  }
  const Poco::Path &getFileFullPath() const override {
    throw std::runtime_error("Not implemented on NullIDFObject");
  }
  const std::string &getFileFullPathStr() const override {
    return m_emptyResponse;
  }
  std::string getFileNameOnly() const override { return m_emptyResponse; }
  std::string getExtension() const override { return m_emptyResponse; }
  std::string getMangledName() const override {
    throw std::runtime_error("Not implemented on NullIDFObject");
  }
<<<<<<< HEAD
  virtual bool exists() const { return false; }
  virtual ~NullIDFObject() = default;
  ;
=======
  bool exists() const override { return false; }
  ~NullIDFObject() override{};
>>>>>>> fa8a40d8
};

typedef boost::shared_ptr<AbstractIDFObject> IDFObject_sptr;
typedef boost::shared_ptr<const AbstractIDFObject> IDFObject_const_sptr;

} // namespace Geometry
} // namespace Mantid

#endif /* MANTID_GEOMETRY_IDFOBJECT_H_ */<|MERGE_RESOLUTION|>--- conflicted
+++ resolved
@@ -69,16 +69,6 @@
 class DLLExport IDFObject : public AbstractIDFObject {
 public:
   IDFObject(const std::string &fileName);
-<<<<<<< HEAD
-  virtual const Poco::Path getParentDirectory() const;
-  virtual const Poco::Path &getFileFullPath() const;
-  virtual const std::string &getFileFullPathStr() const;
-  virtual std::string getFileNameOnly() const;
-  virtual std::string getExtension() const;
-  virtual std::string getMangledName() const;
-  virtual bool exists() const;
-  virtual ~IDFObject() = default;
-=======
   const Poco::Path getParentDirectory() const override;
   const Poco::Path &getFileFullPath() const override;
   const std::string &getFileFullPathStr() const override;
@@ -86,9 +76,6 @@
   std::string getExtension() const override;
   std::string getMangledName() const override;
   bool exists() const override;
-  ~IDFObject() override;
->>>>>>> fa8a40d8
-
 private:
   IDFObject(const IDFObject &);
   IDFObject &operator=(const IDFObject &);
@@ -122,14 +109,7 @@
   std::string getMangledName() const override {
     throw std::runtime_error("Not implemented on NullIDFObject");
   }
-<<<<<<< HEAD
-  virtual bool exists() const { return false; }
-  virtual ~NullIDFObject() = default;
-  ;
-=======
   bool exists() const override { return false; }
-  ~NullIDFObject() override{};
->>>>>>> fa8a40d8
 };
 
 typedef boost::shared_ptr<AbstractIDFObject> IDFObject_sptr;
