--- conflicted
+++ resolved
@@ -257,19 +257,11 @@
   } ///< Returns class name as string
   std::unique_ptr<SurfPoint> clone() const;
 
-<<<<<<< HEAD
-  Rule *leaf(const int = 0) const { return nullptr; } ///< No Leaves
-  void setLeaves(std::unique_ptr<Rule>, std::unique_ptr<Rule>);
-  void setLeaf(std::unique_ptr<Rule>, const int = 0);
-  int findLeaf(const Rule *) const;
-  Rule *findKey(const int KeyNum);
-=======
-  Rule *leaf(const int = 0) const override { return 0; } ///< No Leaves
+  Rule *leaf(const int = 0) const override { return nullptr; } ///< No Leaves
   void setLeaves(std::unique_ptr<Rule>, std::unique_ptr<Rule>) override;
   void setLeaf(std::unique_ptr<Rule>, const int = 0) override;
   int findLeaf(const Rule *) const override;
   Rule *findKey(const int KeyNum) override;
->>>>>>> 566f38fe
 
   int type() const override { return 0; } ///< Effective name
 
@@ -430,19 +422,11 @@
     return "BoolValue";
   } ///< Returns class name as string
 
-<<<<<<< HEAD
-  Rule *leaf(const int = 0) const { return nullptr; } ///< No leaves
-  void setLeaves(std::unique_ptr<Rule>, std::unique_ptr<Rule>);
-  void setLeaf(std::unique_ptr<Rule>, const int = 0);
-  int findLeaf(const Rule *) const;
-  Rule *findKey(const int) { return nullptr; }
-=======
-  Rule *leaf(const int = 0) const override { return 0; } ///< No leaves
+  Rule *leaf(const int = 0) const override { return nullptr; } ///< No leaves
   void setLeaves(std::unique_ptr<Rule>, std::unique_ptr<Rule>) override;
   void setLeaf(std::unique_ptr<Rule>, const int = 0) override;
   int findLeaf(const Rule *) const override;
-  Rule *findKey(const int) override { return 0; }
->>>>>>> 566f38fe
+  Rule *findKey(const int) override { return nullptr; }
 
   int type() const override { return 0; } // effective name
 
