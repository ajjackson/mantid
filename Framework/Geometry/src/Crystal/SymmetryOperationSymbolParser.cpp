--- conflicted
+++ resolved
@@ -132,18 +132,10 @@
 bool SymmetryOperationSymbolParser::isValidMatrixRow(const int *element,
                                                      size_t columnNumber) {
   int nulls = 0;
-
-<<<<<<< HEAD
-  for (auto element : matrixRow) {
-    if (abs(element) > 1) {
-      return false;
-    } else if (element == 0) {
-=======
   for (size_t i = 0; i < columnNumber; ++i) {
     if (abs(element[i]) > 1) {
       return false;
     } else if (element[i] == 0) {
->>>>>>> 59ce062b
       ++nulls;
     }
   }
