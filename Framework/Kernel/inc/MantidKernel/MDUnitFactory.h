--- conflicted
+++ resolved
@@ -36,14 +36,6 @@
 */
 class MANTID_KERNEL_DLL MDUnitFactory
     : public ChainableFactory<MDUnitFactory, MDUnit, std::string> {
-
-public:
-  /// Destructor
-<<<<<<< HEAD
-  virtual ~MDUnitFactory() = default;
-=======
-  ~MDUnitFactory() override {}
->>>>>>> fa8a40d8
 
 private:
   /// Create the product
