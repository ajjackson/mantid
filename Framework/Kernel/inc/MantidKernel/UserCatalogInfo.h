--- conflicted
+++ resolved
@@ -68,10 +68,6 @@
                   const CatalogConfigService &catalogConfigService);
 
   UserCatalogInfo(const UserCatalogInfo &other);
-<<<<<<< HEAD
-=======
-  ~UserCatalogInfo() override;
->>>>>>> fa8a40d8
 
   // ICatalogInfo interface
   const std::string catalogName() const override;
