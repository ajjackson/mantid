// Mantid Repository : https://github.com/mantidproject/mantid
//
// Copyright &copy; 2019 ISIS Rutherford Appleton Laboratory UKRI,
//     NScD Oak Ridge National Laboratory, European Spallation Source
//     & Institut Laue - Langevin
// SPDX - License - Identifier: GPL - 3.0 +

/*
 * NexusGeometrySave::saveInstrument :
 * Save methods to save geometry and metadata from memory
 * to disk in Nexus file format for Instrument 2.0.
 *
 * @author Takudzwa Makoni, RAL (UKRI), ISIS
 * @date 07/08/2019
 */

#include "MantidNexusGeometry/NexusGeometrySave.h"
#include "MantidAPI/SpectraDetectorTypes.h"
#include "MantidAPI/SpectrumInfo.h"
#include "MantidGeometry/Instrument/ComponentInfo.h"
#include "MantidGeometry/Instrument/ComponentInfoBankHelpers.h"
#include "MantidGeometry/Instrument/DetectorInfo.h"
#include "MantidIndexing/IndexInfo.h"
#include "MantidKernel/EigenConversionHelpers.h"
#include "MantidKernel/ProgressBase.h"
#include "MantidNexusGeometry/H5ForwardCompatibility.h"
#include "MantidNexusGeometry/NexusGeometryDefinitions.h"
#include "MantidNexusGeometry/NexusGeometryUtilities.h"
#include <H5Cpp.h>
#include <algorithm>
#include <boost/filesystem/operations.hpp>
#include <cmath>
#include <list>
#include <memory>
#include <regex>
#include <string>

namespace Mantid {
namespace NexusGeometry {
namespace NexusGeometrySave {

/*
 * Helper container for spectrum mapping information info
 */
struct SpectraMappings {
  std::vector<int32_t> detector_index;
  std::vector<int32_t> detector_count;
  std::vector<int32_t> detector_list;
  std::vector<int32_t> spectra_ids;
  size_t number_spec = 0;
  size_t number_dets = 0;
};
/*
 * Function toStdVector (Overloaded). Store data in Mantid::Kernel::V3D vector
 * into std::vector<double> vector. Used by saveInstrument to write array-type
 * datasets to file.
 *
 * @param data : Mantid::Kernel::V3D vector containing data values
 * @return std::vector<double> vector containing data values in
 * Mantid::Kernel::V3D format.
 */
std::vector<double> toStdVector(const V3D &data) {
  std::vector<double> stdVector;
  stdVector.reserve(3);
  stdVector.push_back(data.X());
  stdVector.push_back(data.Y());
  stdVector.push_back(data.Z());
  return stdVector;
}

/*
 * Function toStdVector (Overloaded). Store data in Eigen::Vector3d vector
 * into std::vector<double> vector. Used by saveInstrument to write array-type
 * datasets to file.
 *
 * @param data : Eigen::Vector3d vector containing data values
 * @return std::vector<double> vector containing data values in
 * Eigen::Vector3d format
 */
std::vector<double> toStdVector(const Eigen::Vector3d &data) {
  return toStdVector(Kernel::toV3D(data));
}

/*
 * Function: isApproxZero. returns true if all values in an variable-sized
 * std-vector container evaluate to zero with a given level of precision. Used
 * by SaveInstrument methods to determine whether or not to write a dataset to
 * file.
 *
 * @param data : std::vector<T> data
 * @param precision : double precision specifier
 * @return true if all elements are approx zero, else false.
 */
bool isApproxZero(const std::vector<double> &data, const double &precision) {

  return std::all_of(data.begin(), data.end(),
                     [&precision](const double &element) {
                       return std::abs(element) < precision;
                     });
}

// overload. return true if vector is approx to zero
bool isApproxZero(const Eigen::Vector3d &data, const double &precision) {
  return data.isApprox(Eigen::Vector3d(0, 0, 0), precision);
}

// overload. returns true is angle is approx to zero
bool isApproxZero(const Eigen::Quaterniond &data, const double &precision) {
  return data.isApprox(Eigen::Quaterniond(1, 0, 0, 0), precision);
}

/*
 * Function: strTypeOfSize
 * Produces the HDF StrType of size equal to that of the
 * input string.
 *
 * @param str : std::string
 * @return string datatype of size = length of input string
 */
H5::StrType strTypeOfSize(const std::string &str) {
  H5::StrType stringType(H5::PredType::C_S1, str.size());
  return stringType;
}

/*
 * Function: writeStrDataset
 * writes a StrType HDF dataset and dataset value to a HDF group.
 *
 * @param grp : HDF group object.
 * @param attrname : attribute name.
 * @param attrVal : string attribute value to be stored in attribute.
 */
void writeStrDataset(H5::Group &grp, const std::string &dSetName,
                     const std::string &dSetVal,
                     const H5::DataSpace &dataSpace = SCALAR) {
  // TODO. may need to review if we shoud in fact replace.
  if (!utilities::findDataset(grp, dSetName)) {
    H5::StrType dataType = strTypeOfSize(dSetVal);
    H5::DataSet dSet = grp.createDataSet(dSetName, dataType, dataSpace);
    dSet.write(dSetVal, dataType);
  }
}

/*
 * Function: writeStrAttribute
 * writes a StrType HDF attribute and attribute value to a HDF group.
 *
 * @param grp : HDF group object.
 * @param attrname : attribute name.
 * @param attrVal : string attribute value to be stored in attribute.
 */
void writeStrAttribute(H5::Group &grp, const std::string &attrName,
                       const std::string &attrVal,
                       const H5::DataSpace &dataSpace = SCALAR) {
  if (!grp.attrExists(attrName)) {
    H5::StrType dataType = strTypeOfSize(attrVal);
    H5::Attribute attribute =
        grp.createAttribute(attrName, dataType, dataSpace);
    attribute.write(dataType, attrVal);
  }
}

/*
 * Function: writeStrAttribute
 * Overload function which writes a StrType HDF attribute and attribute value
 * to a HDF dataset.
 *
 * @param dSet : HDF dataset object.
 * @param attrname : attribute name.
 * @param attrVal : string attribute value to be stored in attribute.
 */
void writeStrAttribute(H5::DataSet &dSet, const std::string &attrName,
                       const std::string &attrVal,
                       const H5::DataSpace &dataSpace = SCALAR) {
  if (!dSet.attrExists(attrName)) {
    H5::StrType dataType = strTypeOfSize(attrVal);
    auto attribute = dSet.createAttribute(attrName, dataType, dataSpace);
    attribute.write(dataType, attrVal);
  }
}

/*
 * Function: writeXYZPixeloffset
 * write the x, y, and z offset of the pixels from the parent detector bank as
 * HDF5 datasets to HDF5 group. If all of the pixel offsets in either x, y, or z
 * are approximately zero, skips writing that dataset to file.
 * @param grp : HDF5 parent group
 * @param compInfo : Component Info Instrument cache
 * @param idx : index of bank in cache.
 */
void writeXYZPixeloffset(H5::Group &grp,
                         const Geometry::ComponentInfo &compInfo,
                         const size_t idx) {

  H5::DataSet xPixelOffset, yPixelOffset, zPixelOffset;
  auto childrenDetectors = compInfo.detectorsInSubtree(idx);

  std::vector<double> posx;
  std::vector<double> posy;
  std::vector<double> posz;

  posx.reserve(childrenDetectors.size());
  posy.reserve(childrenDetectors.size());
  posz.reserve(childrenDetectors.size());

  for (const size_t &i : childrenDetectors) {

    auto offset = Geometry::ComponentInfoBankHelpers::offsetFromAncestor(
        compInfo, idx, i);

    posx.push_back(offset[0]);
    posy.push_back(offset[1]);
    posz.push_back(offset[2]);
  }

  bool xIsZero = isApproxZero(posx, PRECISION);
  bool yIsZero = isApproxZero(posy, PRECISION);
  bool zIsZero = isApproxZero(posz, PRECISION);

  auto bankName = compInfo.name(idx);
  const auto nDetectorsInBank = static_cast<hsize_t>(posx.size());

  int rank = 1;
  hsize_t dims[static_cast<hsize_t>(1)];
  dims[0] = nDetectorsInBank;

  H5::DataSpace space = H5Screate_simple(rank, dims, nullptr);

  if (!xIsZero) {
    xPixelOffset =
        grp.createDataSet(X_PIXEL_OFFSET, H5::PredType::NATIVE_DOUBLE, space);
    xPixelOffset.write(posx.data(), H5::PredType::NATIVE_DOUBLE, space);
    writeStrAttribute(xPixelOffset, UNITS, METRES);
  }

  if (!yIsZero) {
    yPixelOffset =
        grp.createDataSet(Y_PIXEL_OFFSET, H5::PredType::NATIVE_DOUBLE, space);
    yPixelOffset.write(posy.data(), H5::PredType::NATIVE_DOUBLE);
    writeStrAttribute(yPixelOffset, UNITS, METRES);
  }

  if (!zIsZero) {
    zPixelOffset =
        grp.createDataSet(Z_PIXEL_OFFSET, H5::PredType::NATIVE_DOUBLE, space);
    zPixelOffset.write(posz.data(), H5::PredType::NATIVE_DOUBLE);
    writeStrAttribute(zPixelOffset, UNITS, METRES);
  }
}

template <typename T>
void write1DIntDataset(H5::Group &grp, const H5std_string &name,
                       const std::vector<T> &container) {
  const int rank = 1;
  hsize_t dims[1] = {static_cast<hsize_t>(container.size())};

  H5::DataSpace space = H5Screate_simple(rank, dims, nullptr);

  auto dataset = grp.createDataSet(name, H5::PredType::NATIVE_INT, space);
  dataset.write(container.data(), H5::PredType::NATIVE_INT, space);
}

/*
 * Function: writeNXDetectorNumber
 * For use with NXdetector group. Writes the detector numbers for all detector
 * pixels in compInfo to a new dataset in the group.
 *
 * @param detectorIDs : std::vector<int> container of all detectorIDs to be
 * stored into dataset 'detector_number'.
 * @param compInfo : instrument cache with component info.
 * @idx : size_t index of bank in compInfo.
 */
void writeNXDetectorNumber(H5::Group &grp,
                           const Geometry::ComponentInfo &compInfo,
                           const std::vector<int> &detectorIDs,
                           const size_t idx) {

  H5::DataSet detectorNumber;

  std::vector<int> bankDetIDs; // IDs of detectors beloning to bank
  std::vector<size_t> bankDetectors =
      compInfo.detectorsInSubtree(idx); // Indexes of children detectors in bank
  bankDetIDs.reserve(bankDetectors.size());

  // write the ID for each child detector to std::vector to be written to
  // dataset
  std::for_each(bankDetectors.begin(), bankDetectors.end(),
                [&bankDetIDs, &detectorIDs](const size_t index) {
                  bankDetIDs.push_back(detectorIDs[index]);
                });

  write1DIntDataset(grp, DETECTOR_IDS, bankDetIDs);
}

// Write the count of how many detectors contribute to each spectra
void writeDetectorCount(H5::Group &grp, const SpectraMappings &mappings) {
  write1DIntDataset(grp, SPECTRA_COUNTS, mappings.detector_count);
}

// Write the detectors ids ordered by spectra index 0 - N for each NXDetector
void writeDetectorList(H5::Group &grp, const SpectraMappings &mappings) {
  write1DIntDataset(grp, DETECTOR_LIST, mappings.detector_list);
}

// Write the detector indexes. This provides offsets into the detector_list and
// is sized to the number of spectra
void writeDetectorIndex(H5::Group &grp, const SpectraMappings &mappings) {
  write1DIntDataset(grp, DETECTOR_INDEX, mappings.detector_index);
}

// Write the spectra numbers for each spectra
void writeSpectra(H5::Group &grp, const SpectraMappings &mappings) {
  write1DIntDataset(grp, SPECTRA_NUMBERS, mappings.spectra_ids);
}

/*
 * Function: writeNXMonitorNumber
 * For use with NXmonitor group. write 'detector_id's of an NXmonitor, which
 * is a specific type of pixel, to its group.
 *
 * @param grp : NXmonitor group (HDF group)
 * @param monitorID : monitor ID to be
 * stored into dataset 'detector_id' (or 'detector_number'. naming convention
 * inconsistency?).
 */
void writeNXMonitorNumber(H5::Group &grp, const int monitorID) {

  // these DataSets are duplicates of each other. written to the NXmonitor
  // group to handle the naming inconsistency. probably temporary.
  H5::DataSet detectorNumber, detector_id;

  int rank = 1;
  hsize_t dims[static_cast<hsize_t>(1)];
  dims[0] = static_cast<hsize_t>(1);

  H5::DataSpace space = H5Screate_simple(rank, dims, nullptr);

  // these DataSets are duplicates of each other. written to the group to
  // handle the naming inconsistency. probably temporary.
  if (!utilities::findDataset(grp, DETECTOR_IDS)) {
    detectorNumber =
        grp.createDataSet(DETECTOR_IDS, H5::PredType::NATIVE_INT, space);
    detectorNumber.write(&monitorID, H5::PredType::NATIVE_INT, space);
  }
  if (!utilities::findDataset(grp, DETECTOR_ID)) {

    detector_id =
        grp.createDataSet(DETECTOR_ID, H5::PredType::NATIVE_INT, space);
    detector_id.write(&monitorID, H5::PredType::NATIVE_INT, space);
  }
}

/*
 * Function: writeLocation
 * For use with NXdetector group. Writes absolute position of detector bank to
 * dataset and metadata as attributes.
 *
 * @param grp : NXdetector group : (HDF group)
 * @param position : Eigen::Vector3d position of component in instrument cache.
 */
inline void writeLocation(H5::Group &grp, const Eigen::Vector3d &position) {

  std::string dependency = NO_DEPENDENCY; // self dependent

  double norm;

  H5::DataSet location;
  H5::DataSpace dspace;
  H5::DataSpace aspace;

  H5::Attribute vector;
  H5::Attribute units;
  H5::Attribute transformationType;
  H5::Attribute dependsOn;

  H5::StrType strSize;

  int drank = 1;                          // rank of dataset
  hsize_t ddims[static_cast<hsize_t>(1)]; // dimensions of dataset
  ddims[0] = static_cast<hsize_t>(1);     // datapoints in dataset dimension 0

  norm = position.norm();               // norm od the position vector
  auto unitVec = position.normalized(); // unit vector of the position vector
  std::vector<double> stdNormPos =
      toStdVector(unitVec); // convert to std::vector

  dspace = H5Screate_simple(drank, ddims, nullptr); // dataspace for dataset
  location = grp.createDataSet(LOCATION, H5::PredType::NATIVE_DOUBLE,
                               dspace); // dataset location
  location.write(&norm, H5::PredType::NATIVE_DOUBLE,
                 dspace); // write norm to location

  int arank = 1;                          // rank of attribute
  hsize_t adims[static_cast<hsize_t>(3)]; // dimensions of attribute
  adims[0] = 3;                           // datapoints in attribute dimension 0

  aspace = H5Screate_simple(arank, adims, nullptr); // dataspace for attribute
  vector = location.createAttribute(VECTOR, H5::PredType::NATIVE_DOUBLE,
                                    aspace); // attribute vector
  vector.write(H5::PredType::NATIVE_DOUBLE,
               stdNormPos.data()); // write unit vector to vector

  // units attribute
  strSize = strTypeOfSize(METRES);
  units = location.createAttribute(UNITS, strSize, SCALAR);
  units.write(strSize, METRES);

  // transformation-type attribute
  strSize = strTypeOfSize(TRANSLATION);
  transformationType =
      location.createAttribute(TRANSFORMATION_TYPE, strSize, SCALAR);
  transformationType.write(strSize, TRANSLATION);

  // dependency attribute
  strSize = strTypeOfSize(dependency);
  dependsOn = location.createAttribute(DEPENDS_ON, strSize, SCALAR);
  dependsOn.write(strSize, dependency);
}

/*
 * Function: writeOrientation
 * For use with NXdetector group. Writes the absolute rotation of detector
 * bank to dataset and metadata as attributes.
 *
 * @param grp : NXdetector group : (HDF group)
 * @param rotation : Eigen::Quaterniond rotation of component in instrument
 * cache.
 * @param dependency : dependency of the orientation dataset:
 * Compliant to the Mantid Instrument Definition file, if a translation
 * exists, it precedes a rotation.
 * https://docs.mantidproject.org/nightly/concepts/InstrumentDefinitionFile.html
 */
inline void writeOrientation(H5::Group &grp, const Eigen::Quaterniond &rotation,
                             const std::string &dependency) {

  // dependency for orientation defaults to self-dependent. If Location
  // dataset exists, the orientation will depend on it instead.

  double angle;

  H5::DataSet orientation;
  H5::DataSpace dspace;
  H5::DataSpace aspace;

  H5::Attribute vector;
  H5::Attribute units;
  H5::Attribute transformationType;
  H5::Attribute dependsOn;

  H5::StrType strSize;

  int drank = 1;                          // rank of dataset
  hsize_t ddims[static_cast<hsize_t>(1)]; // dimensions of dataset
  ddims[0] = static_cast<hsize_t>(1);     // datapoints in dataset dimension 0

  angle = std::acos(rotation.w()) * (360.0 / M_PI); // angle magnitude
  Eigen::Vector3d axisOfRotation = rotation.vec().normalized(); // angle axis
  std::vector<double> stdNormAxis =
      toStdVector(axisOfRotation); // convert to std::vector

  dspace = H5Screate_simple(drank, ddims, nullptr); // dataspace for dataset
  orientation = grp.createDataSet(ORIENTATION, H5::PredType::NATIVE_DOUBLE,
                                  dspace); // dataset orientation
  orientation.write(&angle, H5::PredType::NATIVE_DOUBLE,
                    dspace); // write angle magnitude to orientation

  int arank = 1;                          // rank of attribute
  hsize_t adims[static_cast<hsize_t>(3)]; // dimensions of attribute
  adims[0] = static_cast<hsize_t>(3);     // datapoints in attibute dimension 0

  aspace = H5Screate_simple(arank, adims, nullptr); // dataspace for attribute
  vector = orientation.createAttribute(VECTOR, H5::PredType::NATIVE_DOUBLE,
                                       aspace); // attribute vector
  vector.write(H5::PredType::NATIVE_DOUBLE,
               stdNormAxis.data()); // write angle axis to vector

  // units attribute
  strSize = strTypeOfSize(DEGREES);
  units = orientation.createAttribute(UNITS, strSize, SCALAR);
  units.write(strSize, DEGREES);

  // transformation-type attribute
  strSize = strTypeOfSize(ROTATION);
  transformationType =
      orientation.createAttribute(TRANSFORMATION_TYPE, strSize, SCALAR);
  transformationType.write(strSize, ROTATION);

  // dependency attribute
  strSize = strTypeOfSize(dependency);
  dependsOn = orientation.createAttribute(DEPENDS_ON, strSize, SCALAR);
  dependsOn.write(strSize, dependency);
}

SpectraMappings makeMappings(const Geometry::ComponentInfo &compInfo,
                             const detid2index_map &detToIndexMap,
                             const Indexing::IndexInfo &indexInfo,
                             const API::SpectrumInfo &specInfo,
                             const std::vector<Mantid::detid_t> &detIds,
                             size_t index) {
  auto childrenDetectors = compInfo.detectorsInSubtree(index);
  // local to this nxdetector
  std::map<size_t, int> detector_count_map;
  // We start knowing only the detector index, we have to establish spectra from
  // that.
  for (const auto det_index : childrenDetectors) {
    auto detector_id = detIds[det_index];

    auto spectrum_index = detToIndexMap.at(detector_id);
    detector_count_map[spectrum_index]++; // Attribute detector to a give
                                          // spectrum_index
  }
  // Sized to spectra in bank
  SpectraMappings mappings;
  mappings.detector_list.resize(childrenDetectors.size());
  mappings.detector_count.resize(detector_count_map.size(), 0);
  mappings.detector_index.resize(detector_count_map.size() + 1, 0);
  mappings.spectra_ids.resize(detector_count_map.size(), 0);
  mappings.number_dets = childrenDetectors.size();
  mappings.number_spec = detector_count_map.size();
  size_t counter = 0;

  for (auto &pair : detector_count_map) {
    // using sort order of map to ensure we are ordered by lowest to highest
    // spectrum index
    mappings.detector_count[counter] = (pair.second); // Counts
    mappings.detector_index[counter + 1] =
        mappings.detector_index[counter] + (pair.second);
    mappings.spectra_ids[counter] =
        int32_t(indexInfo.spectrumNumber(pair.first));

    // We will list everything by spectrum index, so we need to add the detector
    // ids in the same order.
    const auto &specDefintion = specInfo.spectrumDefinition(pair.first);
    for (const auto &def : specDefintion) {
      mappings.detector_list[counter] = detIds[def.first];
    }

    ++counter;
  }
  mappings.detector_index.resize(
      detector_count_map.size()); // cut-off last item

  return mappings;
}

void validateInputs(AbstractLogger &logger, const std::string &fullPath,
                    const Geometry::ComponentInfo &compInfo) {
  boost::filesystem::path tmp(fullPath);
  if (!boost::filesystem::is_directory(tmp.root_directory())) {
    throw std::invalid_argument(
        "The path provided for saving the file is invalid: " + fullPath + "\n");
  }

  // check the file extension matches any of the valid extensions defined in
  // nexus_geometry_extensions
  const auto ext = boost::filesystem::path(tmp).extension();
  bool isValidExt = std::any_of(
      nexus_geometry_extensions.begin(), nexus_geometry_extensions.end(),
      [&ext](const std::string &str) { return ext.generic_string() == str; });

  // throw if the file extension is invalid
  if (!isValidExt) {
    // string of valid extensions to output in exception
    std::string extensions;
    std::for_each(
        nexus_geometry_extensions.begin(), nexus_geometry_extensions.end(),
        [&extensions](const std::string &str) { extensions += " " + str; });
    std::string message = "invalid extension for file: '" +
                          ext.generic_string() +
                          "'. Expected any of: " + extensions;
    logger.error(message);
    throw std::invalid_argument(message);
  }

  if (!compInfo.hasDetectorInfo()) {
    logger.error(
        "No detector info was found in the Instrument. Instrument not saved.");
    throw std::invalid_argument("No detector info was found in the Instrument");
  }
  if (!compInfo.hasSample()) {
    logger.error(
        "No sample was found in the Instrument. Instrument not saved.");
    throw std::invalid_argument("No sample was found in the Instrument");
  }

  if (Mantid::Kernel::V3D{0, 0, 0} != compInfo.samplePosition()) {
    logger.error("The sample positon is required to be at the origin. "
                 "Instrument not saved.");
    throw std::invalid_argument(
        "The sample positon is required to be at the origin");
  }

  if (!compInfo.hasSource()) {
    logger.error("No source was found in the Instrument. "
                 "Instrument not saved.");
    throw std::invalid_argument("No source was found in the Instrument");
  }
}

class NexusGeometrySaveImpl {
public:
  enum class Mode { Trunc, Append };

private:
  Mode m_mode;

  H5::Group openOrCreateGroup(const H5::Group &parent, const std::string &name,
                              const std::string &classType) {

    if (m_mode == Mode::Append) {
      // Find by class and by name
      auto results = utilities::findGroups(parent, classType);
      for (auto &result : results) {
        auto resultName = H5ForwardCompatibility::getObjName(result);
        // resultName gives full path. We match the last name on the path
        if (std::regex_match(resultName, std::regex(".*/" + name + "$"))) {
          return result;
        }
      }
    }
    // We can't find it, or we are writing from scratch anyway
    return parent.createGroup(name);
  }

  // function to create a simple sub-group that has a nexus class attribute,
  // inside a parent group.
  H5::Group simpleNXSubGroup(H5::Group &parent, const std::string &name,
                             const std::string &nexusAttribute) {
    H5::Group subGroup = openOrCreateGroup(parent, name, nexusAttribute);
    writeStrAttribute(subGroup, NX_CLASS, nexusAttribute);
    return subGroup;
  }

public:
  explicit NexusGeometrySaveImpl(Mode mode) : m_mode(mode) {}

  /*
   * Function: NXInstrument
   * for NXentry parent (root group). Produces an NXinstrument group in the
   * parent group, and writes Nexus compliant datasets and metadata stored in
   * attributes to the new group.
   *
   * @param parent : parent group in which to write the NXinstrument group.
   * @param compInfo : componentinfo
   * @return NXinstrument group, to be passed into children save methods.
   */
  H5::Group instrument(const H5::Group &parent,
                       const Geometry::ComponentInfo &compInfo) {

    std::string nameInCache = compInfo.name(compInfo.root());
    std::string instrName =
        nameInCache.empty() ? "unspecified_instrument" : nameInCache;

    H5::Group childGroup = openOrCreateGroup(parent, instrName, NX_INSTRUMENT);

    writeStrDataset(childGroup, NAME, instrName);
    writeStrAttribute(childGroup, NX_CLASS, NX_INSTRUMENT);

    std::string defaultShortName = instrName.substr(0, 3);
    H5::DataSet name = childGroup.openDataSet(NAME);
    writeStrAttribute(name, SHORT_NAME, defaultShortName);
    return childGroup;
  }

  /*
   * Function: saveNXSample
   * For NXentry parent (root group). Produces an NXsample group in the parent
   * group, and writes the Nexus compliant datasets and metadata stored in
   * attributes to the new group.
   *
   * @param parent : parent group in which to write the NXinstrument group.
   * @param compInfo : componentInfo object.
   */
  void sample(const H5::Group &parentGroup,
              const Geometry::ComponentInfo &compInfo) {

    std::string nameInCache = compInfo.name(compInfo.sample());
    std::string sampleName =
        nameInCache.empty() ? "unspecified_sample" : nameInCache;

    H5::Group childGroup =
        openOrCreateGroup(parentGroup, sampleName, NX_SAMPLE);
    writeStrAttribute(childGroup, NX_CLASS, NX_SAMPLE);
    writeStrDataset(childGroup, NAME, sampleName);
  }

  /*
   * Function: saveNXSource
   * For NXentry (root group). Produces an NXsource group in the parent group,
   * and writes the Nexus compliant datasets and metadata stored in attributes
   * to the new group.
   *
   * @param parent : parent group in which to write the NXinstrument group.
   * @param compInfo : componentInfo object.
   */
  void source(const H5::Group &parentGroup,
              const Geometry::ComponentInfo &compInfo) {

    size_t index = compInfo.source();

    std::string nameInCache = compInfo.name(index);
    std::string sourceName =
        nameInCache.empty() ? "unspecified_source" : nameInCache;

    std::string dependency = NO_DEPENDENCY;

    Eigen::Vector3d position =
        Mantid::Kernel::toVector3d(compInfo.position(index));
    Eigen::Quaterniond rotation =
        Mantid::Kernel::toQuaterniond(compInfo.rotation(index));

    bool locationIsOrigin = isApproxZero(position, PRECISION);
    bool orientationIsZero = isApproxZero(rotation, PRECISION);

    H5::Group childGroup =
        openOrCreateGroup(parentGroup, sourceName, NX_SOURCE);
    writeStrAttribute(childGroup, NX_CLASS, NX_SOURCE);

    // do not write NXtransformations if there is no translation or rotation
    if (!(locationIsOrigin && orientationIsZero)) {
      H5::Group transformations =
          simpleNXSubGroup(childGroup, TRANSFORMATIONS, NX_TRANSFORMATIONS);

      // self, ".", is the default first NXsource dependency in the chain.
      // first check translation in NXsource is non-zero, and set dependency
      // to location if true and write location. Then check if orientation in
      // NXsource is non-zero, replace dependency with orientation if true. If
      // neither orientation nor location are non-zero, NXsource is self
      // dependent.
      if (!locationIsOrigin) {
        dependency = H5_OBJ_NAME(transformations) + "/" + LOCATION;
        writeLocation(transformations, position);
      }
      if (!orientationIsZero) {
        dependency = H5_OBJ_NAME(transformations) + "/" + ORIENTATION;

        // If location dataset is written to group also, then dependency for
        // orientation dataset containg the rotation transformation will be
        // location. Else dependency for orientation is self.
        std::string rotationDependency =
            locationIsOrigin ? NO_DEPENDENCY
                             : H5_OBJ_NAME(transformations) + "/" + LOCATION;
        writeOrientation(transformations, rotation, rotationDependency);
      }
    }

    writeStrDataset(childGroup, NAME, sourceName);
    writeStrDataset(childGroup, DEPENDS_ON, dependency);
  }

  /*
   * Function: monitor
   * For NXinstrument parent (component info root). Produces an NXmonitor
   * groups from Component info, and saves it in the parent
   * group, along with the Nexus compliant datasets, and metadata stored in
   * attributes to the new group.
   *
   * @param parentGroup : parent group in which to write the NXinstrument
   * group.
   * @param compInfo : componentInfo object.
   * @param monitorID :  ID of the specific monitor.
   * @param index :  index of the specific monitor in the Instrument cache.
   * @return child group for further additions
   */
  H5::Group monitor(const H5::Group &parentGroup,
                    const Geometry::ComponentInfo &compInfo,
                    const int monitorId, const size_t index) {

    // if the component is unnamed sets the name as unspecified with the
    // location of the component in the cache
    std::string nameInCache = compInfo.name(index);
    std::string monitorName =
        nameInCache.empty() ? "unspecified_monitor_" + std::to_string(index)
                            : nameInCache;

    Eigen::Vector3d position =
        Mantid::Kernel::toVector3d(compInfo.position(index));
    Eigen::Quaterniond rotation =
        Mantid::Kernel::toQuaterniond(compInfo.rotation(index));

    std::string dependency = NO_DEPENDENCY; // dependency initialiser

    bool locationIsOrigin = isApproxZero(position, PRECISION);
    bool orientationIsZero = isApproxZero(rotation, PRECISION);

    H5::Group childGroup =
        openOrCreateGroup(parentGroup, monitorName, NX_MONITOR);
    writeStrAttribute(childGroup, NX_CLASS, NX_MONITOR);

    // do not write NXtransformations if there is no translation or rotation
    if (!(locationIsOrigin && orientationIsZero)) {
      H5::Group transformations =
          simpleNXSubGroup(childGroup, TRANSFORMATIONS, NX_TRANSFORMATIONS);

      // self, ".", is the default first NXmonitor dependency in the chain.
      // first check translation in NXmonitor is non-zero, and set dependency
      // to location if true and write location. Then check if orientation in
      // NXmonitor is non-zero, replace dependency with orientation if true.
      // If neither orientation nor location are non-zero, NXmonitor is self
      // dependent.
      if (!locationIsOrigin) {
        dependency = H5_OBJ_NAME(transformations) + "/" + LOCATION;
        writeLocation(transformations, position);
      }
      if (!orientationIsZero) {
        dependency = H5_OBJ_NAME(transformations) + "/" + ORIENTATION;

        // If location dataset is written to group also, then dependency for
        // orientation dataset containg the rotation transformation will be
        // location. Else dependency for orientation is self.
        std::string rotationDependency =
            locationIsOrigin ? NO_DEPENDENCY
                             : H5_OBJ_NAME(transformations) + "/" + LOCATION;
        writeOrientation(transformations, rotation, rotationDependency);
      }
    }

    H5::StrType dependencyStrType = strTypeOfSize(dependency);
    writeNXMonitorNumber(childGroup, monitorId);

    writeStrDataset(childGroup, BANK_NAME, monitorName);
    writeStrDataset(childGroup, DEPENDS_ON, dependency);
    return childGroup;
  }

  /* For NXinstrument parent (component info root). Produces an NXmonitor
   * groups from Component info, and saves it in the parent
   * group, along with the Nexus compliant datasets, and metadata stored in
   * attributes to the new group.
   *
   * Saves detector-spectra mappings too
   *
   * @param parentGroup : parent group in which to write the NXinstrument
   * group.
   * @param compInfo : componentInfo object.
   * @param monitorId :  ID of the specific monitor.
   * @param index :  index of the specific monitor in the Instrument cache.
   * @param mappings : Spectra to detector mappings
   */
  void monitor(const H5::Group &parentGroup,
               const Geometry::ComponentInfo &compInfo, const int monitorId,
               const size_t index, SpectraMappings &mappings) {

    auto childGroup = monitor(parentGroup, compInfo, monitorId, index);
    // Additional mapping information written.
    writeDetectorCount(childGroup, mappings);
    // Note that the detector list is the same as detector_number, but it is
    // ordered by spectrum index 0 - N, whereas detector_number is just written
    // out in the order the detectors are encountered in the bank.
    writeDetectorList(childGroup, mappings);
    writeDetectorIndex(childGroup, mappings);
    writeSpectra(childGroup, mappings);
  }

  /*
   * Function: detectors
   * For NXinstrument parent (component info root). Save method which produces
   * a set of NXdetctor groups from Component info detector banks, and saves
   * it in the parent group, along with the Nexus compliant datasets, and
   * metadata stored in attributes to the new group.
   *
   * @param parentGroup : parent group in which to write the NXinstrument
   * group.
   * @param compInfo : componentInfo object.
   * @param detIDs : global detector IDs, from which those specific to the
   * NXdetector will be extracted.
   * @return childGroup for futher additions
   */
  H5::Group detector(const H5::Group &parentGroup,
                     const Geometry::ComponentInfo &compInfo,
                     const std::vector<int> &detIds, const size_t index) {

    // if the component is unnamed sets the name as unspecified with the
    // location of the component in the cache
    std::string nameInCache = compInfo.name(index);
    std::string detectorName =
        nameInCache.empty() ? "unspecified_detector_at_" + std::to_string(index)
                            : nameInCache;

    Eigen::Vector3d position =
        Mantid::Kernel::toVector3d(compInfo.position(index));
    Eigen::Quaterniond rotation =
        Mantid::Kernel::toQuaterniond(compInfo.rotation(index));

    std::string dependency = NO_DEPENDENCY; // dependency initialiser

    bool locationIsOrigin = isApproxZero(position, PRECISION);
    bool orientationIsZero = isApproxZero(rotation, PRECISION);

    H5::Group childGroup =
        openOrCreateGroup(parentGroup, detectorName, NX_DETECTOR);
    writeStrAttribute(childGroup, NX_CLASS, NX_DETECTOR);

    // do not write NXtransformations if there is no translation or rotation
    if (!(locationIsOrigin && orientationIsZero)) {
      H5::Group transformations =
          simpleNXSubGroup(childGroup, TRANSFORMATIONS, NX_TRANSFORMATIONS);

      // self, ".", is the default first NXdetector dependency in the chain.
      // first check translation in NXdetector is non-zero, and set dependency
      // to location if true and write location. Then check if orientation in
      // NXdetector is non-zero, replace dependency with orientation if true.
      // If neither orientation nor location are non-zero, NXdetector is self
      // dependent.
      if (!locationIsOrigin) {
        dependency = H5_OBJ_NAME(transformations) + "/" + LOCATION;
        writeLocation(transformations, position);
      }
      if (!orientationIsZero) {
        dependency = H5_OBJ_NAME(transformations) + "/" + ORIENTATION;

        // If location dataset is written to group also, then dependency for
        // orientation dataset containg the rotation transformation will be
        // location. Else dependency for orientation is self.
        std::string rotationDependency =
            locationIsOrigin ? NO_DEPENDENCY
                             : H5_OBJ_NAME(transformations) + "/" + LOCATION;
        writeOrientation(transformations, rotation, rotationDependency);
      }
    }

    H5::StrType dependencyStrType = strTypeOfSize(dependency);
    writeXYZPixeloffset(childGroup, compInfo, index);
    writeNXDetectorNumber(childGroup, compInfo, detIds, index);

    writeStrDataset(childGroup, BANK_NAME, detectorName);
    writeStrDataset(childGroup, DEPENDS_ON, dependency);
    return childGroup;
  }

  /*
   * Function: detectors
   * For NXinstrument parent (component info root). Save method which produces
   * a set of NXdetctor groups from Component info detector banks, and saves
   * it in the parent group, along with the Nexus compliant datasets, and
   * metadata stored in attributes to the new group.
   *
   * @param parentGroup : parent group in which to write the NXinstrument
   * group.
   * @param compInfo : componentInfo object.
   * @param detIDs : global detector IDs, from which those specific to the
   * @param index : current component index
   * @param mappings : Spectra to detector mappings
   * NXdetector will be extracted.
   */
  void detector(const H5::Group &parentGroup,
                const Geometry::ComponentInfo &compInfo,
                const std::vector<int> &detIds, const size_t index,
                SpectraMappings &mappings) {

    auto childGroup = detector(parentGroup, compInfo, detIds, index);

    // Additional mapping information written.
    writeDetectorCount(childGroup, mappings);
    // Note that the detector list is the same as detector_number, but it is
    // ordered by spectrum index 0 - N, whereas detector_number is just written
    // out in the order the detectors are encountered in the bank.
    writeDetectorList(childGroup, mappings);
    writeDetectorIndex(childGroup, mappings);
    writeSpectra(childGroup, mappings);
  }
}; // namespace

/*
 * Function: saveInstrument
 * calls the save methods to write components to file after exception
 * checking. Produces a Nexus format file containing the Instrument geometry
 * and metadata.
 *
 * @param compInfo : componentInfo object.
 * @param detInfo : detectorInfo object.
 * @param fullPath : save destination as full path.
 * @param rootName : name of root entry
 * @param logger : logging object
 * @param append : append mode, means openting and appending to existing file.
 * If false, creates new file.
 * @param reporter : (optional) report to progressBase.
 */
void saveInstrument(const Geometry::ComponentInfo &compInfo,
                    const Geometry::DetectorInfo &detInfo,
                    const std::string &fullPath, const std::string &rootName,
                    AbstractLogger &logger, bool append,
                    Kernel::ProgressBase *reporter) {

  validateInputs(logger, fullPath, compInfo);
  // IDs of all detectors in Instrument
  H5::Group rootGroup;
  H5::H5File file;
  if (append) {
    file = H5::H5File(fullPath, H5F_ACC_RDWR); // open file
    rootGroup = file.openGroup(rootName);
  } else {
    file = H5::H5File(fullPath, H5F_ACC_TRUNC); // open file
    rootGroup = file.createGroup(rootName);
  }

  writeStrAttribute(rootGroup, NX_CLASS, NX_ENTRY);

  using Mode = NexusGeometrySaveImpl::Mode;
  NexusGeometrySaveImpl writer(append ? Mode::Append : Mode::Trunc);
  // save and capture NXinstrument (component root)
  H5::Group instrument = writer.instrument(rootGroup, compInfo);

  // save NXsource
  writer.source(instrument, compInfo);

  // save NXsample
  writer.sample(rootGroup, compInfo);

  const auto &detIds = detInfo.detectorIDs();
  // save NXdetectors
<<<<<<< HEAD
  std::list<size_t> nxDetectorCandidates;
=======
>>>>>>> 87e745b1
  for (size_t index = compInfo.root() - 1; index >= detInfo.size(); --index) {
    if (Geometry::ComponentInfoBankHelpers::isSaveableBank(compInfo, index)) {
      nxDetectorCandidates.push_back(index);
    }
  }

  for (std::list<size_t>::iterator index = nxDetectorCandidates.begin();
       index != nxDetectorCandidates.end(); ++index) {
    auto saveable =
        !std::any_of(nxDetectorCandidates.begin(), nxDetectorCandidates.end(),
                     [&compInfo, &index](const size_t idx) {
                       return Geometry::ComponentInfoBankHelpers::isAncestorOf(
                           compInfo, idx, *index);
                     });
    if (saveable || nxDetectorCandidates.size() == 1) {
      if (reporter != nullptr)
        reporter->report();
<<<<<<< HEAD
      NexusGeometrySave::saveNXDetector(instrument, compInfo, detIds, *index);
=======
      writer.detector(instrument, compInfo, detIds, index);
>>>>>>> 87e745b1
    }
  }

  // save NXmonitors
  for (size_t index = 0; index < detInfo.size(); ++index) {
    if (detInfo.isMonitor(index)) {
      if (reporter != nullptr)
        reporter->report();
      writer.monitor(instrument, compInfo, detIds[index], index);
    }
  }

  file.close(); // close file

} // saveInstrument

/*
 * Function: saveInstrument (overload)
 * calls the save methods to write components to file after exception
 * checking. Produces a Nexus format file containing the Instrument geometry
 * and metadata.
 *
 * @param instrPair : instrument 2.0  object.
 * @param fullPath : save destination as full path.
 * @param rootName : name of root entry
 * @param logger : logging object
 * @param append : append mode, means openting and appending to existing file.
 * If false, creates new file.
 * @param reporter : (optional) report to progressBase.
 */
void saveInstrument(
    const std::pair<std::unique_ptr<Geometry::ComponentInfo>,
                    std::unique_ptr<Geometry::DetectorInfo>> &instrPair,
    const std::string &fullPath, const std::string &rootName,
    AbstractLogger &logger, bool append, Kernel::ProgressBase *reporter) {

  const Geometry::ComponentInfo &compInfo = (*instrPair.first);
  const Geometry::DetectorInfo &detInfo = (*instrPair.second);

  return saveInstrument(compInfo, detInfo, fullPath, rootName, logger, append,
                        reporter);
}

void saveInstrument(const Mantid::API::MatrixWorkspace &ws,
                    const std::string &fullPath, const std::string &rootName,
                    AbstractLogger &logger, bool append,
                    Kernel::ProgressBase *reporter) {

  const auto &detInfo = ws.detectorInfo();
  const auto &compInfo = ws.componentInfo();

  // Exception handling.
  validateInputs(logger, fullPath, compInfo);
  // IDs of all detectors in Instrument
  const auto &detIds = detInfo.detectorIDs();

  H5::Group rootGroup;
  H5::H5File file;
  if (append) {
    file = H5::H5File(fullPath, H5F_ACC_RDWR); // open file
    rootGroup = file.openGroup(rootName);
  } else {
    file = H5::H5File(fullPath, H5F_ACC_TRUNC); // open file
    rootGroup = file.createGroup(rootName);
  }

  writeStrAttribute(rootGroup, NX_CLASS, NX_ENTRY);

  using Mode = NexusGeometrySaveImpl::Mode;
  NexusGeometrySaveImpl writer(append ? Mode::Append : Mode::Trunc);
  // save and capture NXinstrument (component root)
  H5::Group instrument = writer.instrument(rootGroup, compInfo);

  // save NXsource
  writer.source(instrument, compInfo);

  // save NXsample
  writer.sample(rootGroup, compInfo);

  // save NXdetectors
  auto detToIndexMap =
      ws.getDetectorIDToWorkspaceIndexMap(true /*throw if multiples*/);
  for (size_t index = compInfo.root() - 1; index >= detInfo.size(); --index) {
    if (Geometry::ComponentInfoBankHelpers::isSaveableBank(compInfo, index)) {

      // Make spectra detector mappings that can be used
      SpectraMappings mappings =
          makeMappings(compInfo, detToIndexMap, ws.indexInfo(),
                       ws.spectrumInfo(), detIds, index);

      if (reporter != nullptr)
        reporter->report();
      writer.detector(instrument, compInfo, detIds, index, mappings);
    }
  }

  // save NXmonitors
  for (size_t index = 0; index < detInfo.size(); ++index) {
    if (detInfo.isMonitor(index)) {
      // Make spectra detector mappings that can be used
      SpectraMappings mappings =
          makeMappings(compInfo, detToIndexMap, ws.indexInfo(),
                       ws.spectrumInfo(), detIds, index);

      if (reporter != nullptr)
        reporter->report();
      writer.monitor(instrument, compInfo, detIds[index], index, mappings);
    }
  }

  file.close(); // close file
}

// saveInstrument

} // namespace NexusGeometrySave
} // namespace NexusGeometry
} // namespace Mantid<|MERGE_RESOLUTION|>--- conflicted
+++ resolved
@@ -972,7 +972,7 @@
  * @param fullPath : save destination as full path.
  * @param rootName : name of root entry
  * @param logger : logging object
- * @param append : append mode, means openting and appending to existing file.
+ * @param append : append mode, means opening and appending to existing file.
  * If false, creates new file.
  * @param reporter : (optional) report to progressBase.
  */
@@ -1009,10 +1009,8 @@
 
   const auto &detIds = detInfo.detectorIDs();
   // save NXdetectors
-<<<<<<< HEAD
+
   std::list<size_t> nxDetectorCandidates;
-=======
->>>>>>> 87e745b1
   for (size_t index = compInfo.root() - 1; index >= detInfo.size(); --index) {
     if (Geometry::ComponentInfoBankHelpers::isSaveableBank(compInfo, index)) {
       nxDetectorCandidates.push_back(index);
@@ -1030,11 +1028,7 @@
     if (saveable || nxDetectorCandidates.size() == 1) {
       if (reporter != nullptr)
         reporter->report();
-<<<<<<< HEAD
-      NexusGeometrySave::saveNXDetector(instrument, compInfo, detIds, *index);
-=======
-      writer.detector(instrument, compInfo, detIds, index);
->>>>>>> 87e745b1
+      writer.detector(instrument, compInfo, detIds, *index);
     }
   }
 
