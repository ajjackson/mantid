// Mantid Repository : https://github.com/mantidproject/mantid
//
// Copyright &copy; 2019 ISIS Rutherford Appleton Laboratory UKRI,
//     NScD Oak Ridge National Laboratory, European Spallation Source
//     & Institut Laue - Langevin
// SPDX - License - Identifier: GPL - 3.0 +

/** NexusGeometrySave::saveInstrument :
 * Save methods to save geometry and metadata from memory
 * to disk in Nexus file format for Instrument 2.0.
 *
 * @author Takudzwa Makoni, RAL (UKRI), ISIS
 * @date 07/08/2019
 */

#include "MantidNexusGeometry/NexusGeometrySave.h"
#include "MantidAPI/SpectraDetectorTypes.h"
#include "MantidAPI/SpectrumInfo.h"
#include "MantidGeometry/Instrument/ComponentInfo.h"
#include "MantidGeometry/Instrument/ComponentInfoBankHelpers.h"
#include "MantidGeometry/Instrument/DetectorInfo.h"
#include "MantidIndexing/IndexInfo.h"
#include "MantidKernel/EigenConversionHelpers.h"
#include "MantidKernel/ProgressBase.h"
#include "MantidNexusGeometry/H5ForwardCompatibility.h"
#include "MantidNexusGeometry/NexusGeometryDefinitions.h"
#include "MantidNexusGeometry/NexusGeometryUtilities.h"
#include <H5Cpp.h>
#include <algorithm>
#include <boost/filesystem/operations.hpp>
#include <cmath>
#include <list>
#include <memory>
#include <regex>
#include <string>

namespace Mantid {
namespace NexusGeometry {
namespace NexusGeometrySave {
using namespace Geometry::ComponentInfoBankHelpers;
/*
 * Helper container for spectrum mapping information info
 */
struct SpectraMappings {
  std::vector<int32_t> detector_index;
  std::vector<int32_t> detector_count;
  std::vector<int32_t> detector_list;
  std::vector<int32_t> spectra_ids;
  size_t number_spec = 0;
  size_t number_dets = 0;
};

/** Function tryCreatGroup. will try to create a new child group with the given
 * name inside the parent group. if a child group with that name already exists
 * in the parent group, throws std::invalid_argument. H5 will not allow us to
 * save duplicate groups with the same name, so this provides a utility for an
 * eager check.
 *
 * @param parentGroup : H5 parent group.
 * @param childGroupName : intended name of the child goup.
 * @return : new H5 Group object with name <childGroupName> if did not throw.
 */
inline H5::Group tryCreateGroup(const H5::Group &parentGroup,
                                const std::string &childGroupName) {
  H5std_string parentGroupName = H5_OBJ_NAME(parentGroup);
  for (hsize_t i = 0; i < parentGroup.getNumObjs(); ++i) {
    if (parentGroup.getObjTypeByIdx(i) == GROUP_TYPE) {
      H5std_string child = parentGroup.getObjnameByIdx(i);
      if (childGroupName == child) {
        // TODO: runtime error instead?
        throw std::invalid_argument(
            "Cannot create group with name " + childGroupName +
            " inside parent group " + parentGroupName +
            " because a group with this name already exists.");
      }
    }
  }
  return parentGroup.createGroup(childGroupName);
}
<<<<<<< HEAD

/** Function toStdVector (Overloaded). Store data in Mantid::Kernel::V3D vector
=======
/*
 * Function toStdVector (Overloaded). Store data in Mantid::Kernel::V3D vector
>>>>>>> 7f3afa4b
 * into std::vector<double> vector. Used by saveInstrument to write array-type
 * datasets to file.
 *
 * @param data : Mantid::Kernel::V3D vector containing data values
 * @return std::vector<double> vector containing data values in
 * Mantid::Kernel::V3D format.
 */
std::vector<double> toStdVector(const V3D &data) {
  std::vector<double> stdVector;
  stdVector.reserve(3);
  stdVector.push_back(data.X());
  stdVector.push_back(data.Y());
  stdVector.push_back(data.Z());
  return stdVector;
}

/** Function toStdVector (Overloaded). Store data in Eigen::Vector3d vector
 * into std::vector<double> vector. Used by saveInstrument to write array-type
 * datasets to file.
 *
 * @param data : Eigen::Vector3d vector containing data values
 * @return std::vector<double> vector containing data values in
 * Eigen::Vector3d format
 */
std::vector<double> toStdVector(const Eigen::Vector3d &data) {
  return toStdVector(Kernel::toV3D(data));
}

/** Function: isApproxZero. returns true if all values in an variable-sized
 * std-vector container evaluate to zero with a given level of precision. Used
 * by SaveInstrument methods to determine whether or not to write a dataset to
 * file.
 *
 * @param data : std::vector<T> data
 * @param precision : double precision specifier
 * @return true if all elements are approx zero, else false.
 */
bool isApproxZero(const std::vector<double> &data, const double &precision) {

  return std::all_of(data.begin(), data.end(),
                     [&precision](const double &element) {
                       return std::abs(element) < precision;
                     });
}

// overload. return true if vector is approx to zero
bool isApproxZero(const Eigen::Vector3d &data, const double &precision) {
  return data.isApprox(Eigen::Vector3d(0, 0, 0), precision);
}

// overload. returns true is angle is approx to zero
bool isApproxZero(const Eigen::Quaterniond &data, const double &precision) {
  return data.isApprox(Eigen::Quaterniond(1, 0, 0, 0), precision);
}

/** Function: strTypeOfSize
 * Produces the HDF StrType of size equal to that of the
 * input string.
 *
 * @param str : std::string
 * @return string datatype of size = length of input string
 */
H5::StrType strTypeOfSize(const std::string &str) {
  H5::StrType stringType(H5::PredType::C_S1, str.size());
  return stringType;
}

/** Function: writeStrDataset
 * writes a StrType HDF dataset and dataset value to a HDF group.
 *
 * @param grp : HDF group object.
 * @param attrname : attribute name.
 * @param attrVal : string attribute value to be stored in attribute.
 */
void writeStrDataset(H5::Group &grp, const std::string &dSetName,
                     const std::string &dSetVal,
                     const H5::DataSpace &dataSpace = SCALAR) {
  // TODO. may need to review if we shoud in fact replace.
  if (!utilities::findDataset(grp, dSetName)) {
    H5::StrType dataType = strTypeOfSize(dSetVal);
    H5::DataSet dSet = grp.createDataSet(dSetName, dataType, dataSpace);
    dSet.write(dSetVal, dataType);
  }
}

/** Function: writeStrAttribute
 * writes a StrType HDF attribute and attribute value to a HDF group.
 *
 * @param grp : HDF group object.
 * @param attrname : attribute name.
 * @param attrVal : string attribute value to be stored in attribute.
 */
void writeStrAttribute(H5::Group &grp, const std::string &attrName,
                       const std::string &attrVal,
                       const H5::DataSpace &dataSpace = SCALAR) {
  if (!grp.attrExists(attrName)) {
    H5::StrType dataType = strTypeOfSize(attrVal);
    H5::Attribute attribute =
        grp.createAttribute(attrName, dataType, dataSpace);
    attribute.write(dataType, attrVal);
  }
}

/** Function: writeStrAttribute
 * Overload function which writes a StrType HDF attribute and attribute value
 * to a HDF dataset.
 *
 * @param dSet : HDF dataset object.
 * @param attrname : attribute name.
 * @param attrVal : string attribute value to be stored in attribute.
 */
void writeStrAttribute(H5::DataSet &dSet, const std::string &attrName,
                       const std::string &attrVal,
                       const H5::DataSpace &dataSpace = SCALAR) {
  if (!dSet.attrExists(attrName)) {
    H5::StrType dataType = strTypeOfSize(attrVal);
    auto attribute = dSet.createAttribute(attrName, dataType, dataSpace);
    attribute.write(dataType, attrVal);
  }
}

// function to create a simple sub-group that has a nexus class attribute,
// inside a parent group.
inline H5::Group simpleNXSubGroup(H5::Group &parent, const std::string &name,
                                  const std::string &nexusAttribute) {
  H5::Group subGroup = tryCreateGroup(parent, name);
  writeStrAttribute(subGroup, NX_CLASS, nexusAttribute);
  return subGroup;
}

/** Function: writeXYZPixeloffset
 * write the x, y, and z offset of the pixels from the parent detector bank as
 * HDF5 datasets to HDF5 group. If all of the pixel offsets in either x, y, or
 * z are approximately zero, skips writing that dataset to file.
 * @param grp : HDF5 parent group
 * @param compInfo : Component Info Instrument cache
 * @param idx : index of bank in cache.
 */
void writeXYZPixeloffset(H5::Group &grp,
                         const Geometry::ComponentInfo &compInfo,
                         const size_t idx) {

  H5::DataSet xPixelOffset, yPixelOffset, zPixelOffset;
  auto childrenDetectors = compInfo.detectorsInSubtree(idx);

  std::vector<double> posx;
  std::vector<double> posy;
  std::vector<double> posz;

  posx.reserve(childrenDetectors.size());
  posy.reserve(childrenDetectors.size());
  posz.reserve(childrenDetectors.size());

  for (const size_t &i : childrenDetectors) {

    auto offset = Geometry::ComponentInfoBankHelpers::offsetFromAncestor(
        compInfo, idx, i);

    posx.push_back(offset[0]);
    posy.push_back(offset[1]);
    posz.push_back(offset[2]);
  }

  bool xIsZero = isApproxZero(posx, PRECISION);
  bool yIsZero = isApproxZero(posy, PRECISION);
  bool zIsZero = isApproxZero(posz, PRECISION);

  auto bankName = compInfo.name(idx);
  const auto nDetectorsInBank = static_cast<hsize_t>(posx.size());

  int rank = 1;
  hsize_t dims[static_cast<hsize_t>(1)];
  dims[0] = nDetectorsInBank;

  H5::DataSpace space = H5Screate_simple(rank, dims, nullptr);

  if (!xIsZero) {
    xPixelOffset =
        grp.createDataSet(X_PIXEL_OFFSET, H5::PredType::NATIVE_DOUBLE, space);
    xPixelOffset.write(posx.data(), H5::PredType::NATIVE_DOUBLE, space);
    writeStrAttribute(xPixelOffset, UNITS, METRES);
  }

  if (!yIsZero) {
    yPixelOffset =
        grp.createDataSet(Y_PIXEL_OFFSET, H5::PredType::NATIVE_DOUBLE, space);
    yPixelOffset.write(posy.data(), H5::PredType::NATIVE_DOUBLE);
    writeStrAttribute(yPixelOffset, UNITS, METRES);
  }

  if (!zIsZero) {
    zPixelOffset =
        grp.createDataSet(Z_PIXEL_OFFSET, H5::PredType::NATIVE_DOUBLE, space);
    zPixelOffset.write(posz.data(), H5::PredType::NATIVE_DOUBLE);
    writeStrAttribute(zPixelOffset, UNITS, METRES);
  }
}

template <typename T>
void write1DIntDataset(H5::Group &grp, const H5std_string &name,
                       const std::vector<T> &container) {
  const int rank = 1;
  hsize_t dims[1] = {static_cast<hsize_t>(container.size())};

  H5::DataSpace space = H5Screate_simple(rank, dims, nullptr);

  auto dataset = grp.createDataSet(name, H5::PredType::NATIVE_INT, space);
  dataset.write(container.data(), H5::PredType::NATIVE_INT, space);
}

/*
 * Function: writeNXDetectorNumber
 * For use with NXdetector group. Writes the detector numbers for all detector
 * pixels in compInfo to a new dataset in the group.
 *
 * @param detectorIDs : std::vector<int> container of all detectorIDs to be
 * stored into dataset 'detector_number'.
 * @param compInfo : instrument cache with component info.
 * @idx : size_t index of bank in compInfo.
 */
void writeNXDetectorNumber(H5::Group &grp,
                           const Geometry::ComponentInfo &compInfo,
                           const std::vector<int> &detectorIDs,
                           const size_t idx) {

  H5::DataSet detectorNumber;

  std::vector<int> bankDetIDs; // IDs of detectors beloning to bank
  std::vector<size_t> bankDetectors =
      compInfo.detectorsInSubtree(idx); // Indexes of children detectors in bank
  bankDetIDs.reserve(bankDetectors.size());

  // write the ID for each child detector to std::vector to be written to
  // dataset
  std::for_each(bankDetectors.begin(), bankDetectors.end(),
                [&bankDetIDs, &detectorIDs](const size_t index) {
                  bankDetIDs.push_back(detectorIDs[index]);
                });

  write1DIntDataset(grp, DETECTOR_IDS, bankDetIDs);
}

// Write the count of how many detectors contribute to each spectra
void writeDetectorCount(H5::Group &grp, const SpectraMappings &mappings) {
  write1DIntDataset(grp, SPECTRA_COUNTS, mappings.detector_count);
}

// Write the detectors ids ordered by spectra index 0 - N for each NXDetector
void writeDetectorList(H5::Group &grp, const SpectraMappings &mappings) {
  write1DIntDataset(grp, DETECTOR_LIST, mappings.detector_list);
}

// Write the detector indexes. This provides offsets into the detector_list and
// is sized to the number of spectra
void writeDetectorIndex(H5::Group &grp, const SpectraMappings &mappings) {
  write1DIntDataset(grp, DETECTOR_INDEX, mappings.detector_index);
}

// Write the spectra numbers for each spectra
void writeSpectra(H5::Group &grp, const SpectraMappings &mappings) {
  write1DIntDataset(grp, SPECTRA_NUMBERS, mappings.spectra_ids);
}

/** Function: writeNXMonitorNumber
 * For use with NXmonitor group. write 'detector_id's of an NXmonitor, which
 * is a specific type of pixel, to its group.
 *
 * @param grp : NXmonitor group (HDF group)
 * @param monitorID : monitor ID to be
 * stored into dataset 'detector_id' (or 'detector_number'. naming convention
 * inconsistency?).
 */
void writeNXMonitorNumber(H5::Group &grp, const int monitorID) {

  // these DataSets are duplicates of each other. written to the NXmonitor
  // group to handle the naming inconsistency. probably temporary.
  H5::DataSet detectorNumber, detector_id;

  int rank = 1;
  hsize_t dims[static_cast<hsize_t>(1)];
  dims[0] = static_cast<hsize_t>(1);

  H5::DataSpace space = H5Screate_simple(rank, dims, nullptr);

  // these DataSets are duplicates of each other. written to the group to
  // handle the naming inconsistency. probably temporary.
  if (!utilities::findDataset(grp, DETECTOR_IDS)) {
    detectorNumber =
        grp.createDataSet(DETECTOR_IDS, H5::PredType::NATIVE_INT, space);
    detectorNumber.write(&monitorID, H5::PredType::NATIVE_INT, space);
  }
  if (!utilities::findDataset(grp, DETECTOR_ID)) {

    detector_id =
        grp.createDataSet(DETECTOR_ID, H5::PredType::NATIVE_INT, space);
    detector_id.write(&monitorID, H5::PredType::NATIVE_INT, space);
  }
}

/** Function: writeLocation
 * For use with NXdetector group. Writes absolute position of detector bank to
 * dataset and metadata as attributes.
 *
 * @param grp : NXdetector group : (HDF group)
 * @param position : Eigen::Vector3d position of component in instrument
 * cache.
 */
inline void writeLocation(H5::Group &grp, const Eigen::Vector3d &position) {

  std::string dependency = NO_DEPENDENCY; // self dependent

  double norm;

  H5::DataSet location;
  H5::DataSpace dspace;
  H5::DataSpace aspace;

  H5::Attribute vector;
  H5::Attribute units;
  H5::Attribute transformationType;
  H5::Attribute dependsOn;

  H5::StrType strSize;

  int drank = 1;                          // rank of dataset
  hsize_t ddims[static_cast<hsize_t>(1)]; // dimensions of dataset
  ddims[0] = static_cast<hsize_t>(1);     // datapoints in dataset dimension 0

  norm = position.norm();               // norm od the position vector
  auto unitVec = position.normalized(); // unit vector of the position vector
  std::vector<double> stdNormPos =
      toStdVector(unitVec); // convert to std::vector

  dspace = H5Screate_simple(drank, ddims, nullptr); // dataspace for dataset
  location = grp.createDataSet(LOCATION, H5::PredType::NATIVE_DOUBLE,
                               dspace); // dataset location
  location.write(&norm, H5::PredType::NATIVE_DOUBLE,
                 dspace); // write norm to location

  int arank = 1;                          // rank of attribute
  hsize_t adims[static_cast<hsize_t>(3)]; // dimensions of attribute
  adims[0] = 3;                           // datapoints in attribute dimension 0

  aspace = H5Screate_simple(arank, adims, nullptr); // dataspace for attribute
  vector = location.createAttribute(VECTOR, H5::PredType::NATIVE_DOUBLE,
                                    aspace); // attribute vector
  vector.write(H5::PredType::NATIVE_DOUBLE,
               stdNormPos.data()); // write unit vector to vector

  // units attribute
  strSize = strTypeOfSize(METRES);
  units = location.createAttribute(UNITS, strSize, SCALAR);
  units.write(strSize, METRES);

  // transformation-type attribute
  strSize = strTypeOfSize(TRANSLATION);
  transformationType =
      location.createAttribute(TRANSFORMATION_TYPE, strSize, SCALAR);
  transformationType.write(strSize, TRANSLATION);

  // dependency attribute
  strSize = strTypeOfSize(dependency);
  dependsOn = location.createAttribute(DEPENDS_ON, strSize, SCALAR);
  dependsOn.write(strSize, dependency);
}

/** Function: writeOrientation
 * For use with NXdetector group. Writes the absolute rotation of detector
 * bank to dataset and metadata as attributes.
 *
 * @param grp : NXdetector group : (HDF group)
 * @param rotation : Eigen::Quaterniond rotation of component in instrument
 * cache.
 * @param dependency : dependency of the orientation dataset:
 * Compliant to the Mantid Instrument Definition file, if a translation
 * exists, it precedes a rotation.
 * https://docs.mantidproject.org/nightly/concepts/InstrumentDefinitionFile.html
 */
inline void writeOrientation(H5::Group &grp, const Eigen::Quaterniond &rotation,
                             const std::string &dependency) {

  // dependency for orientation defaults to self-dependent. If Location
  // dataset exists, the orientation will depend on it instead.

  double angle;

  H5::DataSet orientation;
  H5::DataSpace dspace;
  H5::DataSpace aspace;

  H5::Attribute vector;
  H5::Attribute units;
  H5::Attribute transformationType;
  H5::Attribute dependsOn;

  H5::StrType strSize;

  int drank = 1;                          // rank of dataset
  hsize_t ddims[static_cast<hsize_t>(1)]; // dimensions of dataset
  ddims[0] = static_cast<hsize_t>(1);     // datapoints in dataset dimension 0

  angle = std::acos(rotation.w()) * (360.0 / M_PI); // angle magnitude
  Eigen::Vector3d axisOfRotation = rotation.vec().normalized(); // angle axis
  std::vector<double> stdNormAxis =
      toStdVector(axisOfRotation); // convert to std::vector

  dspace = H5Screate_simple(drank, ddims, nullptr); // dataspace for dataset
  orientation = grp.createDataSet(ORIENTATION, H5::PredType::NATIVE_DOUBLE,
                                  dspace); // dataset orientation
  orientation.write(&angle, H5::PredType::NATIVE_DOUBLE,
                    dspace); // write angle magnitude to orientation

  int arank = 1;                          // rank of attribute
  hsize_t adims[static_cast<hsize_t>(3)]; // dimensions of attribute
  adims[0] = static_cast<hsize_t>(3);     // datapoints in attibute dimension 0

  aspace = H5Screate_simple(arank, adims, nullptr); // dataspace for attribute
  vector = orientation.createAttribute(VECTOR, H5::PredType::NATIVE_DOUBLE,
                                       aspace); // attribute vector
  vector.write(H5::PredType::NATIVE_DOUBLE,
               stdNormAxis.data()); // write angle axis to vector

  // units attribute
  strSize = strTypeOfSize(DEGREES);
  units = orientation.createAttribute(UNITS, strSize, SCALAR);
  units.write(strSize, DEGREES);

  // transformation-type attribute
  strSize = strTypeOfSize(ROTATION);
  transformationType =
      orientation.createAttribute(TRANSFORMATION_TYPE, strSize, SCALAR);
  transformationType.write(strSize, ROTATION);

  // dependency attribute
  strSize = strTypeOfSize(dependency);
  dependsOn = orientation.createAttribute(DEPENDS_ON, strSize, SCALAR);
  dependsOn.write(strSize, dependency);
}

SpectraMappings makeMappings(const Geometry::ComponentInfo &compInfo,
                             const detid2index_map &detToIndexMap,
                             const Indexing::IndexInfo &indexInfo,
                             const API::SpectrumInfo &specInfo,
                             const std::vector<Mantid::detid_t> &detIds,
                             size_t index) {
  auto childrenDetectors = compInfo.detectorsInSubtree(index);
  // local to this nxdetector
  std::map<size_t, int> detector_count_map;
  // We start knowing only the detector index, we have to establish spectra from
  // that.
  for (const auto det_index : childrenDetectors) {
    auto detector_id = detIds[det_index];

    auto spectrum_index = detToIndexMap.at(detector_id);
    detector_count_map[spectrum_index]++; // Attribute detector to a give
                                          // spectrum_index
  }
  // Sized to spectra in bank
  SpectraMappings mappings;
  mappings.detector_list.resize(childrenDetectors.size());
  mappings.detector_count.resize(detector_count_map.size(), 0);
  mappings.detector_index.resize(detector_count_map.size() + 1, 0);
  mappings.spectra_ids.resize(detector_count_map.size(), 0);
  mappings.number_dets = childrenDetectors.size();
  mappings.number_spec = detector_count_map.size();
  size_t counter = 0;

  for (auto &pair : detector_count_map) {
    // using sort order of map to ensure we are ordered by lowest to highest
    // spectrum index
    mappings.detector_count[counter] = (pair.second); // Counts
    mappings.detector_index[counter + 1] =
        mappings.detector_index[counter] + (pair.second);
    mappings.spectra_ids[counter] =
        int32_t(indexInfo.spectrumNumber(pair.first));

    // We will list everything by spectrum index, so we need to add the detector
    // ids in the same order.
    const auto &specDefintion = specInfo.spectrumDefinition(pair.first);
    for (const auto &def : specDefintion) {
      mappings.detector_list[counter] = detIds[def.first];
    }

    ++counter;
  }
  mappings.detector_index.resize(
      detector_count_map.size()); // cut-off last item

  return mappings;
}

void validateInputs(AbstractLogger &logger, const std::string &fullPath,
                    const Geometry::ComponentInfo &compInfo) {
  boost::filesystem::path tmp(fullPath);
  if (!boost::filesystem::is_directory(tmp.root_directory())) {
    throw std::invalid_argument(
        "The path provided for saving the file is invalid: " + fullPath + "\n");
  }

  // check the file extension matches any of the valid extensions defined in
  // nexus_geometry_extensions
  const auto ext = boost::filesystem::path(tmp).extension();
  bool isValidExt = std::any_of(
      nexus_geometry_extensions.begin(), nexus_geometry_extensions.end(),
      [&ext](const std::string &str) { return ext.generic_string() == str; });

  // throw if the file extension is invalid
  if (!isValidExt) {
    // string of valid extensions to output in exception
    std::string extensions;
    std::for_each(
        nexus_geometry_extensions.begin(), nexus_geometry_extensions.end(),
        [&extensions](const std::string &str) { extensions += " " + str; });
    std::string message = "invalid extension for file: '" +
                          ext.generic_string() +
                          "'. Expected any of: " + extensions;
    logger.error(message);
    throw std::invalid_argument(message);
  }

  if (!compInfo.hasDetectorInfo()) {
    logger.error(
        "No detector info was found in the Instrument. Instrument not saved.");
    throw std::invalid_argument("No detector info was found in the Instrument");
  }
  if (!compInfo.hasSample()) {
    logger.error(
        "No sample was found in the Instrument. Instrument not saved.");
    throw std::invalid_argument("No sample was found in the Instrument");
  }

  if (Mantid::Kernel::V3D{0, 0, 0} != compInfo.samplePosition()) {
    logger.error("The sample positon is required to be at the origin. "
                 "Instrument not saved.");
    throw std::invalid_argument(
        "The sample positon is required to be at the origin");
  }

  if (!compInfo.hasSource()) {
    logger.error("No source was found in the Instrument. "
                 "Instrument not saved.");
    throw std::invalid_argument("No source was found in the Instrument");
  }
}

/*
 * Function determines if a given index has an ancestor index in the
 * saved_indices list. This allows us to prevent duplicate saving of things that
 * could be considered NXDetectors
 */
template <typename T>
bool isDesiredNXDetector(size_t index, const T &saved_indices,
                         const Geometry::ComponentInfo &compInfo) {
  return saved_indices.end() ==
         std::find_if(saved_indices.begin(), saved_indices.end(),
                      [&compInfo, &index](const size_t idx) {
                        return isAncestorOf(compInfo, idx, index);
                      });
}

/**
 * Internal save implementation. We can either write a new file containing only
 * the geometry, or we might also need to append/merge with an existing file.
 * Knowing the logic for this is important so we build an object around the Mode
 * state.
 */
class NexusGeometrySaveImpl {
public:
  enum class Mode { Trunc, Append };

private:
  const Mode m_mode;

  H5::Group openOrCreateGroup(const H5::Group &parent, const std::string &name,
                              const std::string &classType) {

    if (m_mode == Mode::Append) {
      // Find by class and by name
      auto results = utilities::findGroups(parent, classType);
      for (auto &result : results) {
        auto resultName = H5_OBJ_NAME(result);
        // resultName gives full path. We match the last name on the path
        if (std::regex_match(resultName, std::regex(".*/" + name + "$"))) {
          return result;
        }
      }
    }
<<<<<<< HEAD
    // We can't find it, or we are writing from scratch anyway. We need to
    // verify no-duplicates
=======
    // We can't find it, or we are writing from scratch anyway
>>>>>>> 7f3afa4b
    return tryCreateGroup(parent, name);
  }

  // function to create a simple sub-group that has a nexus class attribute,
  // inside a parent group.
  H5::Group simpleNXSubGroup(H5::Group &parent, const std::string &name,
                             const std::string &nexusAttribute) {
    H5::Group subGroup = openOrCreateGroup(parent, name, nexusAttribute);
    writeStrAttribute(subGroup, NX_CLASS, nexusAttribute);
    return subGroup;
  }

public:
  explicit NexusGeometrySaveImpl(Mode mode) : m_mode(mode) {}
  NexusGeometrySaveImpl(const NexusGeometrySaveImpl &) =
      delete; // No intention to suport copies

  /*
   * Function: NXInstrument
   * for NXentry parent (root group). Produces an NXinstrument group in the
   * parent group, and writes Nexus compliant datasets and metadata stored in
   * attributes to the new group.
   *
   * @param parent : parent group in which to write the NXinstrument group.
   * @param compInfo : componentinfo
   * @return NXinstrument group, to be passed into children save methods.
   */
  H5::Group instrument(const H5::Group &parent,
                       const Geometry::ComponentInfo &compInfo) {

    std::string nameInCache = compInfo.name(compInfo.root());
    std::string instrName =
        nameInCache.empty() ? "unspecified_instrument" : nameInCache;

    H5::Group childGroup = openOrCreateGroup(parent, instrName, NX_INSTRUMENT);

    writeStrDataset(childGroup, NAME, instrName);
    writeStrAttribute(childGroup, NX_CLASS, NX_INSTRUMENT);

    std::string defaultShortName = instrName.substr(0, 3);
    H5::DataSet name = childGroup.openDataSet(NAME);
    writeStrAttribute(name, SHORT_NAME, defaultShortName);
    return childGroup;
  }

  /*
   * Function: saveNXSample
   * For NXentry parent (root group). Produces an NXsample group in the parent
   * group, and writes the Nexus compliant datasets and metadata stored in
   * attributes to the new group.
   *
   * @param parent : parent group in which to write the NXinstrument group.
   * @param compInfo : componentInfo object.
   */
  void sample(const H5::Group &parentGroup,
              const Geometry::ComponentInfo &compInfo) {

    std::string nameInCache = compInfo.name(compInfo.sample());
    std::string sampleName =
        nameInCache.empty() ? "unspecified_sample" : nameInCache;

    H5::Group childGroup =
        openOrCreateGroup(parentGroup, sampleName, NX_SAMPLE);
    writeStrAttribute(childGroup, NX_CLASS, NX_SAMPLE);
    writeStrDataset(childGroup, NAME, sampleName);
  }

  /*
   * Function: saveNXSource
   * For NXentry (root group). Produces an NXsource group in the parent group,
   * and writes the Nexus compliant datasets and metadata stored in attributes
   * to the new group.
   *
   * @param parent : parent group in which to write the NXinstrument group.
   * @param compInfo : componentInfo object.
   */
  void source(const H5::Group &parentGroup,
              const Geometry::ComponentInfo &compInfo) {

    size_t index = compInfo.source();

    std::string nameInCache = compInfo.name(index);
    std::string sourceName =
        nameInCache.empty() ? "unspecified_source" : nameInCache;

    std::string dependency = NO_DEPENDENCY;

    Eigen::Vector3d position =
        Mantid::Kernel::toVector3d(compInfo.position(index));
    Eigen::Quaterniond rotation =
        Mantid::Kernel::toQuaterniond(compInfo.rotation(index));

    bool locationIsOrigin = isApproxZero(position, PRECISION);
    bool orientationIsZero = isApproxZero(rotation, PRECISION);

    H5::Group childGroup =
        openOrCreateGroup(parentGroup, sourceName, NX_SOURCE);
    writeStrAttribute(childGroup, NX_CLASS, NX_SOURCE);

    // do not write NXtransformations if there is no translation or rotation
    if (!(locationIsOrigin && orientationIsZero)) {
      H5::Group transformations =
          simpleNXSubGroup(childGroup, TRANSFORMATIONS, NX_TRANSFORMATIONS);

      // self, ".", is the default first NXsource dependency in the chain.
      // first check translation in NXsource is non-zero, and set dependency
      // to location if true and write location. Then check if orientation in
      // NXsource is non-zero, replace dependency with orientation if true. If
      // neither orientation nor location are non-zero, NXsource is self
      // dependent.
      if (!locationIsOrigin) {
        dependency = H5_OBJ_NAME(transformations) + "/" + LOCATION;
        writeLocation(transformations, position);
      }
      if (!orientationIsZero) {
        dependency = H5_OBJ_NAME(transformations) + "/" + ORIENTATION;

        // If location dataset is written to group also, then dependency for
        // orientation dataset containg the rotation transformation will be
        // location. Else dependency for orientation is self.
        std::string rotationDependency =
            locationIsOrigin ? NO_DEPENDENCY
                             : H5_OBJ_NAME(transformations) + "/" + LOCATION;
        writeOrientation(transformations, rotation, rotationDependency);
      }
    }

    writeStrDataset(childGroup, NAME, sourceName);
    writeStrDataset(childGroup, DEPENDS_ON, dependency);
  }

  /*
   * Function: monitor
   * For NXinstrument parent (component info root). Produces an NXmonitor
   * groups from Component info, and saves it in the parent
   * group, along with the Nexus compliant datasets, and metadata stored in
   * attributes to the new group.
   *
   * @param parentGroup : parent group in which to write the NXinstrument
   * group.
   * @param compInfo : componentInfo object.
   * @param monitorID :  ID of the specific monitor.
   * @param index :  index of the specific monitor in the Instrument cache.
   * @return child group for further additions
   */
  H5::Group monitor(const H5::Group &parentGroup,
                    const Geometry::ComponentInfo &compInfo,
                    const int monitorId, const size_t index) {

    // if the component is unnamed sets the name as unspecified with the
    // location of the component in the cache
    std::string nameInCache = compInfo.name(index);
    std::string monitorName =
        nameInCache.empty() ? "unspecified_monitor_" + std::to_string(index)
                            : nameInCache;

    Eigen::Vector3d position =
        Mantid::Kernel::toVector3d(compInfo.position(index));
    Eigen::Quaterniond rotation =
        Mantid::Kernel::toQuaterniond(compInfo.rotation(index));

    std::string dependency = NO_DEPENDENCY; // dependency initialiser

    bool locationIsOrigin = isApproxZero(position, PRECISION);
    bool orientationIsZero = isApproxZero(rotation, PRECISION);

    H5::Group childGroup =
        openOrCreateGroup(parentGroup, monitorName, NX_MONITOR);
    writeStrAttribute(childGroup, NX_CLASS, NX_MONITOR);

    // do not write NXtransformations if there is no translation or rotation
    if (!(locationIsOrigin && orientationIsZero)) {
      H5::Group transformations =
          simpleNXSubGroup(childGroup, TRANSFORMATIONS, NX_TRANSFORMATIONS);

      // self, ".", is the default first NXmonitor dependency in the chain.
      // first check translation in NXmonitor is non-zero, and set dependency
      // to location if true and write location. Then check if orientation in
      // NXmonitor is non-zero, replace dependency with orientation if true.
      // If neither orientation nor location are non-zero, NXmonitor is self
      // dependent.
      if (!locationIsOrigin) {
        dependency = H5_OBJ_NAME(transformations) + "/" + LOCATION;
        writeLocation(transformations, position);
      }
      if (!orientationIsZero) {
        dependency = H5_OBJ_NAME(transformations) + "/" + ORIENTATION;

        // If location dataset is written to group also, then dependency for
        // orientation dataset containg the rotation transformation will be
        // location. Else dependency for orientation is self.
        std::string rotationDependency =
            locationIsOrigin ? NO_DEPENDENCY
                             : H5_OBJ_NAME(transformations) + "/" + LOCATION;
        writeOrientation(transformations, rotation, rotationDependency);
      }
    }

    H5::StrType dependencyStrType = strTypeOfSize(dependency);
    writeNXMonitorNumber(childGroup, monitorId);

    writeStrDataset(childGroup, BANK_NAME, monitorName);
    writeStrDataset(childGroup, DEPENDS_ON, dependency);
    return childGroup;
  }

  /* For NXinstrument parent (component info root). Produces an NXmonitor
   * groups from Component info, and saves it in the parent
   * group, along with the Nexus compliant datasets, and metadata stored in
   * attributes to the new group.
   *
   * Saves detector-spectra mappings too
   *
   * @param parentGroup : parent group in which to write the NXinstrument
   * group.
   * @param compInfo : componentInfo object.
   * @param monitorId :  ID of the specific monitor.
   * @param index :  index of the specific monitor in the Instrument cache.
   * @param mappings : Spectra to detector mappings
   */
  void monitor(const H5::Group &parentGroup,
               const Geometry::ComponentInfo &compInfo, const int monitorId,
               const size_t index, SpectraMappings &mappings) {

    auto childGroup = monitor(parentGroup, compInfo, monitorId, index);
    // Additional mapping information written.
    writeDetectorCount(childGroup, mappings);
    // Note that the detector list is the same as detector_number, but it is
    // ordered by spectrum index 0 - N, whereas detector_number is just written
    // out in the order the detectors are encountered in the bank.
    writeDetectorList(childGroup, mappings);
    writeDetectorIndex(childGroup, mappings);
    writeSpectra(childGroup, mappings);
  }

  /*
   * Function: detectors
   * For NXinstrument parent (component info root). Save method which produces
   * a set of NXdetctor groups from Component info detector banks, and saves
   * it in the parent group, along with the Nexus compliant datasets, and
   * metadata stored in attributes to the new group.
   *
   * @param parentGroup : parent group in which to write the NXinstrument
   * group.
   * @param compInfo : componentInfo object.
   * @param detIDs : global detector IDs, from which those specific to the
   * NXdetector will be extracted.
   * @return childGroup for futher additions
   */
  H5::Group detector(const H5::Group &parentGroup,
                     const Geometry::ComponentInfo &compInfo,
                     const std::vector<int> &detIds, const size_t index) {

    // if the component is unnamed sets the name as unspecified with the
    // location of the component in the cache
    std::string nameInCache = compInfo.name(index);
    std::string detectorName =
        nameInCache.empty() ? "unspecified_detector_at_" + std::to_string(index)
                            : nameInCache;

    Eigen::Vector3d position =
        Mantid::Kernel::toVector3d(compInfo.position(index));
    Eigen::Quaterniond rotation =
        Mantid::Kernel::toQuaterniond(compInfo.rotation(index));

    std::string dependency = NO_DEPENDENCY; // dependency initialiser

    bool locationIsOrigin = isApproxZero(position, PRECISION);
    bool orientationIsZero = isApproxZero(rotation, PRECISION);

    H5::Group childGroup =
        openOrCreateGroup(parentGroup, detectorName, NX_DETECTOR);
    writeStrAttribute(childGroup, NX_CLASS, NX_DETECTOR);

    // do not write NXtransformations if there is no translation or rotation
    if (!(locationIsOrigin && orientationIsZero)) {
      H5::Group transformations =
          simpleNXSubGroup(childGroup, TRANSFORMATIONS, NX_TRANSFORMATIONS);

      // self, ".", is the default first NXdetector dependency in the chain.
      // first check translation in NXdetector is non-zero, and set dependency
      // to location if true and write location. Then check if orientation in
      // NXdetector is non-zero, replace dependency with orientation if true.
      // If neither orientation nor location are non-zero, NXdetector is self
      // dependent.
      if (!locationIsOrigin) {
        dependency = H5_OBJ_NAME(transformations) + "/" + LOCATION;
        writeLocation(transformations, position);
      }
      if (!orientationIsZero) {
        dependency = H5_OBJ_NAME(transformations) + "/" + ORIENTATION;

        // If location dataset is written to group also, then dependency for
        // orientation dataset containg the rotation transformation will be
        // location. Else dependency for orientation is self.
        std::string rotationDependency =
            locationIsOrigin ? NO_DEPENDENCY
                             : H5_OBJ_NAME(transformations) + "/" + LOCATION;
        writeOrientation(transformations, rotation, rotationDependency);
      }
    }

    H5::StrType dependencyStrType = strTypeOfSize(dependency);
    writeXYZPixeloffset(childGroup, compInfo, index);
    writeNXDetectorNumber(childGroup, compInfo, detIds, index);

    writeStrDataset(childGroup, BANK_NAME, detectorName);
    writeStrDataset(childGroup, DEPENDS_ON, dependency);
    return childGroup;
  }

  /*
   * Function: detectors
   * For NXinstrument parent (component info root). Save method which produces
   * a set of NXdetctor groups from Component info detector banks, and saves
   * it in the parent group, along with the Nexus compliant datasets, and
   * metadata stored in attributes to the new group.
   *
   * @param parentGroup : parent group in which to write the NXinstrument
   * group.
   * @param compInfo : componentInfo object.
   * @param detIDs : global detector IDs, from which those specific to the
   * @param index : current component index
   * @param mappings : Spectra to detector mappings
   * NXdetector will be extracted.
   */
  void detector(const H5::Group &parentGroup,
                const Geometry::ComponentInfo &compInfo,
                const std::vector<int> &detIds, const size_t index,
                SpectraMappings &mappings) {

    auto childGroup = detector(parentGroup, compInfo, detIds, index);

    // Additional mapping information written.
    writeDetectorCount(childGroup, mappings);
    // Note that the detector list is the same as detector_number, but it is
    // ordered by spectrum index 0 - N, whereas detector_number is just written
    // out in the order the detectors are encountered in the bank.
    writeDetectorList(childGroup, mappings);
    writeDetectorIndex(childGroup, mappings);
    writeSpectra(childGroup, mappings);
  }
}; // namespace

/*
 * Function: saveInstrument
 * calls the save methods to write components to file after exception
 * checking. Produces a Nexus format file containing the Instrument geometry
 * and metadata.
 *
 * @param compInfo : componentInfo object.
 * @param detInfo : detectorInfo object.
 * @param fullPath : save destination as full path.
 * @param rootName : name of root entry
 * @param logger : logging object
 * @param append : append mode, means openting and appending to existing file.
 * If false, creates new file.
 * @param reporter : (optional) report to progressBase.
 */
void saveInstrument(const Geometry::ComponentInfo &compInfo,
                    const Geometry::DetectorInfo &detInfo,
                    const std::string &fullPath, const std::string &rootName,
                    AbstractLogger &logger, bool append,
                    Kernel::ProgressBase *reporter) {

  validateInputs(logger, fullPath, compInfo);
  // IDs of all detectors in Instrument
  H5::Group rootGroup;
  H5::H5File file;
  if (append) {
    file = H5::H5File(fullPath, H5F_ACC_RDWR); // open file
    rootGroup = file.openGroup(rootName);
  } else {
    file = H5::H5File(fullPath, H5F_ACC_TRUNC); // open file
    rootGroup = file.createGroup(rootName);
  }

  writeStrAttribute(rootGroup, NX_CLASS, NX_ENTRY);

  using Mode = NexusGeometrySaveImpl::Mode;
  NexusGeometrySaveImpl writer(append ? Mode::Append : Mode::Trunc);
  // save and capture NXinstrument (component root)
  H5::Group instrument = writer.instrument(rootGroup, compInfo);

  // save NXsource
  writer.source(instrument, compInfo);

  // save NXsample
  writer.sample(rootGroup, compInfo);

  const auto &detIds = detInfo.detectorIDs();
  // save NXdetectors
  std::list<size_t> saved_indices;
  // Looping from highest to lowest component index is critical
  for (size_t index = compInfo.root() - 1; index >= detInfo.size(); --index) {
    if (Geometry::ComponentInfoBankHelpers::isSaveableBank(compInfo, index)) {
<<<<<<< HEAD
      const bool needed = isDesiredNXDetector(index, saved_indices, compInfo);
      if (needed) {
=======
      if (isDesiredNXDetector(index, saved_indices, compInfo)) {
>>>>>>> 7f3afa4b
        if (reporter != nullptr)
          reporter->report();
        writer.detector(instrument, compInfo, detIds, index);
        saved_indices.push_back(index); // Now record the fact that children of
                                        // this are not needed as NXdetectors
      }
    }
  }

  // save NXmonitors
  for (size_t index = 0; index < detInfo.size(); ++index) {
    if (detInfo.isMonitor(index)) {
      if (reporter != nullptr)
        reporter->report();
      writer.monitor(instrument, compInfo, detIds[index], index);
    }
  }

  file.close(); // close file

} // saveInstrument

/**
 * Function: saveInstrument (overload)
 * calls the save methods to write components to file after exception checking.
 * Produces a Nexus format file containing the Instrument geometry and metadata.
 *
 * @param instrPair : instrument 2.0  object.
 * @param fullPath : save destination as full path.
 * @param rootName : name of root entry
 * @param logger : logging object
 * @param append : append mode, means openting and appending to existing file.
 * If false, creates new file.
 * @param reporter : (optional) report to progressBase.
 */
void saveInstrument(
    const std::pair<std::unique_ptr<Geometry::ComponentInfo>,
                    std::unique_ptr<Geometry::DetectorInfo>> &instrPair,
    const std::string &fullPath, const std::string &rootName,
    AbstractLogger &logger, bool append, Kernel::ProgressBase *reporter) {

  const Geometry::ComponentInfo &compInfo = (*instrPair.first);
  const Geometry::DetectorInfo &detInfo = (*instrPair.second);

  return saveInstrument(compInfo, detInfo, fullPath, rootName, logger, append,
                        reporter);
}

void saveInstrument(const Mantid::API::MatrixWorkspace &ws,
                    const std::string &fullPath, const std::string &rootName,
                    AbstractLogger &logger, bool append,
                    Kernel::ProgressBase *reporter) {

  const auto &detInfo = ws.detectorInfo();
  const auto &compInfo = ws.componentInfo();

  // Exception handling.
  validateInputs(logger, fullPath, compInfo);
  // IDs of all detectors in Instrument
  const auto &detIds = detInfo.detectorIDs();

  H5::Group rootGroup;
  H5::H5File file;
  if (append) {
    file = H5::H5File(fullPath, H5F_ACC_RDWR); // open file
    rootGroup = file.openGroup(rootName);
  } else {
    file = H5::H5File(fullPath, H5F_ACC_TRUNC); // open file
    rootGroup = file.createGroup(rootName);
  }

  writeStrAttribute(rootGroup, NX_CLASS, NX_ENTRY);

  using Mode = NexusGeometrySaveImpl::Mode;
  NexusGeometrySaveImpl writer(append ? Mode::Append : Mode::Trunc);
  // save and capture NXinstrument (component root)
  H5::Group instrument = writer.instrument(rootGroup, compInfo);

  // save NXsource
  writer.source(instrument, compInfo);

  // save NXsample
  writer.sample(rootGroup, compInfo);

  // save NXdetectors
  auto detToIndexMap =
      ws.getDetectorIDToWorkspaceIndexMap(true /*throw if multiples*/);
<<<<<<< HEAD
=======
  // save NXdetectors
>>>>>>> 7f3afa4b
  std::list<size_t> saved_indices;
  // Looping from highest to lowest component index is critical
  for (size_t index = compInfo.root() - 1; index >= detInfo.size(); --index) {
    if (Geometry::ComponentInfoBankHelpers::isSaveableBank(compInfo, index)) {

      if (isDesiredNXDetector(index, saved_indices, compInfo)) {
        // Make spectra detector mappings that can be used
        SpectraMappings mappings =
            makeMappings(compInfo, detToIndexMap, ws.indexInfo(),
                         ws.spectrumInfo(), detIds, index);
<<<<<<< HEAD
=======

>>>>>>> 7f3afa4b
        if (reporter != nullptr)
          reporter->report();
        writer.detector(instrument, compInfo, detIds, index, mappings);
        saved_indices.push_back(index); // Now record the fact that children of
                                        // this are not needed as NXdetectors
      }
    }
  }

  // save NXmonitors
  for (size_t index = 0; index < detInfo.size(); ++index) {
    if (detInfo.isMonitor(index)) {
      // Make spectra detector mappings that can be used
      SpectraMappings mappings =
          makeMappings(compInfo, detToIndexMap, ws.indexInfo(),
                       ws.spectrumInfo(), detIds, index);

      if (reporter != nullptr)
        reporter->report();
      writer.monitor(instrument, compInfo, detIds[index], index, mappings);
    }
  }

  file.close(); // close file
}

// saveInstrument

} // namespace NexusGeometrySave
} // namespace NexusGeometry
} // namespace Mantid<|MERGE_RESOLUTION|>--- conflicted
+++ resolved
@@ -5,7 +5,8 @@
 //     & Institut Laue - Langevin
 // SPDX - License - Identifier: GPL - 3.0 +
 
-/** NexusGeometrySave::saveInstrument :
+/*
+ * NexusGeometrySave::saveInstrument :
  * Save methods to save geometry and metadata from memory
  * to disk in Nexus file format for Instrument 2.0.
  *
@@ -77,13 +78,8 @@
   }
   return parentGroup.createGroup(childGroupName);
 }
-<<<<<<< HEAD
-
-/** Function toStdVector (Overloaded). Store data in Mantid::Kernel::V3D vector
-=======
 /*
  * Function toStdVector (Overloaded). Store data in Mantid::Kernel::V3D vector
->>>>>>> 7f3afa4b
  * into std::vector<double> vector. Used by saveInstrument to write array-type
  * datasets to file.
  *
@@ -100,7 +96,8 @@
   return stdVector;
 }
 
-/** Function toStdVector (Overloaded). Store data in Eigen::Vector3d vector
+/*
+ * Function toStdVector (Overloaded). Store data in Eigen::Vector3d vector
  * into std::vector<double> vector. Used by saveInstrument to write array-type
  * datasets to file.
  *
@@ -112,7 +109,8 @@
   return toStdVector(Kernel::toV3D(data));
 }
 
-/** Function: isApproxZero. returns true if all values in an variable-sized
+/*
+ * Function: isApproxZero. returns true if all values in an variable-sized
  * std-vector container evaluate to zero with a given level of precision. Used
  * by SaveInstrument methods to determine whether or not to write a dataset to
  * file.
@@ -139,7 +137,8 @@
   return data.isApprox(Eigen::Quaterniond(1, 0, 0, 0), precision);
 }
 
-/** Function: strTypeOfSize
+/*
+ * Function: strTypeOfSize
  * Produces the HDF StrType of size equal to that of the
  * input string.
  *
@@ -151,7 +150,8 @@
   return stringType;
 }
 
-/** Function: writeStrDataset
+/*
+ * Function: writeStrDataset
  * writes a StrType HDF dataset and dataset value to a HDF group.
  *
  * @param grp : HDF group object.
@@ -169,7 +169,8 @@
   }
 }
 
-/** Function: writeStrAttribute
+/*
+ * Function: writeStrAttribute
  * writes a StrType HDF attribute and attribute value to a HDF group.
  *
  * @param grp : HDF group object.
@@ -187,7 +188,8 @@
   }
 }
 
-/** Function: writeStrAttribute
+/*
+ * Function: writeStrAttribute
  * Overload function which writes a StrType HDF attribute and attribute value
  * to a HDF dataset.
  *
@@ -205,19 +207,11 @@
   }
 }
 
-// function to create a simple sub-group that has a nexus class attribute,
-// inside a parent group.
-inline H5::Group simpleNXSubGroup(H5::Group &parent, const std::string &name,
-                                  const std::string &nexusAttribute) {
-  H5::Group subGroup = tryCreateGroup(parent, name);
-  writeStrAttribute(subGroup, NX_CLASS, nexusAttribute);
-  return subGroup;
-}
-
-/** Function: writeXYZPixeloffset
+/*
+ * Function: writeXYZPixeloffset
  * write the x, y, and z offset of the pixels from the parent detector bank as
- * HDF5 datasets to HDF5 group. If all of the pixel offsets in either x, y, or
- * z are approximately zero, skips writing that dataset to file.
+ * HDF5 datasets to HDF5 group. If all of the pixel offsets in either x, y, or z
+ * are approximately zero, skips writing that dataset to file.
  * @param grp : HDF5 parent group
  * @param compInfo : Component Info Instrument cache
  * @param idx : index of bank in cache.
@@ -347,7 +341,8 @@
   write1DIntDataset(grp, SPECTRA_NUMBERS, mappings.spectra_ids);
 }
 
-/** Function: writeNXMonitorNumber
+/*
+ * Function: writeNXMonitorNumber
  * For use with NXmonitor group. write 'detector_id's of an NXmonitor, which
  * is a specific type of pixel, to its group.
  *
@@ -383,13 +378,13 @@
   }
 }
 
-/** Function: writeLocation
+/*
+ * Function: writeLocation
  * For use with NXdetector group. Writes absolute position of detector bank to
  * dataset and metadata as attributes.
  *
  * @param grp : NXdetector group : (HDF group)
- * @param position : Eigen::Vector3d position of component in instrument
- * cache.
+ * @param position : Eigen::Vector3d position of component in instrument cache.
  */
 inline void writeLocation(H5::Group &grp, const Eigen::Vector3d &position) {
 
@@ -450,7 +445,8 @@
   dependsOn.write(strSize, dependency);
 }
 
-/** Function: writeOrientation
+/*
+ * Function: writeOrientation
  * For use with NXdetector group. Writes the absolute rotation of detector
  * bank to dataset and metadata as attributes.
  *
@@ -655,7 +651,7 @@
   enum class Mode { Trunc, Append };
 
 private:
-  const Mode m_mode;
+  Mode m_mode;
 
   H5::Group openOrCreateGroup(const H5::Group &parent, const std::string &name,
                               const std::string &classType) {
@@ -664,19 +660,14 @@
       // Find by class and by name
       auto results = utilities::findGroups(parent, classType);
       for (auto &result : results) {
-        auto resultName = H5_OBJ_NAME(result);
+        auto resultName = H5ForwardCompatibility::getObjName(result);
         // resultName gives full path. We match the last name on the path
         if (std::regex_match(resultName, std::regex(".*/" + name + "$"))) {
           return result;
         }
       }
     }
-<<<<<<< HEAD
-    // We can't find it, or we are writing from scratch anyway. We need to
-    // verify no-duplicates
-=======
     // We can't find it, or we are writing from scratch anyway
->>>>>>> 7f3afa4b
     return tryCreateGroup(parent, name);
   }
 
@@ -691,8 +682,6 @@
 
 public:
   explicit NexusGeometrySaveImpl(Mode mode) : m_mode(mode) {}
-  NexusGeometrySaveImpl(const NexusGeometrySaveImpl &) =
-      delete; // No intention to suport copies
 
   /*
    * Function: NXInstrument
@@ -1073,12 +1062,7 @@
   // Looping from highest to lowest component index is critical
   for (size_t index = compInfo.root() - 1; index >= detInfo.size(); --index) {
     if (Geometry::ComponentInfoBankHelpers::isSaveableBank(compInfo, index)) {
-<<<<<<< HEAD
-      const bool needed = isDesiredNXDetector(index, saved_indices, compInfo);
-      if (needed) {
-=======
       if (isDesiredNXDetector(index, saved_indices, compInfo)) {
->>>>>>> 7f3afa4b
         if (reporter != nullptr)
           reporter->report();
         writer.detector(instrument, compInfo, detIds, index);
@@ -1103,8 +1087,9 @@
 
 /**
  * Function: saveInstrument (overload)
- * calls the save methods to write components to file after exception checking.
- * Produces a Nexus format file containing the Instrument geometry and metadata.
+ * calls the save methods to write components to file after exception
+ * checking. Produces a Nexus format file containing the Instrument geometry
+ * and metadata.
  *
  * @param instrPair : instrument 2.0  object.
  * @param fullPath : save destination as full path.
@@ -1166,10 +1151,7 @@
   // save NXdetectors
   auto detToIndexMap =
       ws.getDetectorIDToWorkspaceIndexMap(true /*throw if multiples*/);
-<<<<<<< HEAD
-=======
   // save NXdetectors
->>>>>>> 7f3afa4b
   std::list<size_t> saved_indices;
   // Looping from highest to lowest component index is critical
   for (size_t index = compInfo.root() - 1; index >= detInfo.size(); --index) {
@@ -1180,10 +1162,7 @@
         SpectraMappings mappings =
             makeMappings(compInfo, detToIndexMap, ws.indexInfo(),
                          ws.spectrumInfo(), detIds, index);
-<<<<<<< HEAD
-=======
-
->>>>>>> 7f3afa4b
+
         if (reporter != nullptr)
           reporter->report();
         writer.detector(instrument, compInfo, detIds, index, mappings);
