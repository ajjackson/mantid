// Mantid Repository : https://github.com/mantidproject/mantid
//
// Copyright &copy; 2018 ISIS Rutherford Appleton Laboratory UKRI,
//     NScD Oak Ridge National Laboratory, European Spallation Source
//     & Institut Laue - Langevin
// SPDX - License - Identifier: GPL - 3.0 +
#include "MantidAPI/AlgorithmFactory.h"
#include "MantidAPI/Algorithm.h"
#include "MantidAPI/FileLoaderRegistry.h"
#include "MantidKernel/WarningSuppressions.h"
#include "MantidPythonInterface/core/GetPointer.h"
#include "MantidPythonInterface/core/PythonObjectInstantiator.h"

#include <boost/python/class.hpp>
#include <boost/python/def.hpp>
#include <boost/python/dict.hpp>
#include <boost/python/list.hpp>
#include <boost/python/overloads.hpp>
#include <mutex>

// Python frameobject. This is under the boost includes so that boost will have
// done the
// include of Python.h which it ensures is done correctly
#include <frameobject.h>

using namespace Mantid::API;
using namespace boost::python;
using Mantid::PythonInterface::PythonObjectInstantiator;

GET_POINTER_SPECIALIZATION(AlgorithmFactoryImpl)

namespace {
///@cond

//------------------------------------------------------------------------------------------------------
/**
 * A Python friendly version of get_keys that returns the registered algorithms
 * as
 * a dictionary where the key is the algorithm name and the value is a list
 * of version numbers
 * @param self :: Enables it to be called as a member function on the
 * AlgorithmFactory class
 * @param includeHidden :: If true hidden algorithms are included
 */
dict getRegisteredAlgorithms(AlgorithmFactoryImpl &self, bool includeHidden) {
  std::vector<std::string> keys = self.getKeys(includeHidden);
  const size_t nkeys = keys.size();
  dict inventory;
  for (size_t i = 0; i < nkeys; ++i) {
    auto algInfo = self.decodeName(keys[i]);
    object name(
        handle<>(to_python_value<const std::string &>()(algInfo.first)));
    object ver(handle<>(to_python_value<const int &>()(algInfo.second)));
    // There seems to be no way to "promote" the return of .get to a list
    // without copying it
    object versions;
    if (inventory.has_key(name)) {
      versions = inventory.get(name);
    } else {
      versions = list();
      inventory[name] = versions;
    }
    versions.attr("append")(ver);
  }
  return inventory;
}

/**
 * Return algorithm descriptors as a python list of lists.
 * @param self :: An instance of AlgorithmFactory.
 * @param includeHidden :: If true hidden algorithms are included.
 */
list getDescriptors(AlgorithmFactoryImpl &self, bool includeHidden) {
  auto descriptors = self.getDescriptors(includeHidden);
  list pyDescriptors;
  for (auto &descr : descriptors) {
    boost::python::object d(descr);
    pyDescriptors.append(d);
  }
  return pyDescriptors;
}

/**
 * A Python friendly version of getCategoriesWithState
 * Return the categories of the algorithms. This includes those within the
 * Factory itself and any cleanly constructed algorithms stored here.
 * @param self :: Enables it to be called as a member function on the
 * AlgorithmFactory class
 * @returns The map of the categories, together with a true false value
<<<<<<< HEAD
 * difining if they are hidden
=======
 * defining if they are hidden
>>>>>>> 2e9a3d52
 */
dict getCategoriesandState(AlgorithmFactoryImpl &self) {
  std::map<std::string, bool> categories = self.getCategoriesWithState();
  dict pythonCategories;
  for (auto &it : categories) {
    object categoryName(
        handle<>(to_python_value<const std::string &>()(it.first)));
    pythonCategories[categoryName] = it.second;
  }

  return pythonCategories;
}

//------------------------------------------------------------------------------
// Python algorithm subscription
//------------------------------------------------------------------------------

// Python algorithm registration mutex in anonymous namespace (aka static)
std::recursive_mutex PYALG_REGISTER_MUTEX;

GNU_DIAG_OFF("cast-qual")

/**
 * A free function to subscribe a Python algorithm into the factory
 * @param obj :: A Python object that should either be a class type derived from
 * PythonAlgorithm
 *              or an instance of a class type derived from PythonAlgorithm
 */
void subscribe(AlgorithmFactoryImpl &self, const boost::python::object &obj) {
  std::lock_guard<std::recursive_mutex> lock(PYALG_REGISTER_MUTEX);

  static auto *const pyAlgClass =
      (PyObject *)
          converter::registered<Algorithm>::converters.to_python_target_type();
  // obj could be or instance/class, check instance first
  PyObject *classObject(nullptr);
  if (PyObject_IsInstance(obj.ptr(), pyAlgClass)) {
    classObject = PyObject_GetAttrString(obj.ptr(), "__class__");
  } else if (PyObject_IsSubclass(obj.ptr(), pyAlgClass)) {
    classObject = obj.ptr(); // We need to ensure the type of lifetime
                             // management so grab the raw pointer
  } else {
    throw std::invalid_argument(
        "Cannot register an algorithm that does not derive from Algorithm.");
  }
  boost::python::object classType(handle<>(borrowed(classObject)));
  // Takes ownership of instantiator and replaces any existing algorithm
  std::unique_ptr<Mantid::Kernel::AbstractInstantiator<Algorithm>> temp =
      std::make_unique<PythonObjectInstantiator<Algorithm>>(classType);
  auto descr =
      self.subscribe(std::move(temp), AlgorithmFactoryImpl::OverwriteCurrent);

  // Python algorithms cannot yet act as loaders so remove any registered ones
  // from the FileLoaderRegistry
  FileLoaderRegistry::Instance().unsubscribe(descr.first, descr.second);
}

GNU_DIAG_OFF("unused-local-typedef")
// Ignore -Wconversion warnings coming from boost::python
// Seen with GCC 7.1.1 and Boost 1.63.0
GNU_DIAG_OFF("conversion")

BOOST_PYTHON_MEMBER_FUNCTION_OVERLOADS(existsOverloader, exists, 1, 2)

GNU_DIAG_ON("conversion")
GNU_DIAG_ON("unused-local-typedef")

///@endcond
} // namespace
GNU_DIAG_ON("cast-qual")

void export_AlgorithmFactory() {

  class_<AlgorithmDescriptor>("AlgorithmDescriptor")
      .def_readonly("name", &AlgorithmDescriptor::name)
      .def_readonly("alias", &AlgorithmDescriptor::alias)
      .def_readonly("category", &AlgorithmDescriptor::category)
      .def_readonly("version", &AlgorithmDescriptor::version);

  class_<AlgorithmFactoryImpl, boost::noncopyable>("AlgorithmFactoryImpl",
                                                   no_init)
      .def("exists", &AlgorithmFactoryImpl::exists,
           existsOverloader((arg("name"), arg("version") = -1),
                            "Returns true if the given algorithm exists with "
                            "an option to specify the version"))

      .def("getRegisteredAlgorithms", &getRegisteredAlgorithms,
           (arg("self"), arg("include_hidden")),
           "Returns a Python dictionary of currently registered algorithms")
      .def("highestVersion", &AlgorithmFactoryImpl::highestVersion,
           (arg("self"), arg("algorithm_name")),
           "Returns the highest version of the named algorithm. Throws "
           "ValueError if no algorithm can be found")
      .def("subscribe", &subscribe, (arg("self"), arg("object")),
           "Register a Python class derived from "
           "PythonAlgorithm into the factory")
      .def("getDescriptors", &getDescriptors,
           (arg("self"), arg("include_hidden")),
           "Return a list of descriptors of registered algorithms. Each "
           "descriptor is a list: [name, version, category, alias].")
<<<<<<< HEAD
      .def("getCategoriesandState", &getCategoriesandState,
           "Return the categories of the algorithms.This includes those within "
           "the Factory itself and any cleanly constructed algorithms stored "
           "here")
=======
      .def(
          "getCategoriesandState", &getCategoriesandState,
          "Return the categories of the algorithms. This includes those within "
          "the Factory itself and any cleanly constructed algorithms stored "
          "here")
>>>>>>> 2e9a3d52
      .def("unsubscribe", &AlgorithmFactoryImpl::unsubscribe,
           (arg("self"), arg("name"), arg("version")),
           "Returns the highest version of the named algorithm. Throws "
           "ValueError if no algorithm can be found")
      .def("enableNotifications", &AlgorithmFactoryImpl::enableNotifications)
      .def("disableNotifications", &AlgorithmFactoryImpl::disableNotifications)

      .def("Instance", &AlgorithmFactory::Instance,
           return_value_policy<reference_existing_object>(),
           "Returns a reference to the AlgorithmFactory singleton")
      .staticmethod("Instance");
}<|MERGE_RESOLUTION|>--- conflicted
+++ resolved
@@ -87,11 +87,7 @@
  * @param self :: Enables it to be called as a member function on the
  * AlgorithmFactory class
  * @returns The map of the categories, together with a true false value
-<<<<<<< HEAD
- * difining if they are hidden
-=======
  * defining if they are hidden
->>>>>>> 2e9a3d52
  */
 dict getCategoriesandState(AlgorithmFactoryImpl &self) {
   std::map<std::string, bool> categories = self.getCategoriesWithState();
@@ -192,18 +188,11 @@
            (arg("self"), arg("include_hidden")),
            "Return a list of descriptors of registered algorithms. Each "
            "descriptor is a list: [name, version, category, alias].")
-<<<<<<< HEAD
-      .def("getCategoriesandState", &getCategoriesandState,
-           "Return the categories of the algorithms.This includes those within "
-           "the Factory itself and any cleanly constructed algorithms stored "
-           "here")
-=======
       .def(
           "getCategoriesandState", &getCategoriesandState,
           "Return the categories of the algorithms. This includes those within "
           "the Factory itself and any cleanly constructed algorithms stored "
           "here")
->>>>>>> 2e9a3d52
       .def("unsubscribe", &AlgorithmFactoryImpl::unsubscribe,
            (arg("self"), arg("name"), arg("version")),
            "Returns the highest version of the named algorithm. Throws "
