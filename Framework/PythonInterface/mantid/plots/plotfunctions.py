# Mantid Repository : https://github.com/mantidproject/mantid
#
# Copyright &copy; 2017 ISIS Rutherford Appleton Laboratory UKRI,
#     NScD Oak Ridge National Laboratory, European Spallation Source
#     & Institut Laue - Langevin
# SPDX - License - Identifier: GPL - 3.0 +
#  This file is part of the mantid package
#
#
from __future__ import (absolute_import, division, print_function)

import collections
import matplotlib
import matplotlib.collections as mcoll
import matplotlib.colors
import matplotlib.dates as mdates
import matplotlib.image as mimage
import numpy
<<<<<<< HEAD
import sys
=======
>>>>>>> 80631791

import mantid.api
import mantid.kernel
import mantid.plots.modest_image
from mantid.plots.helperfunctions import get_axes_labels, get_bins, get_data_uneven_flag, get_distribution, \
    get_matrix_2d_ragged, get_matrix_2d_data, get_md_data1d, get_md_data2d_bin_bounds, \
    get_md_data2d_bin_centers, get_normalization, get_sample_log, get_spectrum, get_uneven_data, \
<<<<<<< HEAD
    get_wksp_index_dist_and_label, check_resample_to_regular_grid
from mantid.plots.utility import MantidAxType, MantidAxKwargs
=======
    get_wksp_index_dist_and_label, check_resample_to_regular_grid, get_indices

import mantid.plots.modest_image
>>>>>>> 80631791

# Used for initializing searches of max, min values
_LARGEST, _SMALLEST = float(sys.maxsize), -sys.maxsize


# ================================================
# Private 2D Helper functions
# ================================================


def _setLabels1D(axes, workspace, indices=None):
    '''
    helper function to automatically set axes labels for 1D plots
    '''
    labels = get_axes_labels(workspace, indices)
    axes.set_xlabel(labels[1])
    axes.set_ylabel(labels[0])


def _setLabels2D(axes, workspace, indices=None):
    '''
    helper function to automatically set axes labels for 2D plots
    '''
    labels = get_axes_labels(workspace, indices)
    axes.set_xlabel(labels[1])
    axes.set_ylabel(labels[2])
    axes.set_title(labels[-1])


def _get_data_for_plot(axes, workspace, kwargs, with_dy=False, with_dx=False):
    if isinstance(workspace, mantid.dataobjects.MDHistoWorkspace):
        (normalization, kwargs) = get_normalization(workspace, **kwargs)
        indices, kwargs = get_indices(workspace, **kwargs)
        (x, y, dy) = get_md_data1d(workspace, normalization, indices)
        dx = None
    else:
        axis = kwargs.pop("axis", MantidAxType.SPECTRUM)
        workspace_index, distribution, kwargs = get_wksp_index_dist_and_label(workspace, axis, **kwargs)
        if axis == MantidAxType.BIN:
            # Overwrite any user specified xlabel
            axes.set_xlabel("Spectrum")
            x, y, dy, dx = get_bins(workspace, workspace_index, with_dy)
        elif axis == MantidAxType.SPECTRUM:
            x, y, dy, dx = get_spectrum(workspace, workspace_index, distribution, with_dy, with_dx)
        else:
            raise ValueError("Axis {} is not a valid axis number.".format(axis))
        indices = None
    return x, y, dy, dx, indices, kwargs


# ========================================================
# Plot functions
# ========================================================

def _plot_impl(axes, workspace, args, kwargs):
    """
    Compute data and labels for plot. Used by workspace
    replacement handlers to recompute data. See plot for
    argument details
    """
    if 'LogName' in kwargs:
        (x, y, FullTime, LogName, units, kwargs) = get_sample_log(workspace, **kwargs)
        axes.set_ylabel('{0} ({1})'.format(LogName, units))
        axes.set_xlabel('Time (s)')
        if FullTime:
            axes.xaxis_date()
            axes.xaxis.set_major_formatter(mdates.DateFormatter('%H:%M:%S\n%b-%d'))
            axes.set_xlabel('Time')
        kwargs['linestyle'] = 'steps-post'
    else:
        x, y, _, _, indices, kwargs = _get_data_for_plot(axes, workspace, kwargs)
        _setLabels1D(axes, workspace, indices)
    return x, y, args, kwargs


def plot(axes, workspace, *args, **kwargs):
    """
    Unpack mantid workspace and render it with matplotlib. ``args`` and
    ``kwargs`` are passed to :py:meth:`matplotlib.axes.Axes.plot` after special
    keyword arguments are removed. This will automatically label the
    line according to the spectrum number unless specified otherwise.

    :param axes:      :class:`matplotlib.axes.Axes` object that will do the plotting
    :param workspace: :class:`mantid.api.MatrixWorkspace` or :class:`mantid.api.IMDHistoWorkspace`
                      to extract the data from
    :param specNum:   spectrum number to plot if MatrixWorkspace
    :param wkspIndex: workspace index to plot if MatrixWorkspace
    :param distribution: ``None`` (default) asks the workspace. ``False`` means
                         divide by bin width. ``True`` means do not divide by bin width.
                         Applies only when the the workspace is a MatrixWorkspace histogram.
    :param normalization: ``None`` (default) ask the workspace. Applies to MDHisto workspaces. It can override
                          the value from displayNormalizationHisto. It checks only if
                          the normalization is mantid.api.MDNormalization.NumEventsNormalization
    :param LogName:   if specified, it will plot the corresponding sample log. The x-axis
                      of the plot is the time difference between the log time and the first
                      value of the `proton_charge` log (if available) or the sample log's
                      first time.
    :param StartFromLog: False by default. If True the time difference will be from the sample log's
                      first time, even if `proton_charge` log is available.
    :param FullTime:  False by default. If true, the full date and time will be plotted on the axis
                      instead of the time difference
    :param ExperimentInfo: for MD Workspaces with multiple :class:`mantid.api.ExperimentInfo` is the
                           ExperimentInfo object from which to extract the log. It's 0 by default
    :param axis: Specify which axis will be plotted. Use axis=MantidAxType.BIN to plot a bin,
                  and axis=MantidAxType.SPECTRUM to plot a spectrum.
                  The default value is axis=1, plotting spectra by default.
    :param indices: Specify which slice of an MDHistoWorkspace to use when plotting. Needs to be a tuple
                    and will be interpreted as a list of indices. You need to use ``slice(None)`` to
                    select which dimension to plot. *e.g.* to select the second axis to plot from a
                    3D volume use ``indices=(5, slice(None), 10)`` where the 5/10 are the bins selected
                    for the other 2 axes.
    :param slicepoint: Specify which slice of an MDHistoWorkspace to use when plotting in the dimension units.
                       You need to use ``None`` to select which dimension to plot. *e.g.* to select the second
                       axis to plot from a 3D volume use ``slicepoint=(1.0, None, 2.0)`` where the 1.0/2.0 are
                       the dimension selected for the other 2 axes.


    For matrix workspaces with more than one spectra, either ``specNum`` or ``wkspIndex``
    needs to be specified. Giving both will generate a :class:`RuntimeError`. There is no similar
    keyword for MDHistoWorkspaces. These type of workspaces have to have exactly one non integrated
    dimension
    """
    x, y, args, kwargs = _plot_impl(axes, workspace, args, kwargs)
    return axes.plot(x, y, *args, **kwargs)


def errorbar(axes, workspace, *args, **kwargs):
    """
    Unpack mantid workspace and render it with matplotlib. ``args`` and
    ``kwargs`` are passed to :py:meth:`matplotlib.axes.Axes.errorbar` after special
    keyword arguments are removed. This will automatically label the
    line according to the spectrum number unless specified otherwise.

    :param axes:      :class:`matplotlib.axes.Axes` object that will do the plotting
    :param workspace: :class:`mantid.api.MatrixWorkspace` or :class:`mantid.api.IMDHistoWorkspace`
                      to extract the data from
    :param specNum:   spectrum number to plot if MatrixWorkspace
    :param wkspIndex: workspace index to plot if MatrixWorkspace
    :param distribution: ``None`` (default) asks the workspace. ``False`` means
                         divide by bin width. ``True`` means do not divide by bin width.
                         Applies only when the the workspace is a MatrixWorkspace histogram.
    :param normalization: ``None`` (default) ask the workspace. Applies to MDHisto workspaces. It can override
                          the value from displayNormalizationHisto. It checks only if
                          the normalization is mantid.api.MDNormalization.NumEventsNormalization
    :param axis: Specify which axis will be plotted. Use axis=MantidAxType.BIN to plot a bin,
                  and axis=MantidAxType.SPECTRUM to plot a spectrum.
                  The default value is axis=1, plotting spectra by default.
    :param indices: Specify which slice of an MDHistoWorkspace to use when plotting. Needs to be a tuple
                    and will be interpreted as a list of indices. You need to use ``slice(None)`` to
                    select which dimension to plot. *e.g.* to select the second axis to plot from a
                    3D volume use ``indices=(5, slice(None), 10)`` where the 5/10 are the bins selected
                    for the other 2 axes.
    :param slicepoint: Specify which slice of an MDHistoWorkspace to use when plotting in the dimension units.
                       You need to use ``None`` to select which dimension to plot. *e.g.* to select the second
                       axis to plot from a 3D volume use ``slicepoint=(1.0, None, 2.0)`` where the 1.0/2.0 are
                       the dimension selected for the other 2 axes.

    :param errors_visible: Whether the erorrs plotted for the line are actually visible or hidden.

    For matrix workspaces with more than one spectra, either ``specNum`` or ``wkspIndex``
    needs to be specified. Giving both will generate a :class:`RuntimeError`. There is no similar
    keyword for MDHistoWorkspaces. These type of workspaces have to have exactly one non integrated
    dimension
    """
<<<<<<< HEAD
    x, y, dy, dx, kwargs = _get_data_for_plot(axes, workspace, kwargs,
                                              with_dy=True, with_dx=False)
    _setLabels1D(axes, workspace)
    # extract the errors visible kwarg before the
    # original errorbar call or it will fail due to unknown kwarg
    errors_visible = kwargs.pop(MantidAxKwargs.ERRORS_VISIBLE, True)

    errorbar_container = axes.errorbar(x, y, dy, dx, *args, **kwargs)
    errorbar_container[2][0].set_visible(errors_visible)

    return errorbar_container
=======
    x, y, dy, dx, indices, kwargs = _get_data_for_plot(axes, workspace, kwargs,
                                                       with_dy=True, with_dx=False)
    _setLabels1D(axes, workspace, indices)
    return axes.errorbar(x, y, dy, dx, *args, **kwargs)
>>>>>>> 80631791


def scatter(axes, workspace, *args, **kwargs):
    '''
    Unpack mantid workspace and render it with matplotlib. ``args`` and
    ``kwargs`` are passed to :py:meth:`matplotlib.axes.Axes.scatter` after special
    keyword arguments are removed. This will automatically label the
    line according to the spectrum number unless specified otherwise.

    :param axes:      :class:`matplotlib.axes.Axes` object that will do the plotting
    :param workspace: :class:`mantid.api.MatrixWorkspace` or :class:`mantid.api.IMDHistoWorkspace`
                      to extract the data from
    :param specNum:   spectrum number to plot if MatrixWorkspace
    :param wkspIndex: workspace index to plot if MatrixWorkspace
    :param distribution: ``None`` (default) asks the workspace. ``False`` means
                         divide by bin width. ``True`` means do not divide by bin width.
                         Applies only when the the workspace is a MatrixWorkspace histogram.
    :param normalization: ``None`` (default) ask the workspace. Applies to MDHisto workspaces. It can override
                          the value from displayNormalizationHisto. It checks only if
                          the normalization is mantid.api.MDNormalization.NumEventsNormalization
    :param indices: Specify which slice of an MDHistoWorkspace to use when plotting. Needs to be a tuple
                    and will be interpreted as a list of indices. You need to use ``slice(None)`` to
                    select which dimension to plot. *e.g.* to select the second axis to plot from a
                    3D volume use ``indices=(5, slice(None), 10)`` where the 5/10 are the bins selected
                    for the other 2 axes.
    :param slicepoint: Specify which slice of an MDHistoWorkspace to use when plotting in the dimension units.
                       You need to use ``None`` to select which dimension to plot. *e.g.* to select the second
                       axis to plot from a 3D volume use ``slicepoint=(1.0, None, 2.0)`` where the 1.0/2.0 are
                       the dimension selected for the other 2 axes.

    For matrix workspaces with more than one spectra, either ``specNum`` or ``wkspIndex``
    needs to be specified. Giving both will generate a :class:`RuntimeError`. There is no similar
    keyword for MDHistoWorkspaces. These type of workspaces have to have exactly one non integrated
    dimension
    '''
    if isinstance(workspace, mantid.dataobjects.MDHistoWorkspace):
        (normalization, kwargs) = get_normalization(workspace, **kwargs)
        indices, kwargs = get_indices(workspace, **kwargs)
        (x, y, _) = get_md_data1d(workspace, normalization, indices)
        _setLabels1D(axes, workspace, indices)
    else:
        (wkspIndex, distribution, kwargs) = get_wksp_index_dist_and_label(workspace, **kwargs)
        (x, y, _, _) = get_spectrum(workspace, wkspIndex, distribution)
        _setLabels1D(axes, workspace)
    return axes.scatter(x, y, *args, **kwargs)


def contour(axes, workspace, *args, **kwargs):
    '''
    Essentially the same as :meth:`matplotlib.axes.Axes.contour`
    but calculates the countour levels. Currently this only works with
    workspaces that have a constant number of bins between spectra.

    :param axes:      :class:`matplotlib.axes.Axes` object that will do the plotting
    :param workspace: :class:`mantid.api.MatrixWorkspace` or :class:`mantid.api.IMDHistoWorkspace`
                      to extract the data from
    :param distribution: ``None`` (default) asks the workspace. ``False`` means
                         divide by bin width. ``True`` means do not divide by bin width.
                         Applies only when the the matrix workspace is a histogram.
    :param normalization: ``None`` (default) ask the workspace. Applies to MDHisto workspaces. It can override
                          the value from displayNormalizationHisto. It checks only if
                          the normalization is mantid.api.MDNormalization.NumEventsNormalization
    :param indices: Specify which slice of an MDHistoWorkspace to use when plotting. Needs to be a tuple
                    and will be interpreted as a list of indices. You need to use ``slice(None)`` to
                    select which dimensions to plot. *e.g.* to select the last two axes to plot from a
                    3D volume use ``indices=(5, slice(None), slice(None))`` where the 5 is the bin selected
                    for the first axis.
    :param slicepoint: Specify which slice of an MDHistoWorkspace to use when plotting in the dimension units.
                       You need to use ``None`` to select which dimension to plot. *e.g.* to select the last
                       two axes to plot from a 3D volume use ``slicepoint=(1.0, None, None)`` where the 1.0 is
                       the value of the dimension selected for the first axis.
    '''
    if isinstance(workspace, mantid.dataobjects.MDHistoWorkspace):
        (normalization, kwargs) = get_normalization(workspace, **kwargs)
        indices, kwargs = get_indices(workspace, **kwargs)
        x, y, z = get_md_data2d_bin_centers(workspace, normalization, indices)
        _setLabels2D(axes, workspace, indices)
    else:
        (distribution, kwargs) = get_distribution(workspace, **kwargs)
        (x, y, z) = get_matrix_2d_data(workspace, distribution, histogram2D=False)
        _setLabels2D(axes, workspace)
    return axes.contour(x, y, z, *args, **kwargs)


def contourf(axes, workspace, *args, **kwargs):
    '''
    Essentially the same as :meth:`matplotlib.axes.Axes.contourf`
    but calculates the countour levels. Currently this only works with
    workspaces that have a constant number of bins between spectra.

    :param axes:      :class:`matplotlib.axes.Axes` object that will do the plotting
    :param workspace: :class:`mantid.api.MatrixWorkspace` or :class:`mantid.api.IMDHistoWorkspace`
                      to extract the data from
    :param distribution: ``None`` (default) asks the workspace. ``False`` means
                         divide by bin width. ``True`` means do not divide by bin width.
                         Applies only when the the matrix workspace is a histogram.
    :param normalization: ``None`` (default) ask the workspace. Applies to MDHisto workspaces. It can override
                          the value from displayNormalizationHisto. It checks only if
                          the normalization is mantid.api.MDNormalization.NumEventsNormalization
    :param indices: Specify which slice of an MDHistoWorkspace to use when plotting. Needs to be a tuple
                    and will be interpreted as a list of indices. You need to use ``slice(None)`` to
                    select which dimensions to plot. *e.g.* to select the last two axes to plot from a
                    3D volume use ``indices=(5, slice(None), slice(None))`` where the 5 is the bin selected
                    for the first axis.
    :param slicepoint: Specify which slice of an MDHistoWorkspace to use when plotting in the dimension units.
                       You need to use ``None`` to select which dimension to plot. *e.g.* to select the last
                       two axes to plot from a 3D volume use ``slicepoint=(1.0, None, None)`` where the 1.0 is
                       the value of the dimension selected for the first axis.
    '''
    if isinstance(workspace, mantid.dataobjects.MDHistoWorkspace):
        (normalization, kwargs) = get_normalization(workspace, **kwargs)
        indices, kwargs = get_indices(workspace, **kwargs)
        x, y, z = get_md_data2d_bin_centers(workspace, normalization, indices)
        _setLabels2D(axes, workspace, indices)
    else:
        (distribution, kwargs) = get_distribution(workspace, **kwargs)
        (x, y, z) = get_matrix_2d_data(workspace, distribution, histogram2D=False)
        _setLabels2D(axes, workspace)
    return axes.contourf(x, y, z, *args, **kwargs)


def _pcolorpieces(axes, workspace, distribution, *args, **kwargs):
    '''
    Helper function for pcolor, pcolorfast, and pcolormesh that will
    plot a 2d representation of each spectra. The polycollections or meshes
    will be normalized to the same intensity limits.
    :param axes: :class:`matplotlib.axes.Axes` object that will do the plotting
    :param workspace: :class:`mantid.api.MatrixWorkspace` to extract the data from
    :param distribution: ``None`` (default) asks the workspace. ``False`` means
                         divide by bin width. ``True`` means do not divide by bin width.
                         Applies only when the the matrix workspace is a histogram.
    :param pcolortype: this keyword allows the plotting to be one of pcolormesh or
        pcolorfast if there is "mesh" or "fast" in the value of the keyword, or
        pcolor by default
    :return: A list of the pcolor pieces created
    '''
    (x, y, z) = get_uneven_data(workspace, distribution)
    mini = numpy.min([numpy.min(i) for i in z])
    maxi = numpy.max([numpy.max(i) for i in z])
    if 'vmin' in kwargs:
        mini = kwargs['vmin']
    if 'vmax' in kwargs:
        maxi = kwargs['vmax']
    if 'norm' not in kwargs:
        kwargs['norm'] = matplotlib.colors.Normalize(vmin=mini, vmax=maxi)
    else:
        if kwargs['norm'].vmin is None:
            kwargs['norm'].vmin = mini
        if kwargs['norm'].vmax is None:
            kwargs['norm'].vmax = maxi

    # setup the particular pcolor to use
    pcolortype = kwargs.pop('pcolortype', '').lower()
    if 'mesh' in pcolortype:
        pcolor = axes.pcolormesh
    elif 'fast' in pcolortype:
        pcolor = axes.pcolorfast
    else:
        pcolor = axes.pcolor

    pieces = []
    for xi, yi, zi in zip(x, y, z):
        XX, YY = numpy.meshgrid(xi, yi, indexing='ij')
        pieces.append(pcolor(XX, YY, zi.reshape(-1, 1), **kwargs))

    return pieces


def pcolor(axes, workspace, *args, **kwargs):
    '''
    Essentially the same as :meth:`matplotlib.axes.Axes.pcolor`

    :param axes:      :class:`matplotlib.axes.Axes` object that will do the plotting
    :param workspace: :class:`mantid.api.MatrixWorkspace` or :class:`mantid.api.IMDHistoWorkspace`
                      to extract the data from
    :param distribution: ``None`` (default) asks the workspace. ``False`` means
                         divide by bin width. ``True`` means do not divide by bin width.
                         Applies only when the the matrix workspace is a histogram.
    :param normalization: ``None`` (default) ask the workspace. Applies to MDHisto workspaces. It can override
                          the value from displayNormalizationHisto. It checks only if
                          the normalization is mantid.api.MDNormalization.NumEventsNormalization
    :param indices: Specify which slice of an MDHistoWorkspace to use when plotting. Needs to be a tuple
                    and will be interpreted as a list of indices. You need to use ``slice(None)`` to
                    select which dimensions to plot. *e.g.* to select the last two axes to plot from a
                    3D volume use ``indices=(5, slice(None), slice(None))`` where the 5 is the bin selected
                    for the first axis.
    :param slicepoint: Specify which slice of an MDHistoWorkspace to use when plotting in the dimension units.
                       You need to use ``None`` to select which dimension to plot. *e.g.* to select the last
                       two axes to plot from a 3D volume use ``slicepoint=(1.0, None, None)`` where the 1.0 is
                       the value of the dimension selected for the first axis.
    :param axisaligned: ``False`` (default). If ``True``, or if the workspace has a variable
                        number of bins, the polygons will be aligned with the axes
    '''
    if isinstance(workspace, mantid.dataobjects.MDHistoWorkspace):
        (normalization, kwargs) = get_normalization(workspace, **kwargs)
        indices, kwargs = get_indices(workspace, **kwargs)
        x, y, z = get_md_data2d_bin_bounds(workspace, normalization, indices)
        _setLabels2D(axes, workspace, indices)
    else:
        (aligned, kwargs) = get_data_uneven_flag(workspace, **kwargs)
        (distribution, kwargs) = get_distribution(workspace, **kwargs)
        if aligned:
            kwargs['pcolortype'] = ''
            return _pcolorpieces(axes, workspace, distribution, *args, **kwargs)
        else:
            (x, y, z) = get_matrix_2d_data(workspace, distribution, histogram2D=True)
            _setLabels2D(axes, workspace)
    return axes.pcolor(x, y, z, *args, **kwargs)


def pcolorfast(axes, workspace, *args, **kwargs):
    '''
    Essentially the same as :meth:`matplotlib.axes.Axes.pcolorfast`

    :param axes:      :class:`matplotlib.axes.Axes` object that will do the plotting
    :param workspace: :class:`mantid.api.MatrixWorkspace` or :class:`mantid.api.IMDHistoWorkspace`
                      to extract the data from
    :param distribution: ``None`` (default) asks the workspace. ``False`` means
                         divide by bin width. ``True`` means do not divide by bin width.
                         Applies only when the the matrix workspace is a histogram.
    :param normalization: ``None`` (default) ask the workspace. Applies to MDHisto workspaces. It can override
                          the value from displayNormalizationHisto. It checks only if
                          the normalization is mantid.api.MDNormalization.NumEventsNormalization
    :param indices: Specify which slice of an MDHistoWorkspace to use when plotting. Needs to be a tuple
                    and will be interpreted as a list of indices. You need to use ``slice(None)`` to
                    select which dimensions to plot. *e.g.* to select the last two axes to plot from a
                    3D volume use ``indices=(5, slice(None), slice(None))`` where the 5 is the bin selected
                    for the first axis.
    :param slicepoint: Specify which slice of an MDHistoWorkspace to use when plotting in the dimension units.
                       You need to use ``None`` to select which dimension to plot. *e.g.* to select the last
                       two axes to plot from a 3D volume use ``slicepoint=(1.0, None, None)`` where the 1.0 is
                       the value of the dimension selected for the first axis.
    :param axisaligned: ``False`` (default). If ``True``, or if the workspace has a variable
                        number of bins, the polygons will be aligned with the axes
    '''
    if isinstance(workspace, mantid.dataobjects.MDHistoWorkspace):
        (normalization, kwargs) = get_normalization(workspace, **kwargs)
        indices, kwargs = get_indices(workspace, **kwargs)
        x, y, z, = get_md_data2d_bin_bounds(workspace, normalization, indices)
        _setLabels2D(axes, workspace, indices)
    else:
        (aligned, kwargs) = get_data_uneven_flag(workspace, **kwargs)
        (distribution, kwargs) = get_distribution(workspace, **kwargs)
        if aligned:
            kwargs['pcolortype'] = 'fast'
            return _pcolorpieces(axes, workspace, distribution, *args, **kwargs)
        else:
            (x, y, z) = get_matrix_2d_data(workspace, distribution, histogram2D=True)
        _setLabels2D(axes, workspace)
    return axes.pcolorfast(x, y, z, *args, **kwargs)


def pcolormesh(axes, workspace, *args, **kwargs):
    '''
    Essentially the same as :meth:`matplotlib.axes.Axes.pcolormesh`.

    :param axes:      :class:`matplotlib.axes.Axes` object that will do the plotting
    :param workspace: :class:`mantid.api.MatrixWorkspace` or :class:`mantid.api.IMDHistoWorkspace`
                      to extract the data from
    :param distribution: ``None`` (default) asks the workspace. ``False`` means
                         divide by bin width. ``True`` means do not divide by bin width.
                         Applies only when the the matrix workspace is a histogram.
    :param normalization: ``None`` (default) ask the workspace. Applies to MDHisto workspaces. It can override
                          the value from displayNormalizationHisto. It checks only if
                          the normalization is mantid.api.MDNormalization.NumEventsNormalization
    :param indices: Specify which slice of an MDHistoWorkspace to use when plotting. Needs to be a tuple
                    and will be interpreted as a list of indices. You need to use ``slice(None)`` to
                    select which dimensions to plot. *e.g.* to select the last two axes to plot from a
                    3D volume use ``indices=(5, slice(None), slice(None))`` where the 5 is the bin selected
                    for the first axis.
    :param slicepoint: Specify which slice of an MDHistoWorkspace to use when plotting in the dimension units.
                       You need to use ``None`` to select which dimension to plot. *e.g.* to select the last
                       two axes to plot from a 3D volume use ``slicepoint=(1.0, None, None)`` where the 1.0 is
                       the value of the dimension selected for the first axis.
    :param axisaligned: ``False`` (default). If ``True``, or if the workspace has a variable
                        number of bins, the polygons will be aligned with the axes
    '''
    if isinstance(workspace, mantid.dataobjects.MDHistoWorkspace):
        (normalization, kwargs) = get_normalization(workspace, **kwargs)
        indices, kwargs = get_indices(workspace, **kwargs)
        x, y, z = get_md_data2d_bin_bounds(workspace, normalization, indices)
        _setLabels2D(axes, workspace, indices)
    else:
        (aligned, kwargs) = get_data_uneven_flag(workspace, **kwargs)
        (distribution, kwargs) = get_distribution(workspace, **kwargs)
        if aligned:
            kwargs['pcolortype'] = 'mesh'
            return _pcolorpieces(axes, workspace, distribution, *args, **kwargs)
        else:
            (x, y, z) = get_matrix_2d_data(workspace, distribution, histogram2D=True)
        _setLabels2D(axes, workspace)
    return axes.pcolormesh(x, y, z, *args, **kwargs)


def imshow(axes, workspace, *args, **kwargs):
    '''
    Essentially the same as :meth:`matplotlib.axes.Axes.imshow`.

    :param axes:      :class:`matplotlib.axes.Axes` object that will do the plotting
    :param workspace: :class:`mantid.api.MatrixWorkspace` or :class:`mantid.api.IMDHistoWorkspace`
                      to extract the data from
    :param distribution: ``None`` (default) asks the workspace. ``False`` means
                         divide by bin width. ``True`` means do not divide by bin width.
                         Applies only when the the matrix workspace is a histogram.
    :param normalization: ``None`` (default) ask the workspace. Applies to MDHisto workspaces. It can override
                          the value from displayNormalizationHisto. It checks only if
                          the normalization is mantid.api.MDNormalization.NumEventsNormalization
    :param indices: Specify which slice of an MDHistoWorkspace to use when plotting. Needs to be a tuple
                    and will be interpreted as a list of indices. You need to use ``slice(None)`` to
                    select which dimensions to plot. *e.g.* to select the last two axes to plot from a
                    3D volume use ``indices=(5, slice(None), slice(None))`` where the 5 is the bin selected
                    for the first axis.
    :param slicepoint: Specify which slice of an MDHistoWorkspace to use when plotting in the dimension units.
                       You need to use ``None`` to select which dimension to plot. *e.g.* to select the last
                       two axes to plot from a 3D volume use ``slicepoint=(1.0, None, None)`` where the 1.0 is
                       the value of the dimension selected for the first axis.
    :param axisaligned: ``False`` (default). If ``True``, or if the workspace has a variable
                        number of bins, the polygons will be aligned with the axes
    '''
    if isinstance(workspace, mantid.dataobjects.MDHistoWorkspace):
        (normalization, kwargs) = get_normalization(workspace, **kwargs)
        indices, kwargs = get_indices(workspace, **kwargs)
        x, y, z, = get_md_data2d_bin_bounds(workspace, normalization, indices)
        _setLabels2D(axes, workspace, indices)
    else:
        (uneven_bins, kwargs) = get_data_uneven_flag(workspace, **kwargs)
        (distribution, kwargs) = get_distribution(workspace, **kwargs)
        if check_resample_to_regular_grid(workspace):
            (x, y, z) = get_matrix_2d_ragged(workspace, distribution, histogram2D=True)
        else:
            (x, y, z) = get_matrix_2d_data(workspace, distribution, histogram2D=True)
        _setLabels2D(axes, workspace)
    if 'extent' not in kwargs:
        if x.ndim == 2 and y.ndim == 2:
            kwargs['extent'] = [x[0, 0], x[0, -1], y[0, 0], y[-1, 0]]
        else:
            kwargs['extent'] = [x[0], x[-1], y[0], y[-1]]
    return mantid.plots.modest_image.imshow(axes, z, *args, **kwargs)


def tripcolor(axes, workspace, *args, **kwargs):
    '''
    To be used with non-uniform grids. Currently this only works with workspaces
    that have a constant number of bins between spectra or with
    MDHistoWorkspaces.

    :param axes:      :class:`matplotlib.axes.Axes` object that will do the plotting
    :param workspace: :class:`mantid.api.MatrixWorkspace` or :class:`mantid.api.IMDHistoWorkspace`
                      to extract the data from
    :param distribution: ``None`` (default) asks the workspace. ``False`` means
                         divide by bin width. ``True`` means do not divide by bin width.
                         Applies only when the the matrix workspace is a histogram.
    :param indices: Specify which slice of an MDHistoWorkspace to use when plotting. Needs to be a tuple
                    and will be interpreted as a list of indices. You need to use ``slice(None)`` to
                    select which dimensions to plot. *e.g.* to select the last two axes to plot from a
                    3D volume use ``indices=(5, slice(None), slice(None))`` where the 5 is the bin selected
                    for the first axis.
    :param slicepoint: Specify which slice of an MDHistoWorkspace to use when plotting in the dimension units.
                       You need to use ``None`` to select which dimension to plot. *e.g.* to select the last
                       two axes to plot from a 3D volume use ``slicepoint=(1.0, None, None)`` where the 1.0 is
                       the value of the dimension selected for the first axis.
    :param normalization: ``None`` (default) ask the workspace. Applies to MDHisto workspaces. It can override
                          the value from displayNormalizationHisto. It checks only if
                          the normalization is mantid.api.MDNormalization.NumEventsNormalization

    See :meth:`matplotlib.axes.Axes.tripcolor` for more information.
    '''
    if isinstance(workspace, mantid.dataobjects.MDHistoWorkspace):
        (normalization, kwargs) = get_normalization(workspace, **kwargs)
        indices, kwargs = get_indices(workspace, **kwargs)
        x_temp, y_temp, z = get_md_data2d_bin_centers(workspace, normalization, indices)
        x, y = numpy.meshgrid(x_temp, y_temp)
        _setLabels2D(axes, workspace, indices)
    else:
        (distribution, kwargs) = get_distribution(workspace, **kwargs)
        (x, y, z) = get_matrix_2d_data(workspace, distribution, histogram2D=False)
        _setLabels2D(axes, workspace)
    return axes.tripcolor(x.ravel(), y.ravel(), z.ravel(), *args, **kwargs)


def tricontour(axes, workspace, *args, **kwargs):
    '''
    Essentially the same as :meth:`mantid.plots.contour`, but works
    for non-uniform grids. Currently this only works with workspaces
    that have a constant number of bins between spectra or with
    MDHistoWorkspaces.

    :param axes:      :class:`matplotlib.axes.Axes` object that will do the plotting
    :param workspace: :class:`mantid.api.MatrixWorkspace` or :class:`mantid.api.IMDHistoWorkspace`
                      to extract the data from
    :param distribution: ``None`` (default) asks the workspace. ``False`` means
                         divide by bin width. ``True`` means do not divide by bin width.
                         Applies only when the the matrix workspace is a histogram.
    :param indices: Specify which slice of an MDHistoWorkspace to use when plotting. Needs to be a tuple
                    and will be interpreted as a list of indices. You need to use ``slice(None)`` to
                    select which dimensions to plot. *e.g.* to select the last two axes to plot from a
                    3D volume use ``indices=(5, slice(None), slice(None))`` where the 5 is the bin selected
                    for the first axis.
    :param slicepoint: Specify which slice of an MDHistoWorkspace to use when plotting in the dimension units.
                       You need to use ``None`` to select which dimension to plot. *e.g.* to select the last
                       two axes to plot from a 3D volume use ``slicepoint=(1.0, None, None)`` where the 1.0 is
                       the value of the dimension selected for the first axis.
    :param normalization: ``None`` (default) ask the workspace. Applies to MDHisto workspaces. It can override
                          the value from displayNormalizationHisto. It checks only if
                          the normalization is mantid.api.MDNormalization.NumEventsNormalization

    See :meth:`matplotlib.axes.Axes.tricontour` for more information.
    '''
    if isinstance(workspace, mantid.dataobjects.MDHistoWorkspace):
        (normalization, kwargs) = get_normalization(workspace, **kwargs)
        indices, kwargs = get_indices(workspace, **kwargs)
        (x_temp, y_temp, z) = get_md_data2d_bin_centers(workspace, normalization, indices)
        (x, y) = numpy.meshgrid(x_temp, y_temp)
        _setLabels2D(axes, workspace, indices)
    else:
        (distribution, kwargs) = get_distribution(workspace, **kwargs)
        (x, y, z) = get_matrix_2d_data(workspace, distribution, histogram2D=False)
        _setLabels2D(axes, workspace)
    # tricontour segfaults if many z values are not finite
    # https://github.com/matplotlib/matplotlib/issues/10167
    x = x.ravel()
    y = y.ravel()
    z = z.ravel()
    condition = numpy.isfinite(z)
    x = x[condition]
    y = y[condition]
    z = z[condition]
    return axes.tricontour(x, y, z, *args, **kwargs)


def tricontourf(axes, workspace, *args, **kwargs):
    '''
    Essentially the same as :meth:`mantid.plots.contourf`, but works
    for non-uniform grids. Currently this only works with workspaces
    that have a constant number of bins between spectra or with
    MDHistoWorkspaces.

    :param axes:      :class:`matplotlib.axes.Axes` object that will do the plotting
    :param workspace: :class:`mantid.api.MatrixWorkspace` or :class:`mantid.api.IMDHistoWorkspace`
                      to extract the data from
    :param distribution: ``None`` (default) asks the workspace. ``False`` means
                         divide by bin width. ``True`` means do not divide by bin width.
                         Applies only when the the matrix workspace is a histogram.
    :param normalization: ``None`` (default) ask the workspace. Applies to MDHisto workspaces. It can override
                          the value from displayNormalizationHisto. It checks only if
                          the normalization is mantid.api.MDNormalization.NumEventsNormalization
    :param indices: Specify which slice of an MDHistoWorkspace to use when plotting. Needs to be a tuple
                    and will be interpreted as a list of indices. You need to use ``slice(None)`` to
                    select which dimensions to plot. *e.g.* to select the last two axes to plot from a
                    3D volume use ``indices=(5, slice(None), slice(None))`` where the 5 is the bin selected
                    for the first axis.
    :param slicepoint: Specify which slice of an MDHistoWorkspace to use when plotting in the dimension units.
                       You need to use ``None`` to select which dimension to plot. *e.g.* to select the last
                       two axes to plot from a 3D volume use ``slicepoint=(1.0, None, None)`` where the 1.0 is
                       the value of the dimension selected for the first axis.

    See :meth:`matplotlib.axes.Axes.tricontourf` for more information.
    '''
    if isinstance(workspace, mantid.dataobjects.MDHistoWorkspace):
        (normalization, kwargs) = get_normalization(workspace, **kwargs)
        indices, kwargs = get_indices(workspace, **kwargs)
        (x_temp, y_temp, z) = get_md_data2d_bin_centers(workspace, normalization, indices)
        (x, y) = numpy.meshgrid(x_temp, y_temp)
        _setLabels2D(axes, workspace, indices)
    else:
        (distribution, kwargs) = get_distribution(workspace, **kwargs)
        (x, y, z) = get_matrix_2d_data(workspace, distribution, histogram2D=False)
        _setLabels2D(axes, workspace)
    # tricontourf segfaults if many z values are not finite
    # https://github.com/matplotlib/matplotlib/issues/10167
    x = x.ravel()
    y = y.ravel()
    z = z.ravel()
    condition = numpy.isfinite(z)
    x = x[condition]
    y = y[condition]
    z = z[condition]
    return axes.tricontourf(x, y, z, *args, **kwargs)


def update_colorplot_datalimits(axes, mappables):
    """
    For an colorplot (imshow, pcolor*) plots update the data limits on the axes
    to circumvent bugs in matplotlib
    :param mappables: An iterable of mappable for this axes
    """
    # ax.relim in matplotlib < 2.2 doesn't take into account of images
    # and it doesn't support collections at all as of verison 3 so we'll take
    # over
    if not isinstance(mappables, collections.Iterable):
        mappables = [mappables]
    xmin_all, xmax_all, ymin_all, ymax_all = _LARGEST, _SMALLEST, _LARGEST, _SMALLEST
    for mappable in mappables:
        xmin, xmax, ymin, ymax = get_colorplot_extents(mappable)
        xmin_all, xmax_all = min(xmin_all, xmin), max(xmax_all, xmax)
        ymin_all, ymax_all = min(ymin_all, ymin), max(ymax_all, ymax)

    axes.update_datalim(((xmin_all, ymin_all), (xmax_all, ymax_all)))
    axes.autoscale()


def get_colorplot_extents(mappable):
    """
    Return the extent of the given mappable
    :param mappable: A 2D mappable object
    :return: (left, right, bottom, top)
    """
    if isinstance(mappable, mimage.AxesImage):
        xmin, xmax, ymin, ymax = mappable.get_extent()
    elif isinstance(mappable, mcoll.QuadMesh):
        # coordinates are vertices of the grid
        coords = mappable._coordinates
        xmin, ymin = coords[0][0]
        xmax, ymax = coords[-1][-1]
    elif isinstance(mappable, mcoll.PolyCollection):
        xmin, ymin = mappable._paths[0].get_extents().min
        xmax, ymax = mappable._paths[-1].get_extents().max
    else:
        raise ValueError("Unknown mappable type '{}'".format(type(mappable)))

    return xmin, xmax, ymin, ymax<|MERGE_RESOLUTION|>--- conflicted
+++ resolved
@@ -16,25 +16,17 @@
 import matplotlib.dates as mdates
 import matplotlib.image as mimage
 import numpy
-<<<<<<< HEAD
 import sys
-=======
->>>>>>> 80631791
 
 import mantid.api
 import mantid.kernel
+import mantid.plots.modest_image
 import mantid.plots.modest_image
 from mantid.plots.helperfunctions import get_axes_labels, get_bins, get_data_uneven_flag, get_distribution, \
     get_matrix_2d_ragged, get_matrix_2d_data, get_md_data1d, get_md_data2d_bin_bounds, \
     get_md_data2d_bin_centers, get_normalization, get_sample_log, get_spectrum, get_uneven_data, \
-<<<<<<< HEAD
-    get_wksp_index_dist_and_label, check_resample_to_regular_grid
+    get_wksp_index_dist_and_label, check_resample_to_regular_grid, get_indices
 from mantid.plots.utility import MantidAxType, MantidAxKwargs
-=======
-    get_wksp_index_dist_and_label, check_resample_to_regular_grid, get_indices
-
-import mantid.plots.modest_image
->>>>>>> 80631791
 
 # Used for initializing searches of max, min values
 _LARGEST, _SMALLEST = float(sys.maxsize), -sys.maxsize
@@ -199,10 +191,9 @@
     keyword for MDHistoWorkspaces. These type of workspaces have to have exactly one non integrated
     dimension
     """
-<<<<<<< HEAD
-    x, y, dy, dx, kwargs = _get_data_for_plot(axes, workspace, kwargs,
-                                              with_dy=True, with_dx=False)
-    _setLabels1D(axes, workspace)
+    x, y, dy, dx, indices, kwargs = _get_data_for_plot(axes, workspace, kwargs,
+                                                       with_dy=True, with_dx=False)
+    _setLabels1D(axes, workspace, indices)
     # extract the errors visible kwarg before the
     # original errorbar call or it will fail due to unknown kwarg
     errors_visible = kwargs.pop(MantidAxKwargs.ERRORS_VISIBLE, True)
@@ -211,12 +202,6 @@
     errorbar_container[2][0].set_visible(errors_visible)
 
     return errorbar_container
-=======
-    x, y, dy, dx, indices, kwargs = _get_data_for_plot(axes, workspace, kwargs,
-                                                       with_dy=True, with_dx=False)
-    _setLabels1D(axes, workspace, indices)
-    return axes.errorbar(x, y, dy, dx, *args, **kwargs)
->>>>>>> 80631791
 
 
 def scatter(axes, workspace, *args, **kwargs):
