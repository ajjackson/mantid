# Mantid Repository : https://github.com/mantidproject/mantid
#
# Copyright &copy; 2017 ISIS Rutherford Appleton Laboratory UKRI,
#     NScD Oak Ridge National Laboratory, European Spallation Source
#     & Institut Laue - Langevin
# SPDX - License - Identifier: GPL - 3.0 +
#  This file is part of the mantid package
#
#
from __future__ import (absolute_import, division, print_function)

import matplotlib
import matplotlib.colors
import matplotlib.dates as mdates
import matplotlib.image as mimage
import numpy
from skimage.transform import resize

import mantid.api
import mantid.kernel
from mantid.plots.helperfunctions import get_axes_labels, get_bins, get_data_uneven_flag, get_distribution, \
    get_matrix_2d_data, get_md_data1d, get_md_data2d_bin_bounds, get_md_data2d_bin_centers, get_normalization, \
    get_sample_log, get_spectrum, get_uneven_data, get_wksp_index_dist_and_label
# ================================================
# Private 2D Helper functions
# ================================================
from mantid.plots.utility import MantidAxType


def _setLabels1D(axes, workspace):
    '''
    helper function to automatically set axes labels for 1D plots
    '''
    labels = get_axes_labels(workspace)
    axes.set_xlabel(labels[1])
    axes.set_ylabel(labels[0])


def _setLabels2D(axes, workspace):
    '''
    helper function to automatically set axes labels for 2D plots
    '''
    labels = get_axes_labels(workspace)
    axes.set_xlabel(labels[1])
    axes.set_ylabel(labels[2])


def _get_data_for_plot(axes, kwargs, workspace, with_dy=False, with_dx=False):
    if isinstance(workspace, mantid.dataobjects.MDHistoWorkspace):
        (normalization, kwargs) = get_normalization(workspace, **kwargs)
        (x, y, dy) = get_md_data1d(workspace, normalization)
        dx = None
    else:
        axis = kwargs.pop("axis", MantidAxType.SPECTRUM)
        workspace_index, distribution, kwargs = get_wksp_index_dist_and_label(workspace, axis, **kwargs)
        if axis == MantidAxType.BIN:
            # Overwrite any user specified xlabel
            axes.set_xlabel("Spectrum")
            x, y, dy, dx = get_bins(workspace, workspace_index, with_dy)
        elif axis == MantidAxType.SPECTRUM:
            x, y, dy, dx = get_spectrum(workspace, workspace_index, distribution, with_dy, with_dx)
        else:
            raise ValueError("Axis {} is not a valid axis number.".format(axis))
    return x, y, dy, dx, kwargs


# ========================================================
# Plot functions
# ========================================================


def plot(axes, workspace, *args, **kwargs):
    """
    Unpack mantid workspace and render it with matplotlib. ``args`` and
    ``kwargs`` are passed to :py:meth:`matplotlib.axes.Axes.plot` after special
    keyword arguments are removed. This will automatically label the
    line according to the spectrum number unless specified otherwise.

    :param axes:      :class:`matplotlib.axes.Axes` object that will do the plotting
    :param workspace: :class:`mantid.api.MatrixWorkspace` or :class:`mantid.api.IMDHistoWorkspace`
                      to extract the data from
    :param specNum:   spectrum number to plot if MatrixWorkspace
    :param wkspIndex: workspace index to plot if MatrixWorkspace
    :param distribution: ``None`` (default) asks the workspace. ``False`` means
                         divide by bin width. ``True`` means do not divide by bin width.
                         Applies only when the the workspace is a MatrixWorkspace histogram.
    :param normalization: ``None`` (default) ask the workspace. Applies to MDHisto workspaces. It can override
                          the value from displayNormalizationHisto. It checks only if
                          the normalization is mantid.api.MDNormalization.NumEventsNormalization
    :param LogName:   if specified, it will plot the corresponding sample log. The x-axis
                      of the plot is the time difference between the log time and the first
                      value of the `proton_charge` log (if available) or the sample log's
                      first time.
    :param StartFromLog: False by default. If True the time difference will be from the sample log's
                      first time, even if `proton_charge` log is available.
    :param FullTime:  False by default. If true, the full date and time will be plotted on the axis
                      instead of the time difference
    :param ExperimentInfo: for MD Workspaces with multiple :class:`mantid.api.ExperimentInfo` is the
                           ExperimentInfo object from which to extract the log. It's 0 by default
    :param axis: Specify which axis will be plotted. Use axis=MantidAxType.BIN to plot a bin,
                  and axis=MantidAxType.SPECTRUM to plot a spectrum.
                  The default value is axis=1, plotting spectra by default.


    For matrix workspaces with more than one spectra, either ``specNum`` or ``wkspIndex``
    needs to be specified. Giving both will generate a :class:`RuntimeError`. There is no similar
    keyword for MDHistoWorkspaces. These type of workspaces have to have exactly one non integrated
    dimension
    """
    if 'LogName' in kwargs:
        (x, y, FullTime, LogName, units, kwargs) = get_sample_log(workspace, **kwargs)
        axes.set_ylabel('{0} ({1})'.format(LogName, units))
        axes.set_xlabel('Time (s)')
        if FullTime:
            axes.xaxis_date()
            axes.xaxis.set_major_formatter(mdates.DateFormatter('%H:%M:%S\n%b-%d'))
            axes.set_xlabel('Time')
        kwargs['linestyle'] = 'steps-post'
        return axes.plot(x, y, *args, **kwargs)

    x, y, dy, dx, kwargs = _get_data_for_plot(axes, kwargs, workspace)
    _setLabels1D(axes, workspace)
    return axes.plot(x, y, *args, **kwargs)


def errorbar(axes, workspace, *args, **kwargs):
    """
    Unpack mantid workspace and render it with matplotlib. ``args`` and
    ``kwargs`` are passed to :py:meth:`matplotlib.axes.Axes.errorbar` after special
    keyword arguments are removed. This will automatically label the
    line according to the spectrum number unless specified otherwise.

    :param axes:      :class:`matplotlib.axes.Axes` object that will do the plotting
    :param workspace: :class:`mantid.api.MatrixWorkspace` or :class:`mantid.api.IMDHistoWorkspace`
                      to extract the data from
    :param specNum:   spectrum number to plot if MatrixWorkspace
    :param wkspIndex: workspace index to plot if MatrixWorkspace
    :param distribution: ``None`` (default) asks the workspace. ``False`` means
                         divide by bin width. ``True`` means do not divide by bin width.
                         Applies only when the the workspace is a MatrixWorkspace histogram.
    :param normalization: ``None`` (default) ask the workspace. Applies to MDHisto workspaces. It can override
                          the value from displayNormalizationHisto. It checks only if
                          the normalization is mantid.api.MDNormalization.NumEventsNormalization
    :param axis: Specify which axis will be plotted. Use axis=MantidAxType.BIN to plot a bin,
                  and axis=MantidAxType.SPECTRUM to plot a spectrum.
                  The default value is axis=1, plotting spectra by default.

    For matrix workspaces with more than one spectra, either ``specNum`` or ``wkspIndex``
    needs to be specified. Giving both will generate a :class:`RuntimeError`. There is no similar
    keyword for MDHistoWorkspaces. These type of workspaces have to have exactly one non integrated
    dimension
    """
    x, y, dy, dx, kwargs = _get_data_for_plot(axes, kwargs, workspace, with_dy=True, with_dx=True)
    _setLabels1D(axes, workspace)
    return axes.errorbar(x, y, dy, dx, *args, **kwargs)


def scatter(axes, workspace, *args, **kwargs):
    '''
    Unpack mantid workspace and render it with matplotlib. ``args`` and
    ``kwargs`` are passed to :py:meth:`matplotlib.axes.Axes.scatter` after special
    keyword arguments are removed. This will automatically label the
    line according to the spectrum number unless specified otherwise.

    :param axes:      :class:`matplotlib.axes.Axes` object that will do the plotting
    :param workspace: :class:`mantid.api.MatrixWorkspace` or :class:`mantid.api.IMDHistoWorkspace`
                      to extract the data from
    :param specNum:   spectrum number to plot if MatrixWorkspace
    :param wkspIndex: workspace index to plot if MatrixWorkspace
    :param distribution: ``None`` (default) asks the workspace. ``False`` means
                         divide by bin width. ``True`` means do not divide by bin width.
                         Applies only when the the workspace is a MatrixWorkspace histogram.
    :param normalization: ``None`` (default) ask the workspace. Applies to MDHisto workspaces. It can override
                          the value from displayNormalizationHisto. It checks only if
                          the normalization is mantid.api.MDNormalization.NumEventsNormalization

    For matrix workspaces with more than one spectra, either ``specNum`` or ``wkspIndex``
    needs to be specified. Giving both will generate a :class:`RuntimeError`. There is no similar
    keyword for MDHistoWorkspaces. These type of workspaces have to have exactly one non integrated
    dimension
    '''
    if isinstance(workspace, mantid.dataobjects.MDHistoWorkspace):
        (normalization, kwargs) = get_normalization(workspace, **kwargs)
        (x, y, _) = get_md_data1d(workspace, normalization)
    else:
        (wkspIndex, distribution, kwargs) = get_wksp_index_dist_and_label(workspace, **kwargs)
        (x, y, _, _) = get_spectrum(workspace, wkspIndex, distribution)
    _setLabels1D(axes, workspace)
    return axes.scatter(x, y, *args, **kwargs)


def contour(axes, workspace, *args, **kwargs):
    '''
    Essentially the same as :meth:`matplotlib.axes.Axes.contour`
    but calculates the countour levels. Currently this only works with
    workspaces that have a constant number of bins between spectra.

    :param axes:      :class:`matplotlib.axes.Axes` object that will do the plotting
    :param workspace: :class:`mantid.api.MatrixWorkspace` or :class:`mantid.api.IMDHistoWorkspace`
                      to extract the data from
    :param distribution: ``None`` (default) asks the workspace. ``False`` means
                         divide by bin width. ``True`` means do not divide by bin width.
                         Applies only when the the matrix workspace is a histogram.
    :param normalization: ``None`` (default) ask the workspace. Applies to MDHisto workspaces. It can override
                          the value from displayNormalizationHisto. It checks only if
                          the normalization is mantid.api.MDNormalization.NumEventsNormalization
    '''
    if isinstance(workspace, mantid.dataobjects.MDHistoWorkspace):
        (normalization, kwargs) = get_normalization(workspace, **kwargs)
        x, y, z = get_md_data2d_bin_centers(workspace, normalization)
    else:
        (distribution, kwargs) = get_distribution(workspace, **kwargs)
        (x, y, z) = get_matrix_2d_data(workspace, distribution, histogram2D=False)
    _setLabels2D(axes, workspace)
    return axes.contour(x, y, z, *args, **kwargs)


def contourf(axes, workspace, *args, **kwargs):
    '''
    Essentially the same as :meth:`matplotlib.axes.Axes.contourf`
    but calculates the countour levels. Currently this only works with
    workspaces that have a constant number of bins between spectra.

    :param axes:      :class:`matplotlib.axes.Axes` object that will do the plotting
    :param workspace: :class:`mantid.api.MatrixWorkspace` or :class:`mantid.api.IMDHistoWorkspace`
                      to extract the data from
    :param distribution: ``None`` (default) asks the workspace. ``False`` means
                         divide by bin width. ``True`` means do not divide by bin width.
                         Applies only when the the matrix workspace is a histogram.
    :param normalization: ``None`` (default) ask the workspace. Applies to MDHisto workspaces. It can override
                          the value from displayNormalizationHisto. It checks only if
                          the normalization is mantid.api.MDNormalization.NumEventsNormalization
    '''
    if isinstance(workspace, mantid.dataobjects.MDHistoWorkspace):
        (normalization, kwargs) = get_normalization(workspace, **kwargs)
        x, y, z = get_md_data2d_bin_centers(workspace, normalization)
    else:
        (distribution, kwargs) = get_distribution(workspace, **kwargs)
        (x, y, z) = get_matrix_2d_data(workspace, distribution, histogram2D=False)
    _setLabels2D(axes, workspace)
    return axes.contourf(x, y, z, *args, **kwargs)


def _pcolorpieces(axes, workspace, distribution, *args, **kwargs):
    '''
    Helper function for pcolor, pcolorfast, and pcolormesh that will
    plot a 2d representation of each spectra. The polycollections or meshes
    will be normalized to the same intensity limits.
    :param axes: :class:`matplotlib.axes.Axes` object that will do the plotting
    :param workspace: :class:`mantid.api.MatrixWorkspace` to extract the data from
    :param distribution: ``None`` (default) asks the workspace. ``False`` means
                         divide by bin width. ``True`` means do not divide by bin width.
                         Applies only when the the matrix workspace is a histogram.
    :param pcolortype: this keyword allows the plotting to be one of pcolormesh or
        pcolorfast if there is "mesh" or "fast" in the value of the keyword, or
        pcolor by default
    Note: the return is the pcolor, pcolormesh, or pcolorfast of the last spectrum
    '''
    (x, y, z) = get_uneven_data(workspace, distribution)
    mini = numpy.min([numpy.min(i) for i in z])
    maxi = numpy.max([numpy.max(i) for i in z])
    if 'vmin' in kwargs:
        mini = kwargs['vmin']
    if 'vmax' in kwargs:
        maxi = kwargs['vmax']
    if 'norm' not in kwargs:
        kwargs['norm'] = matplotlib.colors.Normalize(vmin=mini, vmax=maxi)
    else:
        if kwargs['norm'].vmin is None:
            kwargs['norm'].vmin = mini
        if kwargs['norm'].vmax is None:
            kwargs['norm'].vmax = maxi

    # setup the particular pcolor to use
    pcolortype = kwargs.pop('pcolortype', '').lower()
    if 'mesh' in pcolortype:
        pcolor = axes.pcolormesh
    elif 'fast' in pcolortype:
        pcolor = axes.pcolorfast
    else:
        pcolor = axes.pcolor

    for xi, yi, zi in zip(x, y, z):
        XX, YY = numpy.meshgrid(xi, yi, indexing='ij')
        cm = pcolor(XX, YY, zi.reshape(-1, 1), **kwargs)

    return cm


def pcolor(axes, workspace, *args, **kwargs):
    '''
    Essentially the same as :meth:`matplotlib.axes.Axes.pcolor`

    :param axes:      :class:`matplotlib.axes.Axes` object that will do the plotting
    :param workspace: :class:`mantid.api.MatrixWorkspace` or :class:`mantid.api.IMDHistoWorkspace`
                      to extract the data from
    :param distribution: ``None`` (default) asks the workspace. ``False`` means
                         divide by bin width. ``True`` means do not divide by bin width.
                         Applies only when the the matrix workspace is a histogram.
    :param normalization: ``None`` (default) ask the workspace. Applies to MDHisto workspaces. It can override
                          the value from displayNormalizationHisto. It checks only if
                          the normalization is mantid.api.MDNormalization.NumEventsNormalization
    :param axisaligned: ``False`` (default). If ``True``, or if the workspace has a variable
                        number of bins, the polygons will be aligned with the axes
    '''
    _setLabels2D(axes, workspace)
    if isinstance(workspace, mantid.dataobjects.MDHistoWorkspace):
        (normalization, kwargs) = get_normalization(workspace, **kwargs)
        x, y, z = get_md_data2d_bin_bounds(workspace, normalization)
    else:
        (aligned, kwargs) = get_data_uneven_flag(workspace, **kwargs)
        (distribution, kwargs) = get_distribution(workspace, **kwargs)
        if aligned:
            kwargs['pcolortype'] = ''
            return _pcolorpieces(axes, workspace, distribution, *args, **kwargs)
        else:
            (x, y, z) = get_matrix_2d_data(workspace, distribution, histogram2D=True)
    return axes.pcolor(x, y, z, *args, **kwargs)


def pcolorfast(axes, workspace, *args, **kwargs):
    '''
    Essentially the same as :meth:`matplotlib.axes.Axes.pcolorfast`

    :param axes:      :class:`matplotlib.axes.Axes` object that will do the plotting
    :param workspace: :class:`mantid.api.MatrixWorkspace` or :class:`mantid.api.IMDHistoWorkspace`
                      to extract the data from
    :param distribution: ``None`` (default) asks the workspace. ``False`` means
                         divide by bin width. ``True`` means do not divide by bin width.
                         Applies only when the the matrix workspace is a histogram.
    :param normalization: ``None`` (default) ask the workspace. Applies to MDHisto workspaces. It can override
                          the value from displayNormalizationHisto. It checks only if
                          the normalization is mantid.api.MDNormalization.NumEventsNormalization
    :param axisaligned: ``False`` (default). If ``True``, or if the workspace has a variable
                        number of bins, the polygons will be aligned with the axes
    '''
    _setLabels2D(axes, workspace)
    if isinstance(workspace, mantid.dataobjects.MDHistoWorkspace):
        (normalization, kwargs) = get_normalization(workspace, **kwargs)
        x, y, z = get_md_data2d_bin_bounds(workspace, normalization)
    else:
        (aligned, kwargs) = get_data_uneven_flag(workspace, **kwargs)
        (distribution, kwargs) = get_distribution(workspace, **kwargs)
        if aligned:
            kwargs['pcolortype'] = 'fast'
            return _pcolorpieces(axes, workspace, distribution, *args, **kwargs)
        else:
            (x, y, z) = get_matrix_2d_data(workspace, distribution, histogram2D=True)
    return axes.pcolorfast(x, y, z, *args, **kwargs)


def pcolormesh(axes, workspace, *args, **kwargs):
    '''
    Essentially the same as :meth:`matplotlib.axes.Axes.pcolormesh`.

    :param axes:      :class:`matplotlib.axes.Axes` object that will do the plotting
    :param workspace: :class:`mantid.api.MatrixWorkspace` or :class:`mantid.api.IMDHistoWorkspace`
                      to extract the data from
    :param distribution: ``None`` (default) asks the workspace. ``False`` means
                         divide by bin width. ``True`` means do not divide by bin width.
                         Applies only when the the matrix workspace is a histogram.
    :param normalization: ``None`` (default) ask the workspace. Applies to MDHisto workspaces. It can override
                          the value from displayNormalizationHisto. It checks only if
                          the normalization is mantid.api.MDNormalization.NumEventsNormalization
    :param axisaligned: ``False`` (default). If ``True``, or if the workspace has a variable
                        number of bins, the polygons will be aligned with the axes
    '''
    _setLabels2D(axes, workspace)
    if isinstance(workspace, mantid.dataobjects.MDHistoWorkspace):
        (normalization, kwargs) = get_normalization(workspace, **kwargs)
        x, y, z = get_md_data2d_bin_bounds(workspace, normalization)
    else:
        (aligned, kwargs) = get_data_uneven_flag(workspace, **kwargs)
        (distribution, kwargs) = get_distribution(workspace, **kwargs)
        if aligned:
            kwargs['pcolortype'] = 'mesh'
            return _pcolorpieces(axes, workspace, distribution, *args, **kwargs)
        else:
            (x, y, z) = get_matrix_2d_data(workspace, distribution, histogram2D=True)
    return axes.pcolormesh(x, y, z, *args, **kwargs)


def _skimage_version():
    import skimage
    from distutils.version import LooseVersion
    return LooseVersion(skimage.__version__) >= LooseVersion('1.4.0')


class ScalingAxesImage(mimage.AxesImage):
    def __init__(self, ax,
                 cmap=None,
                 norm=None,
                 interpolation=None,
                 origin=None,
                 extent=None,
                 filternorm=1,
                 filterrad=4.0,
                 resample=False,
                 **kwargs):
        self.dx = None
        self.dy = None
        self.unsampled_data = None
        super(ScalingAxesImage, self).__init__(
            ax,
            cmap=cmap,
            norm=norm,
            interpolation=interpolation,
            origin=origin,
            extent=extent,
            filternorm=filternorm,
            filterrad=filterrad,
            resample=resample,
            **kwargs)

    def set_data(self, A):
        dims = A.shape
        max_dims = (3840, 2160)  # 4K resolution
        if dims[0] > max_dims[0] or dims[1] > max_dims[1]:
            new_dims = numpy.minimum(dims, max_dims)
            if (_skimage_version()):
                self.unsampled_data = resize(A, new_dims, mode='constant', cval=numpy.nan, anti_aliasing=True)
            else:
                self.unsampled_data = resize(A, new_dims, mode='constant', cval=numpy.nan)
        else:
            self.unsampled_data = A
        super(ScalingAxesImage, self).set_data(A)

    def draw(self, renderer):
        ax = self.axes
        # might not be calculated before first call
        we = ax.get_window_extent()
        dx = round(we.x1 - we.x0)
        dy = round(we.y1 - we.y0)
        # decide if we should downsample
        dims = self.unsampled_data.shape
        if dx != self.dx or dy != self.dy:
            if dims[0] > dx or dims[1] > dy:
                new_dims = numpy.minimum(dims, [dx, dy])
                if (_skimage_version()):
                    sampled_data = resize(self.unsampled_data, new_dims, mode='constant', cval=numpy.nan,
                                          anti_aliasing=True)
                else:
                    sampled_data = resize(self.unsampled_data, new_dims, mode='constant', cval=numpy.nan)
                self.dx = dx
                self.dy = dy
<<<<<<< HEAD
                super(mimage.AxesImage, self).set_data(sampled_data)
        return super(ScalingAxesImage, self).draw(renderer)

=======
                super(ScalingAxesImage, self).set_data(sampled_data)
        return super(ScalingAxesImage,self).draw(renderer)
>>>>>>> 353d3f57

def _imshow(axes, z, cmap=None, norm=None, aspect=None,
            interpolation=None, alpha=None, vmin=None, vmax=None,
            origin=None, extent=None, shape=None, filternorm=1,
            filterrad=4.0, imlim=None, resample=None, url=None, **kwargs):
    """
    Copy of imshow in order to replace AxesImage artist with a custom artist.

    Use :meth:`matplotlib.axes.Axes.imshow` documentation for individual arguments.
    """
    if norm is not None and not isinstance(norm, mcolors.Normalize):
        raise ValueError(
            "'norm' must be an instance of 'mcolors.Normalize'")
    if aspect is None:
        aspect = matplotlib.rcParams['image.aspect']
    axes.set_aspect(aspect)
    im = ScalingAxesImage(axes, cmap, norm, interpolation, origin, extent,
                          filternorm=filternorm, filterrad=filterrad,
                          resample=resample, **kwargs)
    im.set_data(z)
    im.set_alpha(alpha)
    if im.get_clip_path() is None:
        # image does not already have clipping set, clip to axes patch
        im.set_clip_path(axes.patch)
    if vmin is not None or vmax is not None:
        im.set_clim(vmin, vmax)
    else:
        im.autoscale_None()
    im.set_url(url)

    # update ax.dataLim, and, if autoscaling, set viewLim
    # to tightly fit the image, regardless of dataLim.
    im.set_extent(im.get_extent())

    axes.add_image(im)
    return im


def imshow(axes, workspace, *args, **kwargs):
    '''
    Essentially the same as :meth:`matplotlib.axes.Axes.imshow`.

    :param axes:      :class:`matplotlib.axes.Axes` object that will do the plotting
    :param workspace: :class:`mantid.api.MatrixWorkspace` or :class:`mantid.api.IMDHistoWorkspace`
                      to extract the data from
    :param distribution: ``None`` (default) asks the workspace. ``False`` means
                         divide by bin width. ``True`` means do not divide by bin width.
                         Applies only when the the matrix workspace is a histogram.
    :param normalization: ``None`` (default) ask the workspace. Applies to MDHisto workspaces. It can override
                          the value from displayNormalizationHisto. It checks only if
                          the normalization is mantid.api.MDNormalization.NumEventsNormalization
    :param axisaligned: ``False`` (default). If ``True``, or if the workspace has a variable
                        number of bins, the polygons will be aligned with the axes
    '''
    _setLabels2D(axes, workspace)
    if isinstance(workspace, mantid.dataobjects.MDHistoWorkspace):
        (normalization, kwargs) = get_normalization(workspace, **kwargs)
        x, y, z = get_md_data2d_bin_bounds(workspace, normalization)
    else:
        (uneven_bins, kwargs) = get_data_uneven_flag(workspace, **kwargs)
        (distribution, kwargs) = get_distribution(workspace, **kwargs)
        if uneven_bins:
            raise Exception('Variable number of bins is not supported by imshow.')
        else:
            (x, y, z) = get_matrix_2d_data(workspace, distribution, histogram2D=True)

    diffs = numpy.diff(x, axis=1)
    x_spacing_equal = numpy.alltrue(diffs == diffs[0])
    diffs = numpy.diff(y, axis=0)
    y_spacing_equal = numpy.alltrue(diffs == diffs[0])
    if not x_spacing_equal or not y_spacing_equal:
        raise Exception('Unevenly spaced bins are not supported by imshow')
    if 'extent' not in kwargs:
        kwargs['extent'] = [x[0, 0], x[0, -1], y[0, 0], y[-1, 0]]
    return _imshow(axes, z, *args, **kwargs)


def tripcolor(axes, workspace, *args, **kwargs):
    '''
    To be used with non-uniform grids. Currently this only works with workspaces
    that have a constant number of bins between spectra or with
    MDHistoWorkspaces.

    :param axes:      :class:`matplotlib.axes.Axes` object that will do the plotting
    :param workspace: :class:`mantid.api.MatrixWorkspace` or :class:`mantid.api.IMDHistoWorkspace`
                      to extract the data from
    :param distribution: ``None`` (default) asks the workspace. ``False`` means
                         divide by bin width. ``True`` means do not divide by bin width.
                         Applies only when the the matrix workspace is a histogram.
    :param normalization: ``None`` (default) ask the workspace. Applies to MDHisto workspaces. It can override
                          the value from displayNormalizationHisto. It checks only if
                          the normalization is mantid.api.MDNormalization.NumEventsNormalization

    See :meth:`matplotlib.axes.Axes.tripcolor` for more information.
    '''
    if isinstance(workspace, mantid.dataobjects.MDHistoWorkspace):
        (normalization, kwargs) = get_normalization(workspace, **kwargs)
        x_temp, y_temp, z = get_md_data2d_bin_centers(workspace, normalization)
        x, y = numpy.meshgrid(x_temp, y_temp)
    else:
        (distribution, kwargs) = get_distribution(workspace, **kwargs)
        (x, y, z) = get_matrix_2d_data(workspace, distribution, histogram2D=False)
    _setLabels2D(axes, workspace)

    return axes.tripcolor(x.ravel(), y.ravel(), z.ravel(), *args, **kwargs)


def tricontour(axes, workspace, *args, **kwargs):
    '''
    Essentially the same as :meth:`mantid.plots.contour`, but works
    for non-uniform grids. Currently this only works with workspaces
    that have a constant number of bins between spectra or with
    MDHistoWorkspaces.

    :param axes:      :class:`matplotlib.axes.Axes` object that will do the plotting
    :param workspace: :class:`mantid.api.MatrixWorkspace` or :class:`mantid.api.IMDHistoWorkspace`
                      to extract the data from
    :param distribution: ``None`` (default) asks the workspace. ``False`` means
                         divide by bin width. ``True`` means do not divide by bin width.
                         Applies only when the the matrix workspace is a histogram.
    :param normalization: ``None`` (default) ask the workspace. Applies to MDHisto workspaces. It can override
                          the value from displayNormalizationHisto. It checks only if
                          the normalization is mantid.api.MDNormalization.NumEventsNormalization

    See :meth:`matplotlib.axes.Axes.tricontour` for more information.
    '''
    if isinstance(workspace, mantid.dataobjects.MDHistoWorkspace):
        (normalization, kwargs) = get_normalization(workspace, **kwargs)
        (x_temp, y_temp, z) = get_md_data2d_bin_centers(workspace, normalization)
        (x, y) = numpy.meshgrid(x_temp, y_temp)
    else:
        (distribution, kwargs) = get_distribution(workspace, **kwargs)
        (x, y, z) = get_matrix_2d_data(workspace, distribution, histogram2D=False)
    _setLabels2D(axes, workspace)
    # tricontour segfaults if many z values are not finite
    # https://github.com/matplotlib/matplotlib/issues/10167
    x = x.ravel()
    y = y.ravel()
    z = z.ravel()
    condition = numpy.isfinite(z)
    x = x[condition]
    y = y[condition]
    z = z[condition]
    return axes.tricontour(x, y, z, *args, **kwargs)


def tricontourf(axes, workspace, *args, **kwargs):
    '''
    Essentially the same as :meth:`mantid.plots.contourf`, but works
    for non-uniform grids. Currently this only works with workspaces
    that have a constant number of bins between spectra or with
    MDHistoWorkspaces.

    :param axes:      :class:`matplotlib.axes.Axes` object that will do the plotting
    :param workspace: :class:`mantid.api.MatrixWorkspace` or :class:`mantid.api.IMDHistoWorkspace`
                      to extract the data from
    :param distribution: ``None`` (default) asks the workspace. ``False`` means
                         divide by bin width. ``True`` means do not divide by bin width.
                         Applies only when the the matrix workspace is a histogram.
    :param normalization: ``None`` (default) ask the workspace. Applies to MDHisto workspaces. It can override
                          the value from displayNormalizationHisto. It checks only if
                          the normalization is mantid.api.MDNormalization.NumEventsNormalization

    See :meth:`matplotlib.axes.Axes.tricontourf` for more information.
    '''
    if isinstance(workspace, mantid.dataobjects.MDHistoWorkspace):
        (normalization, kwargs) = get_normalization(workspace, **kwargs)
        (x_temp, y_temp, z) = get_md_data2d_bin_centers(workspace, normalization)
        (x, y) = numpy.meshgrid(x_temp, y_temp)
    else:
        (distribution, kwargs) = get_distribution(workspace, **kwargs)
        (x, y, z) = get_matrix_2d_data(workspace, distribution, histogram2D=False)
    _setLabels2D(axes, workspace)
    # tricontourf segfaults if many z values are not finite
    # https://github.com/matplotlib/matplotlib/issues/10167
    x = x.ravel()
    y = y.ravel()
    z = z.ravel()
    condition = numpy.isfinite(z)
    x = x[condition]
    y = y[condition]
    z = z[condition]
    return axes.tricontourf(x, y, z, *args, **kwargs)<|MERGE_RESOLUTION|>--- conflicted
+++ resolved
@@ -443,14 +443,8 @@
                     sampled_data = resize(self.unsampled_data, new_dims, mode='constant', cval=numpy.nan)
                 self.dx = dx
                 self.dy = dy
-<<<<<<< HEAD
-                super(mimage.AxesImage, self).set_data(sampled_data)
-        return super(ScalingAxesImage, self).draw(renderer)
-
-=======
                 super(ScalingAxesImage, self).set_data(sampled_data)
         return super(ScalingAxesImage,self).draw(renderer)
->>>>>>> 353d3f57
 
 def _imshow(axes, z, cmap=None, norm=None, aspect=None,
             interpolation=None, alpha=None, vmin=None, vmax=None,
