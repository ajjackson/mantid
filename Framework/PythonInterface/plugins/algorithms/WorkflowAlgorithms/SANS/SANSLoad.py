# Mantid Repository : https://github.com/mantidproject/mantid
#
# Copyright &copy; 2018 ISIS Rutherford Appleton Laboratory UKRI,
#     NScD Oak Ridge National Laboratory, European Spallation Source
#     & Institut Laue - Langevin
# SPDX - License - Identifier: GPL - 3.0 +
# pylint: disable=invalid-name

""" SANSLoad algorithm which handles loading SANS files"""

from __future__ import (absolute_import, division, print_function)
from mantid.kernel import (Direction, PropertyManagerProperty, FloatArrayProperty)
from mantid.api import (ParallelDataProcessorAlgorithm, MatrixWorkspaceProperty, AlgorithmFactory, PropertyMode,
                        Progress,
                        WorkspaceProperty)
<<<<<<< HEAD
from sans.algorithm_detail.MoveSansInstrumentComponent import MoveSansInstrumentComponent, MoveTypes
=======
from sans.algorithm_detail.move_sans_instrument_component import move_component, MoveTypes
>>>>>>> fae20d5e

from sans.state.state_base import create_deserialized_sans_state_from_property_manager
from sans.common.enums import SANSDataType
from sans.algorithm_detail.load_data import SANSLoadDataFactory


class SANSLoad(ParallelDataProcessorAlgorithm):
    def category(self):
        return 'SANS\\Load'

    def summary(self):
        return 'Load SANS data'

    def PyInit(self):
        # ----------
        # INPUT
        # ----------
        self.declareProperty(PropertyManagerProperty('SANSState'),
                             doc='A property manager which fulfills the SANSState contract.')

        self.declareProperty("PublishToCache", True, direction=Direction.Input,
                             doc="Publish the calibration workspace to a cache, in order to avoid reloading "
                                 "for subsequent runs.")

        self.declareProperty("UseCached", True, direction=Direction.Input,
                             doc="Checks if there are loaded files available. If they are, those files are used.")

        # Beam coordinates if an initial move of the workspace is requested
        self.declareProperty(FloatArrayProperty(name='BeamCoordinates', values=[]),
                             doc='The coordinates which is used to position the instrument component(s). '
                                 'If the workspaces should be loaded with an initial move, then this '
                                 'needs to be specified.')
        # Components which are to be moved
        self.declareProperty('Component', '', direction=Direction.Input,
                             doc='Component that should be moved. '
                                 'If the workspaces should be loaded with an initial move, then this '
                                 'needs to be specified.')

        # ------------
        #  OUTPUT
        # ------------
        default_number_of_workspaces = 0

        # Sample Scatter Workspaces
        self.declareProperty(WorkspaceProperty('SampleScatterWorkspace', '',
                                               optional=PropertyMode.Optional, direction=Direction.Output),
                             doc='The sample scatter workspace. This workspace does not contain monitors.')
        self.declareProperty(WorkspaceProperty('SampleScatterMonitorWorkspace', '',
                                               optional=PropertyMode.Optional, direction=Direction.Output),
                             doc='The sample scatter monitor workspace. This workspace only contains monitors.')
        self.declareProperty(MatrixWorkspaceProperty('SampleTransmissionWorkspace', '',
                                                     optional=PropertyMode.Optional, direction=Direction.Output),
                             doc='The sample transmission workspace.')
        self.declareProperty(MatrixWorkspaceProperty('SampleDirectWorkspace', '',
                                                     optional=PropertyMode.Optional, direction=Direction.Output),
                             doc='The sample scatter direct workspace.')

        self.setPropertyGroup("SampleScatterWorkspace", 'Sample')
        self.setPropertyGroup("SampleScatterMonitorWorkspace", 'Sample')
        self.setPropertyGroup("SampleTransmissionWorkspace", 'Sample')
        self.setPropertyGroup("SampleDirectWorkspace", 'Sample')

        # Number of sample workspaces
        self.declareProperty('NumberOfSampleScatterWorkspaces', defaultValue=default_number_of_workspaces,
                             direction=Direction.Output,
                             doc='The number of workspace for sample scatter.')
        self.declareProperty('NumberOfSampleTransmissionWorkspaces', defaultValue=default_number_of_workspaces,
                             direction=Direction.Output,
                             doc='The number of workspace for sample transmission.')
        self.declareProperty('NumberOfSampleDirectWorkspaces', defaultValue=default_number_of_workspaces,
                             direction=Direction.Output,
                             doc='The number of workspace for sample direct.')

        self.declareProperty(MatrixWorkspaceProperty('CanScatterWorkspace', '',
                                                     optional=PropertyMode.Optional, direction=Direction.Output),
                             doc='The can scatter workspace. This workspace does not contain monitors.')
        self.declareProperty(MatrixWorkspaceProperty('CanScatterMonitorWorkspace', '',
                                                     optional=PropertyMode.Optional, direction=Direction.Output),
                             doc='The can scatter monitor workspace. This workspace only contains monitors.')
        self.declareProperty(MatrixWorkspaceProperty('CanTransmissionWorkspace', '',
                                                     optional=PropertyMode.Optional, direction=Direction.Output),
                             doc='The can transmission workspace.')
        self.declareProperty(MatrixWorkspaceProperty('CanDirectWorkspace', '',
                                                     optional=PropertyMode.Optional, direction=Direction.Output),
                             doc='The sample scatter direct workspace.')
        self.setPropertyGroup("CanScatterWorkspace", 'Can')
        self.setPropertyGroup("CanScatterMonitorWorkspace", 'Can')
        self.setPropertyGroup("CanTransmissionWorkspace", 'Can')
        self.setPropertyGroup("CanDirectWorkspace", 'Can')

        self.declareProperty('NumberOfCanScatterWorkspaces', defaultValue=default_number_of_workspaces,
                             direction=Direction.Output,
                             doc='The number of workspace for can scatter.')
        self.declareProperty('NumberOfCanTransmissionWorkspaces', defaultValue=default_number_of_workspaces,
                             direction=Direction.Output,
                             doc='The number of workspace for can transmission.')
        self.declareProperty('NumberOfCanDirectWorkspaces', defaultValue=default_number_of_workspaces,
                             direction=Direction.Output,
                             doc='The number of workspace for can direct.')

    def PyExec(self):
        # Read the state
        state_property_manager = self.getProperty("SANSState").value
        state = create_deserialized_sans_state_from_property_manager(state_property_manager)

        # Run the appropriate SANSLoader and get the workspaces and the workspace monitors
        # Note that cache optimization is only applied to the calibration workspace since it is not available as a
        # return property and it is also something which is most likely not to change between different reductions.
        use_cached = self.getProperty("UseCached").value
        publish_to_ads = self.getProperty("PublishToCache").value

        data = state.data
        progress = self._get_progress_for_file_loading(data)

        # Get the correct SANSLoader from the SANSLoaderFactory
        load_factory = SANSLoadDataFactory()
        loader = load_factory.create_loader(state)

        workspaces, workspace_monitors = loader.execute(data_info=data, use_cached=use_cached,
                                                        publish_to_ads=publish_to_ads, progress=progress,
                                                        parent_alg=self)
        progress.report("Loaded the data.")

        progress_move = Progress(self, start=0.8, end=1.0, nreports=2)
        progress_move.report("Starting to move the workspaces.")
        self._perform_initial_move(workspaces, state)
        progress_move.report("Finished moving the workspaces.")

        # Set output workspaces
        for workspace_type, workspace in workspaces.items():
            self.set_output_for_workspaces(workspace_type, workspace)

        # Set the output monitor workspaces
        for workspace_type, workspace in workspace_monitors.items():
            self.set_output_for_monitor_workspaces(workspace_type, workspace)

    def validateInputs(self):
        errors = dict()
        # Check that the input can be converted into the right state object
        state_property_manager = self.getProperty("SANSState").value
        try:
            state = create_deserialized_sans_state_from_property_manager(state_property_manager)
            state.property_manager = state_property_manager
            state.validate()
        except ValueError as err:
            errors.update({"SANSState": str(err)})

        # We need to validate that the for each expected output workspace of the SANSState a output workspace name
        # was supplied in the PyInit
        # For sample scatter
        sample_scatter = self.getProperty("SampleScatterWorkspace").value
        sample_scatter_as_string = self.getProperty("SampleScatterWorkspace").valueAsStr
        if sample_scatter is None and not sample_scatter_as_string:
            errors.update({"SampleScatterWorkspace": "A sample scatter output workspace needs to be specified."})

        # For sample scatter monitor
        sample_scatter_monitor = self.getProperty("SampleScatterMonitorWorkspace").value
        sample_scatter_monitor_as_string = self.getProperty("SampleScatterMonitorWorkspace").valueAsStr
        if sample_scatter_monitor is None and not sample_scatter_monitor_as_string:
            errors.update({"SampleScatterMonitorWorkspace": "A sample scatter output workspace needs to be specified."})

        # ------------------------------------
        # Check the optional output workspaces
        # If they are specified in the SANSState, then we require them to be set on the output as well.
        state = create_deserialized_sans_state_from_property_manager(state_property_manager)
        data_info = state.data

        # For sample transmission
        sample_transmission = self.getProperty("SampleTransmissionWorkspace").value
        sample_transmission_as_string = self.getProperty("SampleTransmissionWorkspace").valueAsStr
        sample_transmission_was_set = sample_transmission is not None or len(sample_transmission_as_string) > 0

        sample_transmission_from_state = data_info.sample_transmission
        if not sample_transmission_was_set and sample_transmission_from_state is not None:
            errors.update({"SampleTransmissionWorkspace": "You need to set the output for the sample transmission"
                                                          " workspace since it is specified to be loaded in your "
                                                          "reduction configuration."})
        if sample_transmission_was_set and sample_transmission_from_state is None:
            errors.update({"SampleTransmissionWorkspace": "You set an output workspace for sample transmission, "
                                                          "although none is specified in the reduction configuration."})

        # For sample direct
        sample_direct = self.getProperty("SampleDirectWorkspace").value
        sample_direct_as_string = self.getProperty("SampleDirectWorkspace").valueAsStr
        sample_direct_was_set = sample_direct is not None or len(sample_direct_as_string) > 0

        sample_direct_from_state = data_info.sample_direct
        if not sample_direct_was_set and sample_direct_from_state is not None:
            errors.update({"SampleDirectWorkspace": "You need to set the output for the sample direct"
                                                    " workspace since it is specified to be loaded in your "
                                                    "reduction configuration."})
        if sample_direct_was_set and sample_direct_from_state is None:
            errors.update({"SampleDirectWorkspace": "You set an output workspace for sample direct, "
                                                    "although none is specified in the reduction configuration."})

        # For can scatter + monitor
        can_scatter = self.getProperty("CanScatterWorkspace").value
        can_scatter_as_string = self.getProperty("CanScatterWorkspace").valueAsStr
        can_scatter_was_set = can_scatter is not None or len(can_scatter_as_string) > 0

        can_scatter_from_state = data_info.can_scatter
        if not can_scatter_was_set and can_scatter_from_state is not None:
            errors.update({"CanScatterWorkspace": "You need to set the output for the can scatter"
                                                  " workspace since it is specified to be loaded in your "
                                                  "reduction configuration."})
        if can_scatter_was_set and can_scatter_from_state is None:
            errors.update({"CanScatterWorkspace": "You set an output workspace for can scatter, "
                                                  "although none is specified in the reduction configuration."})

        # For can scatter monitor
        can_scatter_monitor = self.getProperty("CanScatterMonitorWorkspace").value
        can_scatter_monitor_as_string = self.getProperty("CanScatterMonitorWorkspace").valueAsStr
        can_scatter_monitor_was_set = can_scatter_monitor is not None or len(can_scatter_monitor_as_string) > 0
        if not can_scatter_monitor_was_set and can_scatter_from_state is not None:
            errors.update({"CanScatterMonitorWorkspace": "You need to set the output for the can scatter monitor"
                                                         " workspace since it is specified to be loaded in your "
                                                         "reduction configuration."})
        if can_scatter_monitor_was_set and can_scatter_from_state is None:
            errors.update({"CanScatterMonitorWorkspace": "You set an output workspace for can scatter monitor, "
                                                         "although none is specified in the reduction configuration."})

        # For sample transmission
        can_transmission = self.getProperty("CanTransmissionWorkspace").value
        can_transmission_as_string = self.getProperty("CanTransmissionWorkspace").valueAsStr
        can_transmission_was_set = can_transmission is not None or len(can_transmission_as_string) > 0
        can_transmission_from_state = data_info.can_transmission
        if not can_transmission_was_set and can_transmission_from_state is not None:
            errors.update({"CanTransmissionWorkspace": "You need to set the output for the can transmission"
                                                       " workspace since it is specified to be loaded in your "
                                                       "reduction configuration."})
        if can_transmission_was_set and can_transmission_from_state is None:
            errors.update({"CanTransmissionWorkspace": "You set an output workspace for can transmission, "
                                                       "although none is specified in the reduction configuration."})

        # For can direct
        can_direct = self.getProperty("CanDirectWorkspace").value
        can_direct_as_string = self.getProperty("CanDirectWorkspace").valueAsStr
        can_direct_was_set = can_direct is not None or len(can_direct_as_string) > 0
        can_direct_from_state = data_info.can_direct
        if not can_direct_was_set and can_direct_from_state is not None:
            errors.update({"CanDirectWorkspace": "You need to set the output for the can direct"
                                                 " workspace since it is specified to be loaded in your "
                                                 "reduction configuration."})
        if can_direct_was_set and can_direct_from_state is None:
            errors.update({"CanDirectWorkspace": "You set an output workspace for can direct, "
                                                 "although none is specified in the reduction configuration."})
        return errors

    def set_output_for_workspaces(self, workspace_type, workspaces):
        if workspace_type is SANSDataType.SampleScatter:
            self.set_property_with_number_of_workspaces("SampleScatterWorkspace", workspaces)
        elif workspace_type is SANSDataType.SampleTransmission:
            self.set_property_with_number_of_workspaces("SampleTransmissionWorkspace", workspaces)
        elif workspace_type is SANSDataType.SampleDirect:
            self.set_property_with_number_of_workspaces("SampleDirectWorkspace", workspaces)
        elif workspace_type is SANSDataType.CanScatter:
            self.set_property_with_number_of_workspaces("CanScatterWorkspace", workspaces)
        elif workspace_type is SANSDataType.CanTransmission:
            self.set_property_with_number_of_workspaces("CanTransmissionWorkspace", workspaces)
        elif workspace_type is SANSDataType.CanDirect:
            self.set_property_with_number_of_workspaces("CanDirectWorkspace", workspaces)
        else:
            raise RuntimeError("SANSLoad: Unknown data output workspace format: {0}".format(str(workspace_type)))

    def set_output_for_monitor_workspaces(self, workspace_type, workspaces):
        if workspace_type is SANSDataType.SampleScatter:
            self.set_property("SampleScatterMonitorWorkspace", workspaces)
        elif workspace_type is SANSDataType.CanScatter:
            self.set_property("CanScatterMonitorWorkspace", workspaces)
        else:
            raise RuntimeError("SANSLoad: Unknown data output workspace format: {0}".format(str(workspace_type)))

    def set_property(self, name, workspace_collection):
        """
        We receive a name for a property and a collection of workspaces. If the workspace is a group workspace, then
        we dynamically create output properties and inform the user that he needs to query the output workspaces
        individually and we need to communicate how many there are.
        :param name: The name of the output property
        :param workspace_collection: A list of workspaces which corresponds to the name. Note that normally there
                                    there will be only one element in this list. Only when dealing with multiperiod
                                    data can we expected to see more workspaces in the list.
        """
        if len(workspace_collection) > 1:
            # Note that the first output is the same as we have set above.
            counter = 1
            for workspace in workspace_collection:
                output_name = name + "_" + str(counter)
                self.declareProperty(MatrixWorkspaceProperty(output_name, '',
                                                             optional=PropertyMode.Optional,
                                                             direction=Direction.Output),
                                     doc='A child workspace of a multi-period file.')
                # We need to set a name on here if one was set
                user_specified_name = self.getProperty(name).valueAsStr
                if user_specified_name:
                    user_specified_name += "_" + str(counter)
                    self.setProperty(output_name, user_specified_name)
                self.setProperty(output_name, workspace)
                counter += 1
        else:
            self.setProperty(name, workspace_collection[0])
        return len(workspace_collection)

    def set_property_with_number_of_workspaces(self, name, workspace_collection):
        counter = self.set_property(name, workspace_collection)
        # The property name for the number of workspaces
        number_of_workspaces_name = "NumberOf" + name + "s"
        self.setProperty(number_of_workspaces_name, counter)

    def _perform_initial_move(self, workspaces, state):
<<<<<<< HEAD
        reset_alg = MoveSansInstrumentComponent(move_type=MoveTypes.RESET_POSITION)

        # If beam centre was specified then use it
        beam_coordinates = self.getProperty("BeamCoordinates").value
        initial_move_alg = MoveSansInstrumentComponent(move_type=MoveTypes.INITIAL_MOVE,
                                                       beam_coordinates=beam_coordinates)
=======
        # If beam centre was specified then use it
        beam_coordinates = self.getProperty("BeamCoordinates").value
>>>>>>> fae20d5e

        # The workspaces are stored in a dict: workspace_names (sample_scatter, etc) : ListOfWorkspaces
        for key, workspace_list in workspaces.items():
            is_trans = SANSDataType.to_string(key) in \
                       ("SampleTransmission", "CanTransmission", "CanDirect", "SampleDirect")

            for workspace in workspace_list:
<<<<<<< HEAD
                reset_alg.move_component(component_name="", move_info=state.move, workspace=workspace)
                initial_move_alg.move_component(component_name="LAB", move_info=state.move,
                                                workspace=workspace, is_transmission_workspace=is_trans)
=======
                move_component(component_name="", move_info=state.move,
                               workspace=workspace, move_type=MoveTypes.RESET_POSITION)

                move_component(component_name="LAB", move_info=state.move,
                               beam_coordinates=beam_coordinates, move_type=MoveTypes.INITIAL_MOVE,
                               workspace=workspace, is_transmission_workspace=is_trans)
>>>>>>> fae20d5e

    def _get_progress_for_file_loading(self, data):
        # Get the number of workspaces which are to be loaded
        number_of_files_to_load = sum(x is not None for x in [data.sample_scatter, data.sample_transmission,
                                                              data.sample_direct, data.can_transmission,
                                                              data.can_transmission, data.can_direct,
                                                              data.calibration])
        progress_steps = number_of_files_to_load + 1
        # Check if there is a move operation to be performed

        # The partitioning of the progress bar is 80% for loading if there is a move else 100%
        end = 1.0
        progress = Progress(self, start=0.0, end=end, nreports=progress_steps)
        return progress


# Register algorithm with Mantid
AlgorithmFactory.subscribe(SANSLoad)<|MERGE_RESOLUTION|>--- conflicted
+++ resolved
@@ -13,11 +13,7 @@
 from mantid.api import (ParallelDataProcessorAlgorithm, MatrixWorkspaceProperty, AlgorithmFactory, PropertyMode,
                         Progress,
                         WorkspaceProperty)
-<<<<<<< HEAD
-from sans.algorithm_detail.MoveSansInstrumentComponent import MoveSansInstrumentComponent, MoveTypes
-=======
 from sans.algorithm_detail.move_sans_instrument_component import move_component, MoveTypes
->>>>>>> fae20d5e
 
 from sans.state.state_base import create_deserialized_sans_state_from_property_manager
 from sans.common.enums import SANSDataType
@@ -327,17 +323,8 @@
         self.setProperty(number_of_workspaces_name, counter)
 
     def _perform_initial_move(self, workspaces, state):
-<<<<<<< HEAD
-        reset_alg = MoveSansInstrumentComponent(move_type=MoveTypes.RESET_POSITION)
-
         # If beam centre was specified then use it
         beam_coordinates = self.getProperty("BeamCoordinates").value
-        initial_move_alg = MoveSansInstrumentComponent(move_type=MoveTypes.INITIAL_MOVE,
-                                                       beam_coordinates=beam_coordinates)
-=======
-        # If beam centre was specified then use it
-        beam_coordinates = self.getProperty("BeamCoordinates").value
->>>>>>> fae20d5e
 
         # The workspaces are stored in a dict: workspace_names (sample_scatter, etc) : ListOfWorkspaces
         for key, workspace_list in workspaces.items():
@@ -345,18 +332,12 @@
                        ("SampleTransmission", "CanTransmission", "CanDirect", "SampleDirect")
 
             for workspace in workspace_list:
-<<<<<<< HEAD
-                reset_alg.move_component(component_name="", move_info=state.move, workspace=workspace)
-                initial_move_alg.move_component(component_name="LAB", move_info=state.move,
-                                                workspace=workspace, is_transmission_workspace=is_trans)
-=======
                 move_component(component_name="", move_info=state.move,
                                workspace=workspace, move_type=MoveTypes.RESET_POSITION)
 
                 move_component(component_name="LAB", move_info=state.move,
                                beam_coordinates=beam_coordinates, move_type=MoveTypes.INITIAL_MOVE,
                                workspace=workspace, is_transmission_workspace=is_trans)
->>>>>>> fae20d5e
 
     def _get_progress_for_file_loading(self, data):
         # Get the number of workspaces which are to be loaded
