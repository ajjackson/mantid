# Mantid Repository : https://github.com/mantidproject/mantid
#
# Copyright &copy; 2018 ISIS Rutherford Appleton Laboratory UKRI,
#   NScD Oak Ridge National Laboratory, European Spallation Source,
#   Institut Laue - Langevin & CSNS, Institute of High Energy Physics, CAS
# SPDX - License - Identifier: GPL - 3.0 +
from mantid.api import DataProcessorAlgorithm, MatrixWorkspaceProperty, MultipleFileProperty, PropertyMode, Progress, \
    WorkspaceGroupProperty, FileAction
from mantid.kernel import Direction, FloatBoundedValidator, FloatArrayProperty, IntBoundedValidator
from mantid.simpleapi import *
import numpy as np
from os import path

EMPTY_TOKEN = '000000'


def get_run_number(value):
    """
    Extracts the run number from the first run out of the string value of a
    multiple file property of numors
    """
    return path.splitext(path.basename(value.split(',')[0].split('+')[0]))[0]


def needs_processing(property_value, process_reduction_type):
    """
    Checks whether a given unary reduction needs processing or is already cached
    in ADS with expected name.
    @param property_value: the string value of the corresponding MultipleFile
                           input property
    @param process_reduction_type: the reduction_type of process
    """
    do_process = False
    ws_name = ''
    if property_value:
        run_number = get_run_number(property_value)
        ws_name = run_number + '_' + process_reduction_type
        if mtd.doesExist(ws_name):
            run = mtd[ws_name].getRun()
            if run.hasProperty('ProcessedAs'):
                process = run.getLogData('ProcessedAs').value
                if process == process_reduction_type:
                    logger.notice('Reusing {0} workspace: {1}'
                                  .format(process_reduction_type, ws_name))
                else:
                    logger.warning('{0} workspace found, but processed '
                                   'differently: {1}'
                                   .format(process_reduction_type, ws_name))
                    do_process = True
            else:
                logger.warning('{0} workspace found, but missing the '
                               'ProcessedAs flag: {1}'
                               .format(process_reduction_type, ws_name))
                do_process = True
        else:
            do_process = True
    return [do_process, ws_name]


def needs_loading(property_value, loading_reduction_type):
    """
    Checks whether a given unary input needs loading or is already loaded in
    ADS.
    @param property_value: the string value of the corresponding FileProperty
    @param loading_reduction_type : the reduction_type of input to load
    """
    loading = False
    ws_name = ''
    if property_value:
        ws_name = path.splitext(path.basename(property_value))[0]
        if mtd.doesExist(ws_name):
            logger.notice('Reusing {0} workspace: {1}'
                          .format(loading_reduction_type, ws_name))
        else:
            loading = True
    return [loading, ws_name]


class SANSILLAutoProcess(DataProcessorAlgorithm):
    """
    Performs complete treatment of ILL SANS data; instruments D11, D11B, D16, D22, D22B, D33.
    """
    progress = None
    reduction_type = None
    sample = None
    absorber = None
    beam = None
    container = None
    stransmission = None
    ctransmission = None
    btransmission = None
    atransmission = None
    sensitivity = None
    mask = None
    flux = None
    default_mask = None
    output = None
    output_sens = None
    dimensionality = None
    reference = None
    normalise = None
    radius = None
    thickness = None
    theta_dependent = None

    def category(self):
        return 'ILL\\SANS;ILL\\Auto'

    def summary(self):
        return 'Performs complete SANS data reduction at the ILL.'

    def seeAlso(self):
        return ['SANSILLReduction', 'SANSILLIntegration',]

    def name(self):
        return 'SANSILLAutoProcess'

    def validateInputs(self):
        self.setUp()

        result = dict()
        message = 'Wrong number of {0} runs: {1}. Provide one or as many as '\
                  'sample runs: {2}.'
        message_value = 'Wrong number of {0} values: {1}. Provide one or as ' \
                        'many as sample runs: {2}.'

        # array parameters checks
        sample_dim = len(self.sample)
        abs_dim = len(self.absorber)
        beam_dim = len(self.beam)
        flux_dim = len(self.flux)
        can_dim = len(self.container)
        mask_dim = len(self.mask)
        sens_dim = len(self.sensitivity)
        ref_dim = len(self.reference)
        maxqxy_dim = len(self.maxqxy)
        deltaq_dim = len(self.deltaq)
        radius_dim = len(self.radius)
        if self.getPropertyValue('SampleRuns') == '':
            result['SampleRuns'] = 'Please provide at least one sample run.'
        if abs_dim != sample_dim and abs_dim > 1:
            result['AbsorberRuns'] = \
                message.format('Absorber', abs_dim, sample_dim)
        if beam_dim != sample_dim and beam_dim > 1:
            result['BeamRuns'] = message.format('Beam', beam_dim, sample_dim)
        if can_dim != sample_dim and can_dim > 1:
            result['ContainerRuns'] = \
                message.format('Container', can_dim, sample_dim)
        if mask_dim != sample_dim and mask_dim > 1:
            result['MaskFiles'] = message.format('Mask', mask_dim, sample_dim)
        if ref_dim != sample_dim and ref_dim > 1:
            result['ReferenceFiles'] = \
                    message.format('Reference', ref_dim, sample_dim)
        if sens_dim != sample_dim and sens_dim > 1:
            result['SensitivityMaps'] = \
                    message.format('Sensitivity', sens_dim, sample_dim)
        if flux_dim != sample_dim and flux_dim > 1:
            result['FluxRuns'] = message.format('Flux')
        if maxqxy_dim != sample_dim and maxqxy_dim > 1:
            result['MaxQxy'] = \
                message_value.format('MaxQxy', maxqxy_dim, sample_dim)
        if deltaq_dim != sample_dim and deltaq_dim > 1:
            result['DeltaQ'] = \
                message_value.format('DeltaQ', deltaq_dim, sample_dim)
        if radius_dim != sample_dim and radius_dim > 1:
            result['BeamRadius'] = \
                    message_value.format('BeamRadius', radius_dim, sample_dim)

        # transmission runs checks
        str_dim = len(self.stransmission.split(','))
        ctr_dim = len(self.ctransmission.split(','))
        btr_dim = len(self.btransmission.split(','))
        atr_dim = len(self.atransmission.split(','))
        if str_dim != sample_dim and str_dim != 1:
            result['SampleTransmissionRuns'] = message.format('SampleTransmission', str_dim, sample_dim)
        if ctr_dim != can_dim and ctr_dim != 1:
            result['ContainerTransmissionRuns'] = message.format('ContainerTransmission', ctr_dim, can_dim)
        if (btr_dim != sample_dim or btr_dim != can_dim) and btr_dim != 1:
            result['TransmissionBeamRuns'] = message.format('TransmissionBeam', btr_dim, sample_dim)
        if (atr_dim != sample_dim or atr_dim != can_dim) and atr_dim != 1:
            result['TransmissionAbsorberRuns'] = message.format('TransmissionAbsorber', atr_dim, sample_dim)

        # other checks
        if self.output_type == 'I(Phi,Q)' and self.n_wedges == 0:
            result['NumberOfWedges'] = "For I(Phi,Q) processing, the number " \
                                       "of wedges must be different from 0."

        return result

    def setUp(self):
        self.sample = self.getPropertyValue('SampleRuns').split(',')
        self.absorber = self.getPropertyValue('AbsorberRuns').split(',')
        self.beam = self.getPropertyValue('BeamRuns').split(',')
        self.flux = self.getPropertyValue('FluxRuns').split(',')
        self.container = self.getPropertyValue('ContainerRuns').split(',')
        self.stransmission = self.getPropertyValue('SampleTransmissionRuns')
        self.ctransmission = self.getPropertyValue('ContainerTransmissionRuns')
        self.btransmission = self.getPropertyValue('TransmissionBeamRuns')
        self.atransmission = self.getPropertyValue('TransmissionAbsorberRuns')
        self.sensitivity = self.getPropertyValue('SensitivityMaps') \
            .replace(' ', '').split(',')
        self.default_mask = self.getPropertyValue('DefaultMaskFile')
        self.mask = self.getPropertyValue('MaskFiles') \
            .replace(' ', '').split(',')
        self.reference = self.getPropertyValue('ReferenceFiles') \
            .replace(' ', '').split(',')
        self.output = self.getPropertyValue('OutputWorkspace')
        self.output_panels = self.output + "_panels"
        self.output_sens = self.getPropertyValue('SensitivityOutputWorkspace')
        self.normalise = self.getPropertyValue('NormaliseBy')
        self.theta_dependent = self.getProperty('ThetaDependent').value
        self.tr_radius = self.getProperty('TransmissionBeamRadius').value
        self.radius = self.getPropertyValue('BeamRadius').split(',')
        self.dimensionality = len(self.sample)
        self.progress = Progress(self, start=0.0, end=1.0, nreports=10 * self.dimensionality)
        self.cleanup = self.getProperty('ClearCorrected2DWorkspace').value
        self.n_wedges = self.getProperty('NumberOfWedges').value
        self.maxqxy = self.getPropertyValue('MaxQxy').split(',')
        self.deltaq = self.getPropertyValue('DeltaQ').split(',')
        self.output_type = self.getPropertyValue('OutputType')
        self.stitch_reference_index = self.getProperty('StitchReferenceIndex').value

    def PyInit(self):

        self.declareProperty(WorkspaceGroupProperty('OutputWorkspace', '',
                                                    direction=Direction.Output),
                             doc='The output workspace group containing reduced data.')

        self.declareProperty(MultipleFileProperty('SampleRuns',
                                                  action=FileAction.OptionalLoad,
                                                  extensions=['nxs'],
                                                  allow_empty=True),
                             doc='Sample run(s).')

        self.declareProperty(MultipleFileProperty('AbsorberRuns',
                                                  action=FileAction.OptionalLoad,
                                                  extensions=['nxs']),
                             doc='Absorber (Cd/B4C) run(s).')

        self.declareProperty(MultipleFileProperty('BeamRuns',
                                                  action=FileAction.OptionalLoad,
                                                  extensions=['nxs']),
                             doc='Empty beam run(s).')

        self.declareProperty(MultipleFileProperty('FluxRuns',
                                                  action=FileAction.OptionalLoad,
                                                  extensions=['nxs']),
                             doc='Empty beam run(s) for flux calculation only; '
                                 'if left blank flux will be calculated from BeamRuns.')

        self.declareProperty(MultipleFileProperty('ContainerRuns',
                                                  action=FileAction.OptionalLoad,
                                                  extensions=['nxs']),
                             doc='Empty container run(s).')

        self.setPropertyGroup('SampleRuns', 'Numors')
        self.setPropertyGroup('AbsorberRuns', 'Numors')
        self.setPropertyGroup('BeamRuns', 'Numors')
        self.setPropertyGroup('FluxRuns', 'Numors')
        self.setPropertyGroup('ContainerRuns', 'Numors')

        self.declareProperty(MultipleFileProperty('SampleTransmissionRuns',
                                                  action=FileAction.OptionalLoad,
                                                  extensions=['nxs']),
                             doc='Sample transmission run(s).')

        self.declareProperty(MultipleFileProperty('ContainerTransmissionRuns',
                                                  action=FileAction.OptionalLoad,
                                                  extensions=['nxs']),
                             doc='Container transmission run(s).')

        self.declareProperty(MultipleFileProperty('TransmissionBeamRuns',
                                                  action=FileAction.OptionalLoad,
                                                  extensions=['nxs']),
                             doc='Empty beam run(s) for transmission.')

        self.declareProperty(MultipleFileProperty('TransmissionAbsorberRuns',
                                                  action=FileAction.OptionalLoad,
                                                  extensions=['nxs']),
                             doc='Absorber (Cd/B4C) run(s) for transmission.')

        self.setPropertyGroup('SampleTransmissionRuns', 'Transmissions')
        self.setPropertyGroup('ContainerTransmissionRuns', 'Transmissions')
        self.setPropertyGroup('TransmissionBeamRuns', 'Transmissions')
        self.setPropertyGroup('TransmissionAbsorberRuns', 'Transmissions')
        self.copyProperties('SANSILLReduction',
                            ['ThetaDependent'])
        self.setPropertyGroup('ThetaDependent', 'Transmissions')

        self.declareProperty('SensitivityMaps', '',
                             doc='File(s) or workspaces containing the maps of relative detector efficiencies.')

        self.declareProperty('DefaultMaskFile', '',
                             doc='File or workspace containing the default mask (typically the detector edges and dead pixels/tubes)'
                                 ' to be applied to all the detector configurations.')

        self.declareProperty('MaskFiles','',
                             doc='File(s) or workspaces containing the detector mask (typically beam stop).')

        self.declareProperty('ReferenceFiles', '',
                             doc='File(s) or workspaces containing the corrected water data (in 2D) for absolute normalisation.')

        self.declareProperty(MatrixWorkspaceProperty('SensitivityOutputWorkspace', '',
                                                     direction=Direction.Output,
                                                     optional=PropertyMode.Optional),
                             doc='The output sensitivity map workspace.')

        self.copyProperties('SANSILLReduction', ['NormaliseBy'])

        self.declareProperty('SampleThickness', 0.1,
                             validator=FloatBoundedValidator(lower=-1),
                             doc='Sample thickness [cm]')

        self.declareProperty('TransmissionBeamRadius', 0.1,
                             validator=FloatBoundedValidator(lower=0.),
                             doc='Beam radius [m]; used for transmission '
                             'calculations.')

        self.declareProperty(FloatArrayProperty('BeamRadius', values=[0.1]),
                             doc='Beam radius [m]; used for beam center '
                             'finding and flux calculations.')

        self.declareProperty('WaterCrossSection', 1., doc='Provide water cross-section; '
                                                          'used only if the absolute scale is done by dividing to water.')

        self.setPropertyGroup('SensitivityMaps', 'Options')
        self.setPropertyGroup('DefaultMaskFile', 'Options')
        self.setPropertyGroup('MaskFiles', 'Options')
        self.setPropertyGroup('ReferenceFiles', 'Options')
        self.setPropertyGroup('SensitivityOutputWorkspace', 'Options')
        self.setPropertyGroup('NormaliseBy', 'Options')
        self.setPropertyGroup('SampleThickness', 'Options')
        self.setPropertyGroup('BeamRadius', 'Options')
        self.setPropertyGroup('TransmissionBeamRadius', 'Options')
        self.setPropertyGroup('WaterCrossSection', 'Options')

        self.declareProperty(FloatArrayProperty('MaxQxy', values=[-1]),
                             doc='Maximum of absolute Qx and Qy.')
        self.declareProperty(FloatArrayProperty('DeltaQ', values=[-1]),
                             doc='The dimension of a Qx-Qy cell.')

        self.declareProperty('OutputPanels', False,
                             doc='Whether or not process the individual '
                             'detector panels.')

        self.copyProperties('SANSILLIntegration',
                            ['OutputType', 'CalculateResolution',
                             'DefaultQBinning', 'BinningFactor',
                             'OutputBinning', 'NPixelDivision',
                             'NumberOfWedges', 'WedgeAngle', 'WedgeOffset',
                             'AsymmetricWedges', 'IQxQyLogBinning', 'WavelengthRange'])

        self.setPropertyGroup('OutputType', 'Integration Options')
        self.setPropertyGroup('CalculateResolution', 'Integration Options')
        self.declareProperty('ClearCorrected2DWorkspace', True,
                             'Whether to clear the fully corrected 2D workspace.')

        self.declareProperty('SensitivityWithOffsets', False,
                             'Whether the sensitivity data has been measured with different horizontal offsets.')

<<<<<<< HEAD
=======
        self.declareProperty('StitchReferenceIndex', defaultValue=1,
                             validator=IntBoundedValidator(lower=0),
                             doc='Index of reference workspace during stitching.')
>>>>>>> 7723bc27

    # flake8: noqa: C901
    def PyExec(self):
        self.setUp()
        outputSamples = []
        outputWedges = []
        panel_output_groups = []
        sensitivity_outputs = []

        container_transmission, sample_transmission = \
            self.processTransmissions()

        for d in range(self.dimensionality):
            if self.sample[d] != EMPTY_TOKEN:
                absorber = self.processAbsorber(d)
                flux = self.processFlux(d, absorber)
                if flux:
                    beam, _ = self.processBeam(d, absorber)
                else:
                    beam, flux = self.processBeam(d, absorber)
                container = self.processContainer(d, beam, absorber,
                                                  container_transmission)
                sample, wedges, panels, sensitivity = \
                    self.processSample(d, flux, sample_transmission, beam,
                                       absorber, container)
                outputSamples.append(sample)
                outputWedges.append(wedges)

                if sensitivity:
                    sensitivity_outputs.append(sensitivity)
                if panels:
                    panel_output_groups.append(panels)
            else:
                self.log().information('Skipping empty token run.')

        # rename to a user friendly naming scheme
        for i in range(len(outputSamples)):
            suffix = self.createCustomSuffix(outputSamples[i])
            RenameWorkspace(InputWorkspace=outputSamples[i],
                            OutputWorkspace=outputSamples[i] + suffix)
            outputSamples[i] += suffix

        # try to stitch automatically
        if (len(outputSamples) > 1
           and self.getPropertyValue('OutputType') == 'I(Q)'):
            try:
                stitched = self.output + "_stitched"
                Stitch1DMany(InputWorkspaces=outputSamples,
                             OutputWorkspace=stitched,
                             ScaleRHSWorkspace=True,
                             IndexOfReference=self.stitch_reference_index)
                outputSamples.append(stitched)
            except RuntimeError as re:
                self.log().warning("Unable to stitch automatically, consider "
                                   "stitching manually: " + str(re))

        GroupWorkspaces(InputWorkspaces=outputSamples,
                        OutputWorkspace=self.output)
        self.setProperty('OutputWorkspace', mtd[self.output])

        if outputWedges:
            self.outputWedges(outputWedges)

        if self.output_sens:
            self.outputSensitivity(sensitivity_outputs)

        if panel_output_groups:
            self.outputPanels(panel_output_groups)

    def outputWedges(self, outputWedges):
        # convert to point data and remove nan and 0 from wedges
        for i in range(self.dimensionality):
            for j in range(len(outputWedges[i])):
                ws = outputWedges[i][j]
                ConvertToPointData(InputWorkspace=ws, OutputWorkspace=ws)
                ReplaceSpecialValues(InputWorkspace=ws, OutputWorkspace=ws,
                                     NaNValue=0)
                y = mtd[ws].readY(0)
                x = mtd[ws].readX(0)
                nonzero = np.nonzero(y)

                CropWorkspace(InputWorkspace=ws, XMin=x[nonzero][0] - 1,
                              XMax=x[nonzero][-1], OutputWorkspace=ws)

                # add the suffix
                suffix = self.createCustomSuffix(outputWedges[i][j])
                RenameWorkspace(InputWorkspace=outputWedges[i][j],
                                OutputWorkspace=outputWedges[i][j] + suffix)
                outputWedges[i][j] += suffix

        # stitch if possible and group
        for i in range(len(outputWedges[0])):
            inWs = [outputWedges[d][i] for d in range(self.dimensionality)]
            if len(inWs) > 1:
                try:
                    stitched = self.output + "_wedge_" + str(i + 1) + "_stitched"
                    Stitch1DMany(InputWorkspaces=inWs,
                                 OutputWorkspace=stitched,
                                 ScaleRHSWorkspace=True,
                                 IndexOfReference=self.stitch_reference_index)
                    inWs.append(stitched)
                except RuntimeError as re:
                    self.log().warning("Unable to stitch automatically, consider "
                                       "stitching manually: " + str(re))
            GroupWorkspaces(InputWorkspaces=inWs,
                            OutputWorkspace=self.output + "_wedge_" + str(i + 1))

    def outputSensitivity(self, sensitivity_outputs):
        if len(sensitivity_outputs) > 1:
            GroupWorkspaces(InputWorkspaces=sensitivity_outputs, OutputWorkspace=self.output_sens)
        if self.getProperty('SensitivityWithOffsets').value:
            tmp_group_name = self.output_sens + '_group'
            RenameWorkspace(InputWorkspace=self.output_sens, OutputWorkspace=tmp_group_name)
            CalculateEfficiency(InputWorkspace=tmp_group_name, MergeGroup=True, OutputWorkspace=self.output_sens)
            DeleteWorkspace(Workspace=tmp_group_name)
        self.setProperty('SensitivityOutputWorkspace', mtd[self.output_sens])

    def outputPanels(self, panel_output_groups):
        panelWs = []
        for groupName in panel_output_groups:
            wsNames = mtd[groupName].getNames()
            UnGroupWorkspace(InputWorkspace=groupName)
            for ws in wsNames:
                suffix = self.createCustomSuffix(ws)
                RenameWorkspace(InputWorkspace=ws,
                                OutputWorkspace=ws + suffix)
                panelWs.append(ws + suffix)
        GroupWorkspaces(InputWorkspaces=panelWs,
                        OutputWorkspace=self.output_panels)

    def processTransmissions(self):
        absorber_transmission_names = []
        beam_transmission_names = []
        container_transmission_names = []
        sample_transmission_names = []
        for absorber in self.atransmission.split(','):
            [process_transmission_absorber, transmission_absorber_name] = \
                needs_processing(absorber, 'Absorber')
            absorber_transmission_names.append(transmission_absorber_name)
            self.progress.report('Processing transmission absorber')
            if process_transmission_absorber:
                SANSILLReduction(Run=absorber,
                                 ProcessAs='Absorber',
                                 NormaliseBy=self.normalise,
                                 OutputWorkspace=transmission_absorber_name)
        for beam_no, beam in enumerate(self.btransmission.split(',')):
            [process_transmission_beam, transmission_beam_name] = \
                needs_processing(beam, 'Beam')
            beam_transmission_names.append(transmission_beam_name)
            flux_name = transmission_beam_name + '_Flux'
            if len(absorber_transmission_names) > 1:
                transmission_absorber_name = absorber_transmission_names[beam_no]
            else:
                transmission_absorber_name = absorber_transmission_names[0]
            self.progress.report('Processing transmission beam')
            if process_transmission_beam:
                SANSILLReduction(Run=beam,
                                 ProcessAs='Beam',
                                 NormaliseBy=self.normalise,
                                 OutputWorkspace=transmission_beam_name,
                                 BeamRadius=self.tr_radius,
                                 FluxOutputWorkspace=flux_name,
                                 AbsorberInputWorkspace=
                                 transmission_absorber_name)
        for transmission_no, transmission in enumerate(self.ctransmission.split(',')):
            [process_container_transmission, container_transmission_name] = \
                needs_processing(transmission, 'Transmission')
            self.progress.report('Processing container transmission')
            container_transmission_names.append(container_transmission_name)
            if len(absorber_transmission_names) > 1:
                transmission_absorber_name = absorber_transmission_names[transmission_no]
            else:
                transmission_absorber_name = absorber_transmission_names[0]
            if len(beam_transmission_names) > 1:
                transmission_beam_name = beam_transmission_names[transmission_no]
            else:
                transmission_beam_name = beam_transmission_names[0]
            if process_container_transmission:
                SANSILLReduction(Run=transmission,
                                 ProcessAs='Transmission',
                                 OutputWorkspace=container_transmission_name,
                                 AbsorberInputWorkspace=
                                 transmission_absorber_name,
                                 BeamInputWorkspace=transmission_beam_name,
                                 NormaliseBy=self.normalise,
                                 BeamRadius=self.tr_radius)
        for transmission_no, transmission in enumerate(self.stransmission.split(',')):
            [process_sample_transmission, sample_transmission_name] = \
                needs_processing(transmission, 'Transmission')
            self.progress.report('Processing sample transmission')
            sample_transmission_names.append(sample_transmission_name)
            if len(absorber_transmission_names) > 1:
                transmission_absorber_name = absorber_transmission_names[transmission_no]
            else:
                transmission_absorber_name = absorber_transmission_names[0]
            if len(beam_transmission_names) > 1:
                transmission_beam_name = beam_transmission_names[transmission_no]
            else:
                transmission_beam_name = beam_transmission_names[0]
            if process_sample_transmission:
                SANSILLReduction(Run=transmission,
                                 ProcessAs='Transmission',
                                 OutputWorkspace=sample_transmission_name,
                                 AbsorberInputWorkspace=
                                 transmission_absorber_name,
                                 BeamInputWorkspace=transmission_beam_name,
                                 NormaliseBy=self.normalise,
                                 BeamRadius=self.tr_radius)
        return container_transmission_names, sample_transmission_names

    def processAbsorber(self, i):
        absorber = (self.absorber[i]
                    if len(self.absorber) == self.dimensionality
                    else self.absorber[0])
        [process_absorber, absorber_name] = \
            needs_processing(absorber, 'Absorber')
        self.progress.report('Processing absorber')
        if process_absorber:
            SANSILLReduction(Run=absorber,
                             ProcessAs='Absorber',
                             NormaliseBy=self.normalise,
                             OutputWorkspace=absorber_name)
        return absorber_name

    def processBeam(self, i, absorber_name):
        beam = (self.beam[i]
                if len(self.beam) == self.dimensionality
                else self.beam[0])
        radius = (self.radius[i]
                  if len(self.radius) == self.dimensionality
                  else self.radius[0])
        [process_beam, beam_name] = needs_processing(beam, 'Beam')
        flux_name = beam_name + '_Flux' if not self.flux[0] else ''
        self.progress.report('Processing beam')
        if process_beam:
            SANSILLReduction(Run=beam,
                             ProcessAs='Beam',
                             OutputWorkspace=beam_name,
                             NormaliseBy=self.normalise,
                             BeamRadius=radius,
                             AbsorberInputWorkspace=absorber_name,
                             FluxOutputWorkspace=flux_name)
        return beam_name, flux_name

    def processFlux(self, i, absorber_name):
        if self.flux[0]:
            flux = (self.flux[i]
                    if len(self.flux) == self.dimensionality
                    else self.flux[0])
            radius = (self.radius[i]
                      if len(self.radius) == self.dimensionality
                      else self.radius[0])
            [process_flux, flux_name] = needs_processing(flux, 'Flux')
            self.progress.report('Processing flux')
            if process_flux:
                SANSILLReduction(Run=flux,
                                 ProcessAs='Beam',
                                 OutputWorkspace=flux_name.replace('Flux',
                                                                   'Beam'),
                                 NormaliseBy=self.normalise,
                                 BeamRadius=radius,
                                 AbsorberInputWorkspace=absorber_name,
                                 FluxOutputWorkspace=flux_name)
            return flux_name
        else:
            return None

    def processContainer(self, i, beam_name, absorber_name,
                         container_transmission_names):
        container = (self.container[i]
                     if len(self.container) == self.dimensionality
                     else self.container[0])
        [process_container, container_name] = \
            needs_processing(container, 'Container')
        if len(container_transmission_names) > 1:
            container_transmission_name = container_transmission_names[i]
        else:
            container_transmission_name = container_transmission_names[0]
        self.progress.report('Processing container')
        if process_container:
            SANSILLReduction(Run=container,
                             ProcessAs='Container',
                             OutputWorkspace=container_name,
                             AbsorberInputWorkspace=absorber_name,
                             BeamInputWorkspace=beam_name,
                             CacheSolidAngle=True,
                             TransmissionInputWorkspace=
                             container_transmission_name,
                             ThetaDependent=self.theta_dependent,
                             NormaliseBy=self.normalise)
        return container_name

    def createCustomSuffix(self, ws):
        DISTANCE_LOG = "L2"
        COLLIMATION_LOG = "collimation.actual_position"
        WAVELENGTH_LOG1 = "wavelength"
        WAVELENGTH_LOG2 = "selector.wavelength"

        logs = mtd[ws].run().getProperties()
        logs = {log.name:log.value for log in logs}

        distance = None
        try:
            instrument = mtd[ws].getInstrument()
            components = instrument.getStringParameter('detector_panels')
            if components:
                components = components[0].split(',')
                for c in components:
                    if c in ws:
                        distance = instrument.getComponentByName(c).getPos()[2]
                        break
            if not distance:
                distance = float(logs[DISTANCE_LOG])
            if distance < 0.0:
                distance = None
                raise ValueError
        except:
            logger.notice("Unable to get a valid detector distance value from "
                          "the sample logs.")
        collimation = None
        try:
            collimation = float(logs[COLLIMATION_LOG])
            if collimation < 0.0:
                collimation = None
                raise ValueError
        except:
            logger.notice("Unable to get a valid collimation distance from "
                          "the sample logs.")
        wavelength = None
        try:
            wavelength = float(logs[WAVELENGTH_LOG1])
            if wavelength < 0.0:
                wavelength = None
                raise ValueError
        except:
            try:
                wavelength = float(logs[WAVELENGTH_LOG2])
                if wavelength < 0.0:
                    wavelength = None
                    raise ValueError
            except:
                logger.notice("Unable to get a valid wavelength from the "
                              "sample logs.")
        suffix = ""
        if distance:
            suffix += "_d{:.1f}m".format(distance)
        if collimation:
            suffix += "_c{:.1f}m".format(collimation)
        if wavelength:
            suffix += "_w{:.1f}A".format(wavelength)

        return suffix

    def processSample(self, i, flux_name, sample_transmission_names, beam_name,
                      absorber_name, container_name):
        # this is the default mask, the same for all the distance configurations
        [load_default_mask, default_mask_name] = \
                needs_loading(self.default_mask, 'DefaultMask')
        self.progress.report('Loading default mask')
        if load_default_mask:
            LoadNexusProcessed(Filename=self.default_mask,
                               OutputWorkspace=default_mask_name)

        # this is the beam stop mask, potentially different at each distance configuration
        mask = (self.mask[i]
                if len(self.mask) == self.dimensionality
                else self.mask[0])
        [load_mask, mask_name] = needs_loading(mask, 'Mask')
        self.progress.report('Loading mask')
        if load_mask:
            LoadNexusProcessed(Filename=mask, OutputWorkspace=mask_name)
        # sensitivity
        sens_input = ''
        ref_input = ''
        if self.sensitivity:
            sens = (self.sensitivity[i]
                    if len(self.sensitivity) == self.dimensionality
                    else self.sensitivity[0])
            [load_sensitivity, sensitivity_name] = \
                needs_loading(sens, 'Sensitivity')
            sens_input = sensitivity_name
            self.progress.report('Loading sensitivity')
            if load_sensitivity:
                LoadNexusProcessed(Filename=sens,
                                   OutputWorkspace=sensitivity_name)

        # reference
        if self.reference:
            reference = (self.reference[i]
                         if len(self.reference) == self.dimensionality
                         else self.reference[0])
            [load_reference, reference_name] = \
                needs_loading(reference, 'Reference')
            ref_input = reference_name
            self.progress.report('Loading reference')
            if load_reference:
                LoadNexusProcessed(Filename=reference,
                                   OutputWorkspace=reference_name)

        # get correct transmission
        if len(sample_transmission_names) > 1:
            sample_transmission_name = sample_transmission_names[i]
        else:
            sample_transmission_name = sample_transmission_names[0]

        # sample
        [_, sample_name] = needs_processing(self.sample[i], 'Sample')
        self.progress.report('Processing sample at detector configuration '
                             + str(i + 1))

        if (self.getPropertyValue('SensitivityOutputWorkspace') != ''
                and self.dimensionality > 1):
            output_sens = self.output_sens + '_' + str(i + 1)
        else:
            output_sens = self.output_sens
        SANSILLReduction(
                Run=self.sample[i],
                ProcessAs='Sample',
                OutputWorkspace=sample_name,
                ReferenceInputWorkspace=ref_input,
                AbsorberInputWorkspace=absorber_name,
                BeamInputWorkspace=beam_name,
                CacheSolidAngle=True,
                ContainerInputWorkspace=container_name,
                TransmissionInputWorkspace=sample_transmission_name,
                MaskedInputWorkspace=mask_name,
                DefaultMaskedInputWorkspace=default_mask_name,
                SensitivityInputWorkspace=sens_input,
                SensitivityOutputWorkspace=output_sens,
                FluxInputWorkspace=flux_name,
                NormaliseBy=self.normalise,
                ThetaDependent=self.theta_dependent,
                SampleThickness=
                self.getProperty('SampleThickness').value,
                WaterCrossSection=
                self.getProperty('WaterCrossSection').value,
                )

        output_sample = self.output + '_' + str(i + 1)

        if self.getProperty('OutputPanels').value:
            panel_ws_group = self.output_panels + '_' + str(i + 1)
        else:
            panel_ws_group = ""

        if self.n_wedges and self.output_type == "I(Q)":
            output_wedges = self.output + "_wedge_d" + str(i + 1)
        else:
            output_wedges = ""

        if self.getProperty('SensitivityWithOffsets').value:
            CloneWorkspace(InputWorkspace=sample_name, OutputWorkspace=output_sens)

        SANSILLIntegration(
                InputWorkspace=sample_name,
                OutputWorkspace=output_sample,
                OutputType=self.output_type,
                CalculateResolution=
                self.getPropertyValue('CalculateResolution'),
                DefaultQBinning=self.getPropertyValue('DefaultQBinning'),
                BinningFactor=self.getProperty('BinningFactor').value,
                OutputBinning=self.getPropertyValue('OutputBinning'),
                NPixelDivision=self.getProperty('NPixelDivision').value,
                NumberOfWedges=self.n_wedges,
                WedgeAngle=self.getProperty('WedgeAngle').value,
                WedgeOffset=self.getProperty('WedgeOffset').value,
                WedgeWorkspace=output_wedges,
                AsymmetricWedges=self.getProperty('AsymmetricWedges').value,
                PanelOutputWorkspaces=panel_ws_group,
                MaxQxy=(self.maxqxy[i]
                        if len(self.maxqxy) == self.dimensionality
                        else self.maxqxy[0]),
                DeltaQ=(self.deltaq[i]
                        if len(self.deltaq) == self.dimensionality
                        else self.deltaq[0]),
                IQxQyLogBinning=self.getProperty('IQxQyLogBinning').value,
                WavelengthRange=self.getProperty('WavelengthRange').value
                )

        ConvertToPointData(InputWorkspace=output_sample, OutputWorkspace=output_sample)

        # wedges ungrouping and renaming
        if output_wedges:
            wedges_old_names = [output_wedges + "_" + str(w + 1)
                                for w in range(self.n_wedges)]
            wedges_new_names = [self.output + "_wedge_" + str(w + 1)
                                + "_" + str(i + 1)
                                for w in range(self.n_wedges)]
            UnGroupWorkspace(InputWorkspace=output_wedges)
            RenameWorkspaces(InputWorkspaces=wedges_old_names,
                             WorkspaceNames=wedges_new_names)
            output_wedges = wedges_new_names
        else:
            output_wedges = []

        if self.cleanup:
            DeleteWorkspace(sample_name)

        if not mtd.doesExist(panel_ws_group):
            panel_ws_group = ""

        return output_sample, output_wedges, panel_ws_group, output_sens


AlgorithmFactory.subscribe(SANSILLAutoProcess)<|MERGE_RESOLUTION|>--- conflicted
+++ resolved
@@ -358,12 +358,9 @@
         self.declareProperty('SensitivityWithOffsets', False,
                              'Whether the sensitivity data has been measured with different horizontal offsets.')
 
-<<<<<<< HEAD
-=======
         self.declareProperty('StitchReferenceIndex', defaultValue=1,
                              validator=IntBoundedValidator(lower=0),
                              doc='Index of reference workspace during stitching.')
->>>>>>> 7723bc27
 
     # flake8: noqa: C901
     def PyExec(self):
