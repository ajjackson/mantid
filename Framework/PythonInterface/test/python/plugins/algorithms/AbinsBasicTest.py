from __future__ import (absolute_import, division, print_function)
import unittest
from mantid import logger
# noinspection PyUnresolvedReferences
from mantid.simpleapi import mtd, Abins, Scale, CompareWorkspaces, Load, DeleteWorkspace
from AbinsModules import AbinsConstants, AbinsTestHelpers
import numpy as np


class AbinsBasicTest(unittest.TestCase):

    _si2 = "Si2-sc_Abins"
    _squaricn = "squaricn_sum_Abins"
    _ab_initio_program = "CASTEP"
    _temperature = 10.0  # temperature 10 K
    _scale = 1.0
    _sample_form = "Powder"
    _instrument_name = "TOSCA"
    _atoms = ""  # if no atoms are specified then all atoms are taken into account
    _sum_contributions = True

    # this is a string; once it is read it is converted internally to  integer
    _quantum_order_events_number = str(AbinsConstants.FUNDAMENTALS)

    _cross_section_factor = "Incoherent"
    _workspace_name = "output_workspace"
    _tolerance = 0.0001

    def tearDown(self):
        AbinsTestHelpers.remove_output_files(list_of_names=["explicit",  "default", "total", "squaricn_sum_Abins",
                                                            "squaricn_scale", "benzene_exp", "benzene_Abins",
                                                            "experimental"])
        mtd.clear()

    def test_wrong_input(self):
        """Test if the correct behaviour of algorithm in case input is not valid"""

        #  invalid CASTEP file missing:  Number of branches     6 in the header file
        self.assertRaises(RuntimeError, Abins, VibrationalOrPhononFile="Si2-sc_wrong.phonon",
                          OutputWorkspace=self._workspace_name)

        # wrong extension of phonon file in case of CASTEP
        self.assertRaises(RuntimeError, Abins, VibrationalOrPhononFile="Si2-sc.wrong_phonon",
                          OutputWorkspace=self._workspace_name)

        # wrong extension of phonon file in case of CRYSTAL
        self.assertRaises(RuntimeError, Abins, AbInitioProgram="CRYSTAL", VibrationalOrPhononFile="MgO.wrong_out",
                          OutputWorkspace=self._workspace_name)

        # in case of molecular calculations AllKpointsGiven cannot be False
        self.assertRaises(RuntimeError, Abins, AbInitioProgram="CRYSTAL",
                          VibrationalOrPhononFile="toluene_molecule_BasicAbins.out",
                          AllKpointsGiven=False, OutputWorkspace=self._workspace_name)

        # no name for workspace
<<<<<<< HEAD
        self.assertRaises(RuntimeError, Abins, PhononFile=self._si2 + ".phonon", TemperatureInKelvin=self._temperature)

        # keyword total in the name of the workspace
        self.assertRaises(RuntimeError, Abins, PhononFile=self._si2 + ".phonon", TemperatureInKelvin=self._temperature,
                          OutputWorkspace=self._workspace_name + "total")

        # negative temperature in K
        self.assertRaises(RuntimeError, Abins, PhononFile=self._si2 + ".phonon", TemperatureInKelvin=-1.0,
=======
        self.assertRaises(RuntimeError, Abins, VibrationalOrPhononFile=self._si2 + ".phonon",
                          TemperatureInKelvin=self._temperature)

        # keyword total in the name of the workspace
        self.assertRaises(RuntimeError, Abins, VibrationalOrPhononFile=self._si2 + ".phonon",
                          TemperatureInKelvin=self._temperature, OutputWorkspace=self._workspace_name + "total")

        # negative temperature in K
        self.assertRaises(RuntimeError, Abins, VibrationalOrPhononFile=self._si2 + ".phonon", TemperatureInKelvin=-1.0,
>>>>>>> 172d1bbc
                          OutputWorkspace=self._workspace_name)

        # negative scale
        self.assertRaises(RuntimeError, Abins, VibrationalOrPhononFile=self._si2 + ".phonon", Scale=-0.2,
                          OutputWorkspace=self._workspace_name)

    # test if intermediate results are consistent
    def test_non_unique_atoms(self):
        """Test scenario in which a user specifies non unique atoms (for example in squaricn that would be "C,C,H").
           In that case Abins should terminate and print a meaningful message.
        """
        self.assertRaises(RuntimeError, Abins, VibrationalOrPhononFile=self._squaricn + ".phonon", Atoms="C,C,H",
                          OutputWorkspace=self._workspace_name)

    def test_non_existing_atoms(self):
        """Test scenario in which  a user requests to create workspaces for atoms which do not exist in the system.
           In that case Abins should terminate and give a user a meaningful message about wrong atoms to analyse.
        """
        # In _squaricn there is no C atoms
        self.assertRaises(RuntimeError, Abins, VibrationalOrPhononFile=self._squaricn + ".phonon", Atoms="N",
                          OutputWorkspace=self._workspace_name)

    def test_scale(self):
        """
        Test if scaling is correct.
        @return:
        """
<<<<<<< HEAD
        wrk_ref = Abins(DFTprogram=self._dft_program,
                        PhononFile=self._squaricn + ".phonon",
=======
        wrk_ref = Abins(AbInitioProgram=self._ab_initio_program,
                        VibrationalOrPhononFile=self._squaricn + ".phonon",
>>>>>>> 172d1bbc
                        TemperatureInKelvin=self._temperature,
                        SampleForm=self._sample_form,
                        Instrument=self._instrument_name,
                        Atoms=self._atoms,
                        Scale=self._scale,
                        SumContributions=self._sum_contributions,
                        QuantumOrderEventsNumber=self._quantum_order_events_number,
                        ScaleByCrossSection=self._cross_section_factor,
                        OutputWorkspace=self._squaricn + "_ref")

<<<<<<< HEAD
        wrk = Abins(DFTprogram=self._dft_program,
                    PhononFile=self._squaricn + ".phonon",
=======
        wrk = Abins(AbInitioProgram=self._ab_initio_program,
                    VibrationalOrPhononFile=self._squaricn + ".phonon",
>>>>>>> 172d1bbc
                    TemperatureInKelvin=self._temperature,
                    SampleForm=self._sample_form,
                    Instrument=self._instrument_name,
                    Atoms=self._atoms,
                    SumContributions=self._sum_contributions,
                    QuantumOrderEventsNumber=self._quantum_order_events_number,
                    Scale=10,
                    ScaleByCrossSection=self._cross_section_factor,
                    OutputWorkspace="squaricn_scale")

        ref = Scale(wrk_ref, Factor=10)

        (result, messages) = CompareWorkspaces(wrk, ref, Tolerance=self._tolerance)
        self.assertEqual(result, True)

    def test_exp(self):
        """
        Tests if experimental data is loaded correctly.
        @return:
        """
        Abins(AbInitioProgram=self._ab_initio_program,
              VibrationalOrPhononFile="benzene_Abins.phonon",
              ExperimentalFile="benzene_Abins.dat",
              TemperatureInKelvin=self._temperature,
              SampleForm=self._sample_form,
              Instrument=self._instrument_name,
              Atoms=self._atoms,
              Scale=self._scale,
              SumContributions=self._sum_contributions,
              QuantumOrderEventsNumber=self._quantum_order_events_number,
              ScaleByCrossSection=self._cross_section_factor,
              OutputWorkspace="benzene_exp")

        # load experimental data
        Load(Filename="benzene.dat", OutputWorkspace="benzene_only_exp")

        (result, messages) = CompareWorkspaces(Workspace1=mtd["experimental_wrk"],
                                               Workspace2=mtd["benzene_only_exp"],
                                               CheckAxes=False,
                                               Tolerance=self._tolerance)
        self.assertEqual(result, True)

    def test_partial(self):
        # By default workspaces for all atoms should be created. Test this default behaviour.

        experimental_file = ""

        wrk_ref = Abins(AbInitioProgram=self._ab_initio_program,
                        VibrationalOrPhononFile=self._squaricn + ".phonon",
                        ExperimentalFile=experimental_file,
                        TemperatureInKelvin=self._temperature,
                        SampleForm=self._sample_form,
                        Instrument=self._instrument_name,
                        Atoms=self._atoms,
                        Scale=self._scale,
                        SumContributions=self._sum_contributions,
                        QuantumOrderEventsNumber=self._quantum_order_events_number,
                        ScaleByCrossSection=self._cross_section_factor,
                        OutputWorkspace=self._squaricn + "_ref")

        wks_all_atoms_explicitly = Abins(VibrationalOrPhononFile=self._squaricn + ".phonon",
                                         Atoms="H, C, O",
                                         SumContributions=self._sum_contributions,
                                         QuantumOrderEventsNumber=self._quantum_order_events_number,
                                         OutputWorkspace="explicit")

        wks_all_atoms_default = Abins(VibrationalOrPhononFile=self._squaricn + ".phonon",
                                      SumContributions=self._sum_contributions,
                                      QuantumOrderEventsNumber=self._quantum_order_events_number,
                                      OutputWorkspace="default")

        # Python 3 has no guarantee of dict order so the workspaces in the group may be in
        # a different order on Python 3
        self.assertEqual(wks_all_atoms_explicitly.size(), wks_all_atoms_default.size())
        explicit_names = wks_all_atoms_explicitly.getNames()
        for i in range(len(explicit_names)):
            explicit_name = explicit_names[i]
            default_name = "default" + explicit_name[8:]
            (result, messages) = CompareWorkspaces(explicit_name, default_name,
                                                   Tolerance=self._tolerance)
            self.assertEqual(result, True)

        self.assertEqual(wrk_ref.size(), wks_all_atoms_default.size())
        ref_names = wrk_ref.getNames()
        for i in range(len(ref_names)):
            ref_name = ref_names[i]
            default_name = "default" + ref_name[len(self._squaricn + "_ref"):]
            (result, messages) = CompareWorkspaces(ref_name, default_name,
                                                   Tolerance=self._tolerance)
            self.assertEqual(result, True)


if __name__ == "__main__":
    unittest.main()<|MERGE_RESOLUTION|>--- conflicted
+++ resolved
@@ -53,16 +53,6 @@
                           AllKpointsGiven=False, OutputWorkspace=self._workspace_name)
 
         # no name for workspace
-<<<<<<< HEAD
-        self.assertRaises(RuntimeError, Abins, PhononFile=self._si2 + ".phonon", TemperatureInKelvin=self._temperature)
-
-        # keyword total in the name of the workspace
-        self.assertRaises(RuntimeError, Abins, PhononFile=self._si2 + ".phonon", TemperatureInKelvin=self._temperature,
-                          OutputWorkspace=self._workspace_name + "total")
-
-        # negative temperature in K
-        self.assertRaises(RuntimeError, Abins, PhononFile=self._si2 + ".phonon", TemperatureInKelvin=-1.0,
-=======
         self.assertRaises(RuntimeError, Abins, VibrationalOrPhononFile=self._si2 + ".phonon",
                           TemperatureInKelvin=self._temperature)
 
@@ -72,7 +62,6 @@
 
         # negative temperature in K
         self.assertRaises(RuntimeError, Abins, VibrationalOrPhononFile=self._si2 + ".phonon", TemperatureInKelvin=-1.0,
->>>>>>> 172d1bbc
                           OutputWorkspace=self._workspace_name)
 
         # negative scale
@@ -100,13 +89,8 @@
         Test if scaling is correct.
         @return:
         """
-<<<<<<< HEAD
-        wrk_ref = Abins(DFTprogram=self._dft_program,
-                        PhononFile=self._squaricn + ".phonon",
-=======
         wrk_ref = Abins(AbInitioProgram=self._ab_initio_program,
                         VibrationalOrPhononFile=self._squaricn + ".phonon",
->>>>>>> 172d1bbc
                         TemperatureInKelvin=self._temperature,
                         SampleForm=self._sample_form,
                         Instrument=self._instrument_name,
@@ -117,13 +101,8 @@
                         ScaleByCrossSection=self._cross_section_factor,
                         OutputWorkspace=self._squaricn + "_ref")
 
-<<<<<<< HEAD
-        wrk = Abins(DFTprogram=self._dft_program,
-                    PhononFile=self._squaricn + ".phonon",
-=======
         wrk = Abins(AbInitioProgram=self._ab_initio_program,
                     VibrationalOrPhononFile=self._squaricn + ".phonon",
->>>>>>> 172d1bbc
                     TemperatureInKelvin=self._temperature,
                     SampleForm=self._sample_form,
                     Instrument=self._instrument_name,
