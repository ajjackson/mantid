# Mantid Repository : https://github.com/mantidproject/mantid
#
# Copyright &copy; 2018 ISIS Rutherford Appleton Laboratory UKRI,
#   NScD Oak Ridge National Laboratory, European Spallation Source,
#   Institut Laue - Langevin & CSNS, Institute of High Energy Physics, CAS
# SPDX - License - Identifier: GPL - 3.0 +

from numpy.testing import assert_allclose
import unittest

from mantid.api import mtd
from mantid.simpleapi import (
    CorelliPowderCalibrationCreate, CreateSampleWorkspace, MoveInstrumentComponent, RotateInstrumentComponent)


class CorelliPowderCalibrationCreateTest(unittest.TestCase):

    def test_exec(self):
        # Single 10x10 rectangular detector, located 5m downstream the sample
        CreateSampleWorkspace(WorkspaceType="Event", Function="Powder Diffraction", XMin=300, XMax=16666.7, BinWidth=1,
                              NumBanks=1, NumEvents=100000, PixelSpacing=0.02, OutputWorkspace="test_workspace",
                              SourceDistanceFromSample=10.0, BankDistanceFromSample=5.0)
        # The detector ID at the center of the detector panel is detector-ID = 155, corresponding to workspace index 55.
        # When the detector panel is placed perpendicular to the X axis and five meters away from the sample,
        # detector-ID 155 shows nine peaks with the following peak-centers, in d-spacing (Angstroms) units:
        spacings_reference = [0.304670, 0.610286, 0.915385, 1.220476, 1.525575, 1.830671, 2.135765, 2.44092, 2.74598]
        # We select these d-spacings as the reference d-spacings
        # Place the detector at a position and orientation close, but not equal to, perpendicular to the X axis
        # 5 meters from the sample
        RotateInstrumentComponent(Workspace='test_workspace', ComponentName='bank1', X=0.1, Y=99, z=0.1, Angle=88,
                                  RelativeRotation=True)
        MoveInstrumentComponent(Workspace='test_workspace', ComponentName='bank1', X=4.98, y=-0.12, z=0.08,
                                RelativePosition=False)

        # Both FixSource=True, AdjustSource=True can't be True
        try:
            CorelliPowderCalibrationCreate(
                InputWorkspace='test_workspace', OutputWorkspacesPrefix='cal_', TubeDatabaseDir='/tmp',
                TofBinning=[300, 1.0, 16666.7], PeakPositions=spacings_reference, FixSource=True, AdjustSource=True,
                ComponentList='bank1', ComponentMaxTranslation=0.2, ComponentMaxRotation=10)
        except RuntimeError as error:
            assert 'Some invalid Properties found' in str(error)

        # Both FixSource=True, AdjustSource=True can't be False
        try:
            CorelliPowderCalibrationCreate(
                InputWorkspace='test_workspace', OutputWorkspacesPrefix='cal_', TubeDatabaseDir='/tmp',
                TofBinning=[300, 1.0, 16666.7], PeakPositions=spacings_reference, FixSource=False, AdjustSource=False,
                ComponentList='bank1', ComponentMaxTranslation=0.2, ComponentMaxRotation=10)
        except RuntimeError as error:
            assert 'Some invalid Properties found' in str(error)

        # The calibration algorithm will attempt to correct the position and orientation of the bank so that peak
        # centers for all detectors in the bank (not just detector-ID 155) approach our reference values. As
        # a result, the final position and orientation is not exactly perpendicular to the X-axis and positioned
        # five meters away from the sample.
        CorelliPowderCalibrationCreate(
            InputWorkspace='test_workspace', OutputWorkspacesPrefix='cal_', TubeDatabaseDir='/tmp',
            TofBinning=[300, 1.0, 16666.7], PeakPositions=spacings_reference, SourceToSampleDistance=10.0,
            ComponentList='bank1', ComponentMaxTranslation=0.2, ComponentMaxRotation=10)
        # Check source position
        row = mtd['cal_adjustments'].row(0)
<<<<<<< HEAD
        assert_allclose([row[name] for name in ('Xposition', 'Yposition', 'Zposition')], [0., 0., -10.0], atol=0.001)
        # Check position of first bank
        row = mtd['cal_adjustments'].row(1)
        target_position, target_orientation, target_rotation = [5.18, -0.32,  0.20], [0.001, 0.999, -0.027], 98.0
=======
        # ToDO investigate the relatively large tolerance required for some operative systems, atol=0.05
>>>>>>> 3109c01c
        assert_allclose([row[name] for name in ('Xposition', 'Yposition', 'Zposition')], target_position, atol=0.05)
        assert_allclose([row[name] for name in ('XdirectionCosine', 'YdirectionCosine', 'ZdirectionCosine')],
                        target_orientation, atol=0.05)
        assert_allclose(row['RotationAngle'], target_rotation, atol=2.0)


if __name__ == '__main__':
    unittest.main()<|MERGE_RESOLUTION|>--- conflicted
+++ resolved
@@ -60,14 +60,11 @@
             ComponentList='bank1', ComponentMaxTranslation=0.2, ComponentMaxRotation=10)
         # Check source position
         row = mtd['cal_adjustments'].row(0)
-<<<<<<< HEAD
         assert_allclose([row[name] for name in ('Xposition', 'Yposition', 'Zposition')], [0., 0., -10.0], atol=0.001)
         # Check position of first bank
         row = mtd['cal_adjustments'].row(1)
         target_position, target_orientation, target_rotation = [5.18, -0.32,  0.20], [0.001, 0.999, -0.027], 98.0
-=======
         # ToDO investigate the relatively large tolerance required for some operative systems, atol=0.05
->>>>>>> 3109c01c
         assert_allclose([row[name] for name in ('Xposition', 'Yposition', 'Zposition')], target_position, atol=0.05)
         assert_allclose([row[name] for name in ('XdirectionCosine', 'YdirectionCosine', 'ZdirectionCosine')],
                         target_orientation, atol=0.05)
