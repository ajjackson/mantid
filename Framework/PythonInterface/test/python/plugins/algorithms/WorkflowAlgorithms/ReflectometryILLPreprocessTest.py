--- conflicted
+++ resolved
@@ -115,19 +115,6 @@
         self.assertEqual(outWS.getAxis(0).getUnit().caption(), "Wavelength")
         self.assertEqual(mtd.getObjectNames(), [])
 
-<<<<<<< HEAD
-    def testReplaceSampleLogs(self):
-        outWSName = "outWS"
-        logsToReplace = {"ChopperSetting.firstChopper": 2, "ChopperSetting.secondChopper": 1}
-        args = {"Run": "ILL/D17/317369", "OutputWorkspace": outWSName, "LogsToReplace": logsToReplace, "rethrow": True, "child": True}
-        alg = create_algorithm("ReflectometryILLPreprocess", **args)
-        assertRaisesNothing(self, alg.execute)
-        outWS = alg.getProperty("OutputWorkspace").value
-        self.assertEqual(
-            float(outWS.getRun().getLogData("ChopperSetting.firstChopper").value), 2.0
-        )  # explicit cast to float for OSX and Windows which implicitly cast it to int
-        self.assertEqual(float(outWS.getRun().getLogData("ChopperSetting.secondChopper").value), 1.0)
-=======
     def test_no_normalisation(self):
         outWSName = "outWS"
         args = {
@@ -179,7 +166,18 @@
         self.assertEqual(mtd.getObjectNames(), [])
         self.assertAlmostEqual(outWS.readY(69)[307], 9.080e-07, 3)
         self.assertAlmostEqual(outWS.readE(69)[307], 1.135e-06, 3)
->>>>>>> 65b2d110
+
+    def testReplaceSampleLogs(self):
+        outWSName = "outWS"
+        logsToReplace = {"ChopperSetting.firstChopper": 2, "ChopperSetting.secondChopper": 1}
+        args = {"Run": "ILL/D17/317369", "OutputWorkspace": outWSName, "LogsToReplace": logsToReplace, "rethrow": True, "child": True}
+        alg = create_algorithm("ReflectometryILLPreprocess", **args)
+        assertRaisesNothing(self, alg.execute)
+        outWS = alg.getProperty("OutputWorkspace").value
+        self.assertEqual(
+            float(outWS.getRun().getLogData("ChopperSetting.firstChopper").value), 2.0
+        )  # explicit cast to float for OSX and Windows which implicitly cast it to int
+        self.assertEqual(float(outWS.getRun().getLogData("ChopperSetting.secondChopper").value), 1.0)
 
 
 if __name__ == "__main__":
