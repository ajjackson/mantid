--- conflicted
+++ resolved
@@ -87,12 +87,6 @@
 public:
   ScriptRepositoryImpl(const std::string &local_repository = std::string(),
                        const std::string &remote_url = std::string());
-
-<<<<<<< HEAD
-  virtual ~ScriptRepositoryImpl() throw() = default;
-=======
-  ~ScriptRepositoryImpl() throw() override;
->>>>>>> fa8a40d8
 
   void connect(const std::string &server) override;
 
