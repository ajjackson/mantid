--- conflicted
+++ resolved
@@ -57,13 +57,7 @@
   const Mantid::API::MatrixWorkspace_sptr createWorkspaceForGroupPlot(
       Type graphType,
       boost::shared_ptr<const Mantid::API::WorkspaceGroup> wsGroup,
-<<<<<<< HEAD
       const MantidSurfacePlotDialog::UserInputSurface &options) const;
-=======
-      const MantidQt::MantidWidgets::MantidSurfacePlotDialog::UserInputSurface &
-          options,
-      QString *xAxisTitle) const;
->>>>>>> 7fc88780
 
   /// Returns a single log value from the given workspace
   double
