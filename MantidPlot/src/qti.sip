--- conflicted
+++ resolved
@@ -710,11 +710,7 @@
 
   bool insertCurve(Table*, const QString&, int style = 1, int startRow = 0, int endRow = -1);
   bool insertCurve(Table*, const QString&, const QString&, int style = 1, int startRow = 0, int endRow = -1);
-<<<<<<< HEAD
-  bool insertCurve(QString, int, bool=false, GraphOptions::CurveType style = GraphOptions::Unspecified);
-=======
-  bool insertCurve(QString, int, bool=false, Graph::CurveType style = Graph::Unspecified, bool=false);
->>>>>>> e70b9401
+  bool insertCurve(QString, int, bool=false, GraphOptions::CurveType style = GraphOptions::Unspecified, bool=false);
   void insertCurve(Graph*, int);
   bool addCurves(Table*, SIP_PYTUPLE, int=0, double=1, int=3, int=0, int=-1);
 %MethodCode
