--- conflicted
+++ resolved
@@ -6,13 +6,8 @@
    <rect>
     <x>0</x>
     <y>0</y>
-<<<<<<< HEAD
-    <width>690</width>
-    <height>683</height>
-=======
     <width>660</width>
     <height>680</height>
->>>>>>> 30a69342
    </rect>
   </property>
   <property name="windowTitle">
