#ifndef MANTID_CUSTOMINTERFACES_MUONANALYSISFITDATAPRESENTER_H_
#define MANTID_CUSTOMINTERFACES_MUONANALYSISFITDATAPRESENTER_H_

#include "MantidQtCustomInterfaces/DllConfig.h"
#include "MantidQtCustomInterfaces/Muon/MuonAnalysisDataLoader.h"
#include "MantidQtCustomInterfaces/Muon/MuonAnalysisHelper.h"
#include "MantidQtCustomInterfaces/Muon/MuonAnalysisOptionTab.h"
#include "MantidQtMantidWidgets/IMuonFitDataSelector.h"
#include "MantidQtMantidWidgets/IWorkspaceFitControl.h"
#include <QObject>

/// Save some typing
typedef std::pair<
    MantidQt::CustomInterfaces::Muon::MuonAnalysisOptionTab::RebinType,
    std::string> RebinOptions;

namespace Mantid {
namespace API {
class Grouping;
}
}

namespace MantidQt {
namespace CustomInterfaces {

/** MuonAnalysisFitDataPresenter : Updates fit browser from data widget

  When data widget (View) reports changes, MuonAnalysis uses this presenter
  class to update the fit browser (Model).

  Copyright &copy; 2016 ISIS Rutherford Appleton Laboratory, NScD Oak Ridge
  National Laboratory & European Spallation Source

  This file is part of Mantid.

  Mantid is free software; you can redistribute it and/or modify
  it under the terms of the GNU General Public License as published by
  the Free Software Foundation; either version 3 of the License, or
  (at your option) any later version.

  Mantid is distributed in the hope that it will be useful,
  but WITHOUT ANY WARRANTY; without even the implied warranty of
  MERCHANTABILITY or FITNESS FOR A PARTICULAR PURPOSE.  See the
  GNU General Public License for more details.

  You should have received a copy of the GNU General Public License
  along with this program.  If not, see <http://www.gnu.org/licenses/>.

  File change history is stored at: <https://github.com/mantidproject/mantid>
  Code Documentation is available at: <http://doxygen.mantidproject.org>
*/
class MANTIDQT_CUSTOMINTERFACES_DLL MuonAnalysisFitDataPresenter
    : public QObject {
  Q_OBJECT
public:
  /// Constructor overload with default arguments
  MuonAnalysisFitDataPresenter(
      MantidQt::MantidWidgets::IWorkspaceFitControl *fitBrowser,
      MantidQt::MantidWidgets::IMuonFitDataSelector *dataSelector,
      MuonAnalysisDataLoader &dataLoader, const Mantid::API::Grouping &grouping,
      const Muon::PlotType &plotType);
  /// Constructor overload with default argument
  MuonAnalysisFitDataPresenter(
      MantidQt::MantidWidgets::IWorkspaceFitControl *fitBrowser,
      MantidQt::MantidWidgets::IMuonFitDataSelector *dataSelector,
      MuonAnalysisDataLoader &dataLoader, const Mantid::API::Grouping &grouping,
      const Muon::PlotType &plotType, double timeZero);
  /// Constructor
  MuonAnalysisFitDataPresenter(
      MantidQt::MantidWidgets::IWorkspaceFitControl *fitBrowser,
      MantidQt::MantidWidgets::IMuonFitDataSelector *dataSelector,
      MuonAnalysisDataLoader &dataLoader, const Mantid::API::Grouping &grouping,
      const Muon::PlotType &plotType, double timeZero,
      const RebinOptions &rebinArgs);
  /// Handles "selected data changed"
  void handleSelectedDataChanged(bool overwrite);
  /// Handles peak picker being reassigned to a new graph
  void setAssignedFirstRun(const QString &wsName);
  /// Get the workspace the peak picker is currently assigned to
  QString getAssignedFirstRun() const { return m_PPAssignedFirstRun; };
  /// Change the stored time zero
  void setTimeZero(double timeZero) { m_timeZero = timeZero; }
  /// Change the stored rebin args
  void setRebinArgs(const RebinOptions &rebinArgs) { m_rebinArgs = rebinArgs; }
  /// Generate names of workspaces to be created
  std::vector<std::string> generateWorkspaceNames(const std::string &instrument,
                                                  const std::string &runString,
                                                  bool overwrite) const;
  /// Update the stored grouping
  void setGrouping(const Mantid::API::Grouping &grouping) {
    m_grouping = grouping;
  }
  /// Update the stored plot type
  void setPlotType(const Muon::PlotType &plotType) { m_plotType = plotType; }
  /// Create workspaces to fit
  void createWorkspacesToFit(const std::vector<std::string> &names) const;
  /// Rename fit workspaces, add logs and generate params table
  void handleFittedWorkspaces(const std::string &baseName,
                              const std::string &groupName = "") const;
  /// Extract workspaces from group and move up a level
  void extractFittedWorkspaces(const std::string &baseName,
                               const std::string &groupName = "") const;
  /// Set selected workspace
  void setSelectedWorkspace(const QString &wsName);
  /// Updates "overwrite" setting
  void setOverwrite(bool enabled) { m_overwrite = enabled; }

public slots:
  /// Transforms fit results when a simultaneous fit finishes
  void handleFitFinished(const QString &status = QString("success")) const;
  /// Handles "data properties changed"
  void handleDataPropertiesChanged();
  /// Handles user changing X range by dragging lines
  void handleXRangeChangedGraphically(double start, double end);
  /// Handles label for simultaneous fit results being changed
  void handleSimultaneousFitLabelChanged() const;
  /// Handles user changing selected dataset to display
  void handleDatasetIndexChanged(int index);
  /// Open sequential fit dialog
  void openSequentialFitDialog();
  /// Updates label to avoid overwriting existing results
<<<<<<< HEAD
  void checkAndUpdateFitLabel(bool seq);
  /// Handles "fit raw data" selection/deselection
  void handleFitRawData(bool enabled, bool updateWorkspaces = true);
=======
  void checkAndUpdateFitLabel(bool sequentialFit);
>>>>>>> 49dcb74e

private:
  /// Generate names of workspaces to be created
  std::vector<std::string> generateWorkspaceNames(bool overwrite) const;
  /// Create analysis workspace
  Mantid::API::Workspace_sptr createWorkspace(const std::string &name,
                                              std::string &groupLabel) const;
  /// Update model and view with names of workspaces to fit
  void updateWorkspaceNames(const std::vector<std::string> &names) const;
  /// Get rebin options for analysis
  std::string getRebinParams(const Mantid::API::Workspace_sptr ws) const;
  /// Add special logs to fitted workspaces
  void addSpecialLogs(
      const std::string &wsName,
      const MantidQt::CustomInterfaces::Muon::DatasetParams &wsParams) const;
  /// Split parameters table into one for this dataset
  Mantid::API::ITableWorkspace_sptr generateParametersTable(
      const std::string &wsName,
      const Mantid::API::ITableWorkspace_sptr inputTable) const;
  /// Set up connections
  void doConnect();
  /// Checks if current fit is simultaneous
  bool isSimultaneousFit() const;
  /// Set up UI based on workspace
  void setUpDataSelector(const QString &wsName);
  /// Check if multiple runs are selected
  bool isMultipleRuns() const;
  /// Update fit label to match run number(s)
  void updateFitLabelFromRuns();
  /// Fit browser to update (non-owning pointer)
  MantidQt::MantidWidgets::IWorkspaceFitControl *m_fitBrowser;
  /// Data selector to get input from (non-owning pointer)
  MantidQt::MantidWidgets::IMuonFitDataSelector *m_dataSelector;
  /// Workspace assigned to peak picker
  QString m_PPAssignedFirstRun;
  /// Loader to load and analyse data (reference)
  MuonAnalysisDataLoader &m_dataLoader;
  /// Stored time zero
  double m_timeZero;
  /// Stored rebin args
  RebinOptions m_rebinArgs;
  /// Stored grouping
  Mantid::API::Grouping m_grouping;
  /// Stored plot type
  Muon::PlotType m_plotType;
  /// Whether "fit raw data" is selected
  bool m_fitRawData;
  /// Whether "overwrite" option is set or not
  bool m_overwrite;
};
} // namespace CustomInterfaces
} // namespace Mantid

#endif /* MANTID_CUSTOMINTERFACES_MUONANALYSISFITDATAPRESENTER_H_ */<|MERGE_RESOLUTION|>--- conflicted
+++ resolved
@@ -119,13 +119,9 @@
   /// Open sequential fit dialog
   void openSequentialFitDialog();
   /// Updates label to avoid overwriting existing results
-<<<<<<< HEAD
-  void checkAndUpdateFitLabel(bool seq);
+  void checkAndUpdateFitLabel(bool sequentialFit);
   /// Handles "fit raw data" selection/deselection
   void handleFitRawData(bool enabled, bool updateWorkspaces = true);
-=======
-  void checkAndUpdateFitLabel(bool sequentialFit);
->>>>>>> 49dcb74e
 
 private:
   /// Generate names of workspaces to be created
