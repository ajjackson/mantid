--- conflicted
+++ resolved
@@ -153,11 +153,7 @@
 
   void updateTomoPathsConfig(const TomoPathsConfig &tc) { m_pathsConfig = tc; }
 
-<<<<<<< HEAD
-  // TODO: tools not yet available:
-=======
   // tools not yet available/supported - TODO
->>>>>>> 5135bc03
   static const std::string g_CCPiTool;
   static const std::string g_SavuTool;
 
@@ -251,13 +247,10 @@
   // Parameters set for the ROI, normalization region, etc.
   ImageStackPreParams m_imageStackPreParams;
 
-<<<<<<< HEAD
-  // the main tomo_reconstruct.py or similar script (as it is distributed with
-  // Mantid)
+  // The main tomo_reconstruct.py or similar script (as it is distributed with
+  // Mantid). This is the entry point for reconstruction jobs.
   static const std::string g_mainReconstructionScript;
 
-=======
->>>>>>> 5135bc03
   // Names of reconstruction tools
   static const std::string g_TomoPyTool;
   static const std::string g_AstraTool;
