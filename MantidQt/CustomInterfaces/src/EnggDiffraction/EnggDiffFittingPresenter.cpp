--- conflicted
+++ resolved
@@ -198,16 +198,12 @@
 
     std::string strFPath = selectedfPath.toString();
     // returns empty if no directory is found
-<<<<<<< HEAD
+
+	// split directory if 'ENGINX_' found by '_.'
     std::vector<std::string> splitBaseName;
     if (strFPath.find("ENGINX_") != std::string::npos) {
       boost::split(splitBaseName, strFPath, boost::is_any_of("_."));
     }
-=======
-    // split directory if 'ENGINX_' found by '_.'
-    std::vector<std::string> splitBaseName =
-        m_view->splitFittingDirectory(strFPath);
->>>>>>> cf980ff9
 
     // runNo when single focused file selected
     std::vector<std::string> runNoVec;
@@ -606,18 +602,6 @@
                                 "fitting process failed. Please try again!");
   }
 
-  // Check the filename is the format we expect
-  // As it contains details we need later in the algorithm
-  std::vector<std::string> vecFileSplit = splitFittingDirectory(focusedRunNo);
-  // The fit filenames are delimited by '_' and should be of
-  // format 'EnginX_<runNumber>_focused_bank_<bankNumber>'
-  // therefore we should always get 5 parts split in the vector
-  if (vecFileSplit.size() != 5) {
-    throw std::invalid_argument(
-        "Name doesn't match expected pattern."
-        " The focused EnginX  filename should be of form: "
-        " 'ENGINX_<Run Number>_focused_bank_<Bank Number>'.");
-  }
 }
 
 std::vector<std::string> EnggDiffFittingPresenter::splitFittingDirectory(
