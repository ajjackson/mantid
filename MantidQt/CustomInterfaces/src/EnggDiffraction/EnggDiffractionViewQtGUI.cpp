--- conflicted
+++ resolved
@@ -243,12 +243,9 @@
           SLOT(savePeakList()));
 
   m_uiTabFitting.dataPlot->setCanvasBackground(Qt::white);
-<<<<<<< HEAD
+
   m_uiTabFitting.dataPlot->setAxisTitle(QwtPlot::xBottom, "d-Spacing (A)");
-=======
-  m_uiTabFitting.dataPlot->setAxisTitle(QwtPlot::xBottom,
-                                        "d-Spacing (A)");
->>>>>>> 12e8093e
+
   m_uiTabFitting.dataPlot->setAxisTitle(QwtPlot::yLeft, "Counts (us)^-1");
   QFont font("MS Shell Dlg 2", 8);
   m_uiTabFitting.dataPlot->setAxisFont(QwtPlot::xBottom, font);
