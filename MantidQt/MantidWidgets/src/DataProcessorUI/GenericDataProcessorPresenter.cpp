--- conflicted
+++ resolved
@@ -286,49 +286,19 @@
     RowQueue rowQueue;
 
     for (const auto &data : item.second) {
-<<<<<<< HEAD
-      // data.first -> index of this row within the group
-      // data.second -> vector containing data
-
-      try {
-        auto newData = reduceRow(data.second);
-        m_manager->update(item.first, data.first, newData);
-        newGroup[data.first] = newData;
-        progressReporter.report();
-
-      } catch (std::exception &ex) {
-        m_view->giveUserCritical(ex.what(), "Error");
-        progressReporter.clear();
-        return;
-      }
-
-      progressReporter.report();
-=======
       // Add all row items to queue
       rowQueue.push(data);
->>>>>>> bdc3e364
     }
     m_gqueue.emplace(item.first, rowQueue);
   }
 
-<<<<<<< HEAD
-    // Post-process (if needed)
-    if (item.second.size() > 1) {
-      try {
-        postProcessGroup(newGroup);
-        progressReporter.report();
-      } catch (std::exception &ex) {
-        m_view->giveUserCritical(ex.what(), "Error");
-        progressReporter.clear();
-        return;
-      }
-=======
   // Start processing the first group
   m_nextActionFlag = ReductionFlag::ReduceGroupFlag;
   resume();
 }
 
 /**
+        m_view->giveUserCritical(ex.what(), "Error");
 Decide which processing action to take next
 */
 void GenericDataProcessorPresenter::doNextAction() {
@@ -381,7 +351,6 @@
     } else {
       // Single row in containing group, skip to next group
       nextGroup();
->>>>>>> bdc3e364
     }
   }
 }
@@ -452,7 +421,7 @@
 */
 void GenericDataProcessorPresenter::reductionError(std::exception ex) {
 
-  m_mainPresenter->giveUserCritical(ex.what(), "Error");
+  m_view->giveUserCritical(ex.what(), "Error");
 }
 
 /**
@@ -886,21 +855,13 @@
     // The value for which preprocessing can be conducted on
     std::string preProcessValue;
 
-<<<<<<< HEAD
     if (globalOptions.count(columnName) && !globalOptions[columnName].empty()) {
       auto tmpOptionsMap = parseKeyValueString(globalOptions[columnName]);
       for (auto &optionMapEntry : tmpOptionsMap) {
         preProcessValue += optionMapEntry.second;
       }
-    } else if (!data.at(i).empty()) {
-      preProcessValue = data.at(i);
-=======
-    if (preProcessValMap.count(columnName) &&
-        !preProcessValMap[columnName].empty()) {
-      preProcessValue = preProcessValMap[columnName];
     } else if (!data->at(i).empty()) {
       preProcessValue = data->at(i);
->>>>>>> bdc3e364
     } else {
       continue;
     }
@@ -929,7 +890,7 @@
     } else {
       // No pre-processing needed
       // No pre-processing needed
-      auto propertyValue = data.at(i);
+      auto propertyValue = data->at(i);
       if (!propertyValue.empty())
         alg->setPropertyValue(propertyName, propertyValue);
       // alg->setPropertyValue(propertyName, globalOptions);
@@ -1278,11 +1239,7 @@
 
   m_workspaceList.insert(QString::fromStdString(name));
   m_view->setTableList(m_workspaceList);
-<<<<<<< HEAD
   m_mainPresenter->notifyADSChanged(m_workspaceList);
-=======
-  m_mainPresenter->notify(DataProcessorMainPresenter::Flag::ADSChangedFlag);
->>>>>>> bdc3e364
 }
 
 /**
@@ -1291,11 +1248,7 @@
 void GenericDataProcessorPresenter::postDeleteHandle(const std::string &name) {
   m_workspaceList.remove(QString::fromStdString(name));
   m_view->setTableList(m_workspaceList);
-<<<<<<< HEAD
   m_mainPresenter->notifyADSChanged(m_workspaceList);
-=======
-  m_mainPresenter->notify(DataProcessorMainPresenter::Flag::ADSChangedFlag);
->>>>>>> bdc3e364
 }
 
 /**
@@ -1304,11 +1257,7 @@
 void GenericDataProcessorPresenter::clearADSHandle() {
   m_workspaceList.clear();
   m_view->setTableList(m_workspaceList);
-<<<<<<< HEAD
   m_mainPresenter->notifyADSChanged(m_workspaceList);
-=======
-  m_mainPresenter->notify(DataProcessorMainPresenter::Flag::ADSChangedFlag);
->>>>>>> bdc3e364
 }
 
 /**
@@ -1325,11 +1274,7 @@
   m_workspaceList.remove(QString::fromStdString(oldName));
   m_workspaceList.insert(QString::fromStdString(newName));
   m_view->setTableList(m_workspaceList);
-<<<<<<< HEAD
   m_mainPresenter->notifyADSChanged(m_workspaceList);
-=======
-  m_mainPresenter->notify(DataProcessorMainPresenter::Flag::ADSChangedFlag);
->>>>>>> bdc3e364
 }
 
 /**
@@ -1631,13 +1576,9 @@
   m_mainPresenter = mainPresenter;
   // Notify workspace receiver with the list of valid workspaces as soon as it
   // is registered
-<<<<<<< HEAD
   m_mainPresenter->notifyADSChanged(m_workspaceList);
-=======
-  m_mainPresenter->notify(DataProcessorMainPresenter::Flag::ADSChangedFlag);
   // Presenter should initially be in the paused state
   m_mainPresenter->pause();
->>>>>>> bdc3e364
 }
 
 /** Returs the list of valid workspaces currently in the ADS
