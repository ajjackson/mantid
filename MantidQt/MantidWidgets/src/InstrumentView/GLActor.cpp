#include "MantidQtMantidWidgets/InstrumentView/GLActor.h"
#include "MantidQtMantidWidgets/InstrumentView/GLActorVisitor.h"

namespace MantidQt {
namespace MantidWidgets {
GLActor::~GLActor() {}

void GLActor::setVisibility(bool on) {
<<<<<<< HEAD
  if (m_visible != GLActorVisiblity::ALWAYS_HIDDEN) {
=======
  if (m_visible == GLActorVisiblity::ALWAYS_HIDDEN) {
>>>>>>> 9c65ff7b
    // If we are always hidden do not change the visibility
    return;
  }
  if (on) {
    m_visible = GLActorVisiblity::VISIBLE;
  } else {
    m_visible = GLActorVisiblity::HIDDEN;
  }
}

bool GLActor::accept(GLActorVisitor &visitor, VisitorAcceptRule) {
  return visitor.visit(this);
}

bool GLActor::accept(GLActorConstVisitor &visitor,
                     GLActor::VisitorAcceptRule) const {
  return visitor.visit(this);
}

GLColor GLActor::makePickColor(size_t pickID) {
  pickID += 1;
  unsigned char r, g, b;
  r = (unsigned char)(pickID / 65536);
  g = (unsigned char)((pickID % 65536) / 256);
  b = (unsigned char)((pickID % 65536) % 256);
  return GLColor(r, g, b);
}

size_t GLActor::decodePickColor(const QRgb &c) {
  return decodePickColor((unsigned char)qRed(c), (unsigned char)qGreen(c),
                         (unsigned char)qBlue(c));
}

size_t GLActor::decodePickColor(unsigned char r, unsigned char g,
                                unsigned char b) {
  unsigned int index = r;
  index *= 256;
  index += g;
  index *= 256;
  index += b - 1;
  return index;
}

GLColor GLActor::defaultDetectorColor() { return GLColor(200, 200, 200); }

} // MantidWidgets
} // MantidQt<|MERGE_RESOLUTION|>--- conflicted
+++ resolved
@@ -6,11 +6,7 @@
 GLActor::~GLActor() {}
 
 void GLActor::setVisibility(bool on) {
-<<<<<<< HEAD
-  if (m_visible != GLActorVisiblity::ALWAYS_HIDDEN) {
-=======
   if (m_visible == GLActorVisiblity::ALWAYS_HIDDEN) {
->>>>>>> 9c65ff7b
     // If we are always hidden do not change the visibility
     return;
   }
