--- conflicted
+++ resolved
@@ -157,17 +157,13 @@
     return input_files
 
 
-<<<<<<< HEAD
 def run_create_cal():
     ceria_run = 98494
     inst_obj = setup_inst_object(mode="tt88")
     return inst_obj.create_cal(run_number=ceria_run)
 
 
-def run_vanadium_calibration():
-=======
 def run_vanadium_calibration(focus_mode):
->>>>>>> 92658c1c
     vanadium_run = 98507  # Choose arbitrary run in the cycle 17_1
 
     inst_obj = setup_inst_object(tt_mode="tt70", focus_mode=focus_mode)
