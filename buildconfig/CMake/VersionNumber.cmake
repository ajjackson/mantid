# Set the version number here for MantidVersion and the package filenames This follows Semantic Versioning
# https://semver.org
set(VERSION_MAJOR 6)
set(VERSION_MINOR 2)

# UNCOMMENT the next 'set' line to 'force' the patch version number to a value (instead of using the count coming out of
# 'git describe') DO NOT COMMIT THIS TO MASTER UNCOMMENTED, ONLY TO A RELEASE BRANCH

# set ( VERSION_PATCH 0 )

# The tweak is mean to keep in line with the pre-release numbering. https://semver.org/ examples: First release cadidate
<<<<<<< HEAD
# for tweak 1 is "-1-rc.1" Second release cadidate for tweak 1 is "-1-rc.2" Actual tweak release is "-1" set (
# VERSION_TWEAK "-1-rc.1" )

# set(VERSION_TWEAK "-1-rc.1")
=======
# for tweak 1 is "-1-rc.1" Second release cadidate for tweak 1 is "-1-rc.2" Actual tweak release is "-1"
set(VERSION_TWEAK "-1-rc.2")
>>>>>>> 3854b5a4

# pep440 is incompatible with semantic versioning https://www.python.org/dev/peps/pep-0440/ example: First release
# cadidate for tweak 1 is ".1rc.1"
if(VERSION_TWEAK)
  string(REPLACE "-rc." "rc" VERSION_TWEAK_PY ${VERSION_TWEAK})
  string(REPLACE "-" "." VERSION_TWEAK_PY ${VERSION_TWEAK_PY})
endif()<|MERGE_RESOLUTION|>--- conflicted
+++ resolved
@@ -9,15 +9,9 @@
 # set ( VERSION_PATCH 0 )
 
 # The tweak is mean to keep in line with the pre-release numbering. https://semver.org/ examples: First release cadidate
-<<<<<<< HEAD
-# for tweak 1 is "-1-rc.1" Second release cadidate for tweak 1 is "-1-rc.2" Actual tweak release is "-1" set (
-# VERSION_TWEAK "-1-rc.1" )
+# for tweak 1 is "-1-rc.1" Second release cadidate for tweak 1 is "-1-rc.2" Actual tweak release is "-1"
 
-# set(VERSION_TWEAK "-1-rc.1")
-=======
-# for tweak 1 is "-1-rc.1" Second release cadidate for tweak 1 is "-1-rc.2" Actual tweak release is "-1"
-set(VERSION_TWEAK "-1-rc.2")
->>>>>>> 3854b5a4
+# set(VERSION_TWEAK "-1-rc.2")
 
 # pep440 is incompatible with semantic versioning https://www.python.org/dev/peps/pep-0440/ example: First release
 # cadidate for tweak 1 is ".1rc.1"
