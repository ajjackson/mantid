--- conflicted
+++ resolved
@@ -301,12 +301,6 @@
 ###############################################################################
 # Run the unit tests
 ###############################################################################
-<<<<<<< HEAD
-if [[ ${DO_UNITTESTS} == true ]]; then
-  # Remove any Mantid.user.properties file
-  userprops=~/.mantid/Mantid.user.properties
-  rm -f $userprops
-=======
 # Prevent race conditions when creating the user config directory
 userconfig_dir=$HOME/.mantid
 rm -fr $userconfig_dir
@@ -314,7 +308,6 @@
 touch $userconfig_dir/Mantid.user.properties
 
 if [[ ${DO_UNITTESTS} == true ]]; then
->>>>>>> 91b1b421
   $CTEST_EXE -j${BUILD_THREADS:?} --schedule-random --output-on-failure
 fi
 
