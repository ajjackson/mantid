--- conflicted
+++ resolved
@@ -72,11 +72,7 @@
   SampleLogs                    -> AddSampleLogMultiple         [label="Additional SampleLogs based on Fit data"]
   AddSampleLogMultiple          -> ResultWorkspace2             [label="Outputworkspace"]
   AddSampleLogMultiple2         -> FitGroup2                    [label="OutputWorkspace"]
-<<<<<<< HEAD
-  ExtractMembers                -> ExtractQENSMembers           [label="Extract members when true"]
-=======
   ExtractMembers                -> ExtractQENSMembers           [label="Extract members?"]
->>>>>>> 4258ccdd
   InputWorkspace                -> ExtractQENSMembers
   FitGroup2                     -> ExtractQENSMembers
 }