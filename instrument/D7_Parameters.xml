--- conflicted
+++ resolved
@@ -20,28 +20,17 @@
       <value val="1.50518" />
     </parameter>
 
-<<<<<<< HEAD
-    <parameter name="logbook_default_parameters" type="string">
+    <parameter name="logbook_default_parameters" type="string" visible="false">
       <value val="proposal_number:/entry0/user/proposal:s,
-=======
-    <parameter name="logbook_default_parameters" type="string" visible="false">
-      <value val="wavelength:/entry0/D7/monochromator/wavelength:f,
->>>>>>> bea65d68
 		  experiment_identifier:/entry0/experiment_identifier:s,
 		  start_time:/entry0/start_time:s,
 		  total_duration:/entry0/duration+/entry1/duration+/entry2/duration+/entry3/duration+/entry4/duration+/entry5/duration:d,
 		  count_repeater:/entry0/duration//entry1/duration:f,
 		  polarisation:/entry0/D7/POL/actual_state+/entry2/D7/POL/actual_state+/entry4/D7/POL/actual_state:s" />
     </parameter>
-<<<<<<< HEAD
-    <parameter name="logbook_optional_parameters" type="string">
+    <parameter name="logbook_optional_parameters" type="string" visible="false">
       <value val="wavelength:/entry0/D7/monochromator/wavelength:f,
 		  TOF:/entry0/acquisition_mode:d" />
-=======
-    <parameter name="logbook_optional_parameters" type="string" visible="false">
-      <value val="TOF:/entry0/acquisition_mode:d,
-		  polarisation:/entry0/D7/POL/actual_state+/entry0/D7/POL/actual_stateB1B2:s" />
->>>>>>> bea65d68
     </parameter>
 
   </component-link>
