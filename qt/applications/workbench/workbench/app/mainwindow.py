--- conflicted
+++ resolved
@@ -177,14 +177,9 @@
         self.project = None
         self.project_recovery = None
 
-<<<<<<< HEAD
-        # Interface Runner
-        self.executioner = None
-=======
         # Interfaces
         self.interface_manager = None
         self.interface_executor = None
->>>>>>> 9cff329f
 
     def setup(self):
         # menus must be done first so they can be filled by the
@@ -351,19 +346,10 @@
     def launch_custom_python_gui(self, filename):
         self.executioner.execute(open(filename).read(), filename)
 
-<<<<<<< HEAD
-    def launch_custom_gui(self, filename):
-        if self.executioner is None:
-            self.executioner = PythonCodeExecution()
-            self.executioner.sig_exec_error.connect(lambda errobj: logger.warning(str(errobj)))
-
-        self.executioner.execute(open(filename).read(), filename)
-=======
     def launch_custom_cpp_gui(self, interface_name):
         interface = self.interface_manager.createSubWindow(interface_name)
         interface.setAttribute(Qt.WA_DeleteOnClose, True)
         interface.show()
->>>>>>> 9cff329f
 
     def populate_interfaces_menu(self):
         """Populate then Interfaces menu with all Python and C++ interfaces"""
