# Mantid Repository : https://github.com/mantidproject/mantid
#
# Copyright &copy; 2017 ISIS Rutherford Appleton Laboratory UKRI,
#   NScD Oak Ridge National Laboratory, European Spallation Source,
#   Institut Laue - Langevin & CSNS, Institute of High Energy Physics, CAS
# SPDX - License - Identifier: GPL - 3.0 +
#  This file is part of the mantid workbench.
#
#
"""Provides our custom figure manager to wrap the canvas, window and our custom toolbar"""
import copy
import io
import sys
from functools import wraps
import matplotlib
from matplotlib._pylab_helpers import Gcf
from matplotlib.axes import Axes
from matplotlib.backend_bases import FigureManagerBase
from matplotlib.backends.backend_qt5agg import FigureCanvasQTAgg
from matplotlib.collections import LineCollection, QuadMesh
from mpl_toolkits.mplot3d.axes3d import Axes3D
from qtpy.QtCore import QObject, Qt
from qtpy.QtGui import QImage
from qtpy.QtWidgets import QApplication, QLabel, QFileDialog

from mantid.api import AnalysisDataService, AnalysisDataServiceObserver, ITableWorkspace, MatrixWorkspace
from mantid.kernel import logger
from mantid.plots import datafunctions, MantidAxes
from mantidqt.io import open_a_file_dialog
from mantidqt.utils.qt.qappthreadcall import QAppThreadCall
from mantidqt.widgets.fitpropertybrowser import FitPropertyBrowser
from mantidqt.widgets.plotconfigdialog.presenter import PlotConfigDialogPresenter
from mantidqt.widgets.waterfallplotfillareadialog.presenter import WaterfallPlotFillAreaDialogPresenter
from mantidqt.widgets.waterfallplotoffsetdialog.presenter import WaterfallPlotOffsetDialogPresenter
from workbench.config import get_window_config
from workbench.plotting.figureinteraction import FigureInteraction
from workbench.plotting.figurewindow import FigureWindow
from workbench.plotting.plotscriptgenerator import generate_script
from workbench.plotting.toolbar import WorkbenchNavigationToolbar, ToolbarStateManager
from workbench.plotting.plothelppages import PlotHelpPages


def _catch_exceptions(func):
    """Catch all exceptions in method and print a traceback to stderr"""

    @wraps(func)
    def wrapper(*args, **kwargs):
        try:
            func(*args, **kwargs)
        except Exception:
            sys.stderr.write("Error occurred in handler:\n")
            import traceback
            traceback.print_exc()

    return wrapper


class FigureManagerADSObserver(AnalysisDataServiceObserver):
    def __init__(self, manager):
        super(FigureManagerADSObserver, self).__init__()
        self.window = manager.window
        self.canvas = manager.canvas

        self.observeClear(True)
        self.observeDelete(True)
        self.observeReplace(True)
        self.observeRename(True)

    @_catch_exceptions
    def clearHandle(self):
        """Called when the ADS is deleted all of its workspaces"""
        self.window.emit_close()

    @_catch_exceptions
    def deleteHandle(self, _, workspace):
        """
        Called when the ADS has deleted a workspace. Checks the
        attached axes for any hold a plot from this workspace. If removing
        this leaves empty axes then the parent window is triggered for
        closer
        :param _: The name of the workspace. Unused
        :param workspace: A pointer to the workspace
        """
        # Find the axes with this workspace reference
        all_axes = self.canvas.figure.axes
        if not all_axes:
            return

        # Here we wish to delete any curves linked to the workspace being
        # deleted and if a figure is now empty, close it. We must avoid closing
        # any figures that were created via the script window that are not
        # managed via a workspace.
        # See https://github.com/mantidproject/mantid/issues/25135.
        empty_axes = []
        redraw = False
        for ax in all_axes:
            if isinstance(ax, MantidAxes):
                to_redraw = ax.remove_workspace_artists(workspace)
            else:
                to_redraw = False
            if type(ax) is not Axes:  # Solution for filtering out colorbar axes. Works most of the time.
                empty_axes.append(MantidAxes.is_empty(ax))
            redraw = redraw | to_redraw

        if all(empty_axes):
            self.window.emit_close()
        elif redraw:
            self.canvas.draw()

    @_catch_exceptions
    def replaceHandle(self, _, workspace):
        """
        Called when the ADS has replaced a workspace with one of the same name.
        If this workspace is attached to this figure then its data is updated
        :param _: The name of the workspace. Unused
        :param workspace: A reference to the new workspace
        """
        redraw = False
        for ax in self.canvas.figure.axes:
            if isinstance(ax, MantidAxes):
                redraw_this = ax.replace_workspace_artists(workspace)
            else:
                continue
            redraw = redraw | redraw_this
        if redraw:
            self.canvas.draw()

    @_catch_exceptions
    def renameHandle(self, oldName, newName):
        """
        Called when the ADS has renamed a workspace.
        If this workspace is attached to this figure then the figure name is updated
        :param oldName: The old name of the workspace.
        :param newName: The new name of the workspace
        """
        for ax in self.canvas.figure.axes:
            if isinstance(ax, MantidAxes):
                ws = AnalysisDataService.retrieve(newName)
                if isinstance(ws, MatrixWorkspace):
                    for ws_name, artists in ax.tracked_workspaces.items():
                        if ws_name == oldName:
                            ax.tracked_workspaces[newName] = ax.tracked_workspaces.pop(oldName)
                elif isinstance(ws, ITableWorkspace):
                    ax.wsName = newName


class FigureManagerWorkbench(FigureManagerBase, QObject):
    """
    Attributes
    ----------
    canvas : `FigureCanvas`
        The FigureCanvas instance
    num : int or str
        The Figure number
    toolbar : qt.QToolBar
        The qt.QToolBar
    window : qt.QMainWindow
        The qt.QMainWindow

    """

    def __init__(self, canvas, num):
        QObject.__init__(self)
        FigureManagerBase.__init__(self, canvas, num)
        # Patch show/destroy to be thread aware
        self._destroy_orig = self.destroy
        self.destroy = QAppThreadCall(self._destroy_orig)
        self._show_orig = self.show
        self.show = QAppThreadCall(self._show_orig)
        self._window_activated_orig = self._window_activated
        self._window_activated = QAppThreadCall(self._window_activated_orig)
        self.set_window_title_orig = self.set_window_title
        self.set_window_title = QAppThreadCall(self.set_window_title_orig)
        self.fig_visibility_changed_orig = self.fig_visibility_changed
        self.fig_visibility_changed = QAppThreadCall(self.fig_visibility_changed_orig)

        parent, flags = get_window_config()
        self.window = FigureWindow(canvas, parent=parent, window_flags=flags)
        self.window.activated.connect(self._window_activated)
        self.window.closing.connect(canvas.close_event)
        self.window.closing.connect(self.destroy)
        self.window.visibility_changed.connect(self.fig_visibility_changed)

        self.window.setWindowTitle("Figure %d" % num)
        canvas.figure.set_label("Figure %d" % num)

        # Give the keyboard focus to the figure instead of the
        # manager; StrongFocus accepts both tab and click to focus and
        # will enable the canvas to process event w/o clicking.
        # ClickFocus only takes the focus is the window has been
        # clicked
        # on. http://qt-project.org/doc/qt-4.8/qt.html#FocusPolicy-enum or
        # http://doc.qt.digia.com/qt/qt.html#FocusPolicy-enum
        canvas.setFocusPolicy(Qt.StrongFocus)
        canvas.setFocus()

        self.window._destroying = False

        # add text label to status bar
        self.statusbar_label = QLabel()
        self.window.statusBar().addWidget(self.statusbar_label)

        self.plot_options_dialog = None
        self.toolbar = self._get_toolbar(canvas, self.window)
        if self.toolbar is not None:
            self.window.addToolBar(self.toolbar)
            self.toolbar.message.connect(self.statusbar_label.setText)
            self.toolbar.sig_grid_toggle_triggered.connect(self.grid_toggle)
            self.toolbar.sig_toggle_fit_triggered.connect(self.fit_toggle)
            self.toolbar.sig_copy_to_clipboard_triggered.connect(self.copy_to_clipboard)
            self.toolbar.sig_plot_options_triggered.connect(self.launch_plot_options)
            self.toolbar.sig_plot_help_triggered.connect(self.launch_plot_help)
            self.toolbar.sig_generate_plot_script_clipboard_triggered.connect(
                self.generate_plot_script_clipboard)
            self.toolbar.sig_generate_plot_script_file_triggered.connect(
                self.generate_plot_script_file)
            self.toolbar.sig_home_clicked.connect(self.set_figure_zoom_to_display_all)
            self.toolbar.sig_waterfall_reverse_order_triggered.connect(
                self.waterfall_reverse_line_order)
            self.toolbar.sig_waterfall_offset_amount_triggered.connect(
                self.launch_waterfall_offset_options)
            self.toolbar.sig_waterfall_fill_area_triggered.connect(
                self.launch_waterfall_fill_area_options)
            self.toolbar.sig_waterfall_conversion.connect(self.update_toolbar_waterfall_plot)
            self.toolbar.sig_change_line_collection_colour_triggered.connect(self.change_line_collection_colour)
            self.toolbar.setFloatable(False)
            tbs_height = self.toolbar.sizeHint().height()
        else:
            tbs_height = 0

        # resize the main window so it will display the canvas with the
        # requested size:
        cs = canvas.sizeHint()
        sbs = self.window.statusBar().sizeHint()
        self._status_and_tool_height = tbs_height + sbs.height()
        height = cs.height() + self._status_and_tool_height
        self.window.resize(cs.width(), height)

        self.fit_browser = FitPropertyBrowser(canvas, ToolbarStateManager(self.toolbar))
        self.fit_browser.closing.connect(self.handle_fit_browser_close)
        self.window.setCentralWidget(canvas)
        self.window.addDockWidget(Qt.LeftDockWidgetArea, self.fit_browser)
        self.fit_browser.hide()

        if matplotlib.is_interactive():
            self.window.show()
            canvas.draw_idle()

        def notify_axes_change(fig):
            # This will be called whenever the current axes is changed
            if self.toolbar is not None:
                self.toolbar.update()

        canvas.figure.add_axobserver(notify_axes_change)

        # Register canvas observers
        self._fig_interaction = FigureInteraction(self)
        self._ads_observer = FigureManagerADSObserver(self)

        self.window.raise_()

    def full_screen_toggle(self):
        if self.window.isFullScreen():
            self.window.showNormal()
        else:
            self.window.showFullScreen()

    def _window_activated(self):
        Gcf.set_active(self)

    def _get_toolbar(self, canvas, parent):
        return WorkbenchNavigationToolbar(canvas, parent, False)

    def resize(self, width, height):
        """Set the canvas size in pixels"""
        self.window.resize(width, height + self._status_and_tool_height)

    def show(self):
        self.window.show()
        self.window.activateWindow()
        self.window.raise_()
        if self.window.windowState() & Qt.WindowMinimized:
            # windowState() stores a combination of window state enums
            # and multiple window states can be valid. On Windows
            # a window can be both minimized and maximized at the
            # same time, so we make a check here. For more info see:
            # http://doc.qt.io/qt-5/qt.html#WindowState-enum
            if self.window.windowState() & Qt.WindowMaximized:
                self.window.setWindowState(Qt.WindowMaximized)
            else:
                self.window.setWindowState(Qt.WindowNoState)

        # Hack to ensure the canvas is up to date
        self.canvas.draw_idle()

        if self.toolbar:
            self.toolbar.set_buttons_visiblity(self.canvas.figure)

    def destroy(self, *args):
        # check for qApp first, as PySide deletes it in its atexit handler
        if QApplication.instance() is None:
            return

        if self.window._destroying:
            return
        self.window._destroying = True

        if self.toolbar:
            self.toolbar.destroy()
        self._ads_observer.observeAll(False)
        del self._ads_observer
        # disconnect window events before calling Gcf.destroy. window.close is not guaranteed to
        # delete the object and do this for us. On macOS it was observed that closing the figure window
        # would produce an extraneous activated event that would add a new figure to the plots list
        # right after deleted the old one.
        self.window.disconnect()
        self._fig_interaction.disconnect()
        self.window.close()

        try:
            Gcf.destroy(self.num)
        except AttributeError:
            pass
            # It seems that when the python session is killed,
            # Gcf can get destroyed before the Gcf.destroy
            # line is run, leading to a useless AttributeError.

    def launch_plot_options(self):
        self.plot_options_dialog = PlotConfigDialogPresenter(self.canvas.figure, parent=self.window)

<<<<<<< HEAD
    def launch_plot_help(self):
        PlotHelpPages.show_help_page_for_figure(self.canvas.figure)
=======
    def copy_to_clipboard(self):
        """Copy the current figure image to clipboard"""
        # store the image in a buffer using savefig(), this has the
        # advantage of applying all the default savefig parameters
        # such as background color; those would be ignored if you simply
        # grab the canvas using Qt
        buf = io.BytesIO()
        self.canvas.figure.savefig(buf)
        QApplication.clipboard().setImage(QImage.fromData(buf.getvalue()))
        buf.close()
>>>>>>> aa1548f2

    def grid_toggle(self, on):
        """Toggle grid lines on/off"""
        canvas = self.canvas
        axes = canvas.figure.get_axes()
        for ax in axes:
            if not any(isinstance(x, QuadMesh) for x in ax.collections):
                ax.grid(on)
        canvas.draw_idle()

    def fit_toggle(self):
        """Toggle fit browser and tool on/off"""
        if self.fit_browser.isVisible():
            self.fit_browser.hide()
        else:
            self.fit_browser.show()

    def handle_fit_browser_close(self):
        """
        Respond to a signal that user closed self.fit_browser by
        clicking the [x] button.
        """
        self.toolbar.trigger_fit_toggle_action()

    def hold(self):
        """ Mark this figure as held"""
        self.toolbar.hold()

    def get_window_title(self):
        return self.window.windowTitle()

    def set_window_title(self, title):
        self.window.setWindowTitle(title)
        # We need to add a call to the figure manager here to call
        # notify methods when a figure is renamed, to update our
        # plot list.
        Gcf.figure_title_changed(self.num)

        # For the workbench we also keep the label in sync, this is
        # to allow getting a handle as plt.figure('Figure Name')
        self.canvas.figure.set_label(title)

    def fig_visibility_changed(self):
        """
        Make a notification in the global figure manager that
        plot visibility was changed. This method is added to this
        class so that it can be wrapped in a QAppThreadCall.
        """
        Gcf.figure_visibility_changed(self.num)

    def generate_plot_script_clipboard(self):
        script = generate_script(self.canvas.figure, exclude_headers=True)
        QApplication.clipboard().setText(script)
        logger.notice("Plotting script copied to clipboard.")

    def generate_plot_script_file(self):
        script = generate_script(self.canvas.figure)
        filepath = open_a_file_dialog(parent=self.canvas,
                                      default_suffix=".py",
                                      file_filter="Python Files (*.py)",
                                      accept_mode=QFileDialog.AcceptSave,
                                      file_mode=QFileDialog.AnyFile)
        if filepath:
            try:
                with open(filepath, 'w') as f:
                    f.write(script)
            except IOError as io_error:
                logger.error("Could not write file: {}\n{}" "".format(filepath, io_error))

    def set_figure_zoom_to_display_all(self):
        axes = self.canvas.figure.get_axes()
        if axes:
            for ax in axes:
                # We check for axes type below as a pseudo check for an axes being
                # a colorbar. this is based on the same check in
                # FigureManagerADSObserver.deleteHandle.
                if type(ax) is not Axes:
                    if ax.lines:  # Relim causes issues with colour plots, which have no lines.
                        ax.relim()
                    elif isinstance(ax, Axes3D):
                        if hasattr(ax, 'original_data'):
                            ax.collections[0]._vec = copy.deepcopy(ax.original_data)
                        else:
                            ax.view_init()

                    ax.autoscale()

            self.canvas.draw()

    def waterfall_reverse_line_order(self):
        ax = self.canvas.figure.get_axes()[0]
        x, y = ax.waterfall_x_offset, ax.waterfall_y_offset
        fills = datafunctions.get_waterfall_fills(ax)
        ax.update_waterfall(0, 0)

        errorbar_cap_lines = datafunctions.remove_and_return_errorbar_cap_lines(ax)

        ax.lines.reverse()
        ax.lines += errorbar_cap_lines
        ax.collections += fills
        ax.collections.reverse()
        ax.update_waterfall(x, y)

        if ax.get_legend():
            ax.make_legend()

    def launch_waterfall_offset_options(self):
        WaterfallPlotOffsetDialogPresenter(self.canvas.figure, parent=self.window)

    def launch_waterfall_fill_area_options(self):
        WaterfallPlotFillAreaDialogPresenter(self.canvas.figure, parent=self.window)

    def update_toolbar_waterfall_plot(self, is_waterfall):
        self.toolbar.set_waterfall_options_enabled(is_waterfall)
        self.toolbar.set_generate_plot_script_enabled(not is_waterfall)

    def change_line_collection_colour(self, colour):
        for col in self.canvas.figure.get_axes()[0].collections:
            if isinstance(col, LineCollection):
                col.set_color(colour.name())

        self.canvas.draw()


# -----------------------------------------------------------------------------
# Figure control
# -----------------------------------------------------------------------------


def new_figure_manager(num, *args, **kwargs):
    """Create a new figure manager instance"""
    from matplotlib.figure import Figure  # noqa
    figure_class = kwargs.pop('FigureClass', Figure)
    this_fig = figure_class(*args, **kwargs)
    return new_figure_manager_given_figure(num, this_fig)


def new_figure_manager_given_figure(num, figure):
    """Create a new figure manager instance for the given figure."""
    canvas = FigureCanvasQTAgg(figure)
    manager = FigureManagerWorkbench(canvas, num)
    return manager<|MERGE_RESOLUTION|>--- conflicted
+++ resolved
@@ -328,10 +328,9 @@
     def launch_plot_options(self):
         self.plot_options_dialog = PlotConfigDialogPresenter(self.canvas.figure, parent=self.window)
 
-<<<<<<< HEAD
     def launch_plot_help(self):
         PlotHelpPages.show_help_page_for_figure(self.canvas.figure)
-=======
+    
     def copy_to_clipboard(self):
         """Copy the current figure image to clipboard"""
         # store the image in a buffer using savefig(), this has the
@@ -342,7 +341,6 @@
         self.canvas.figure.savefig(buf)
         QApplication.clipboard().setImage(QImage.fromData(buf.getvalue()))
         buf.close()
->>>>>>> aa1548f2
 
     def grid_toggle(self, on):
         """Toggle grid lines on/off"""
