--- conflicted
+++ resolved
@@ -70,12 +70,9 @@
     cmds.append("{}, {} = {}".format(FIG_VARIABLE, AXES_VARIABLE, generate_subplots_command(fig)))
     cmds.extend(plot_commands)
     cmds.append("plt.show()")
-<<<<<<< HEAD
     cmds.append("# Scripting Plots in Mantid: \
                 https://docs.mantidproject.org/tutorials/python_in_mantid/plotting/02_scripting_plots.html")
-=======
-    cmds.append("# Scripting Plots in Mantid: https://docs.mantidproject.org/nightly/plotting/scripting_plots.html")
->>>>>>> 97aa2f6e
+
     return '\n'.join(cmds)
 
 
