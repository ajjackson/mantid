--- conflicted
+++ resolved
@@ -13,24 +13,13 @@
 import os.path as osp
 
 # third-party library imports
-<<<<<<< HEAD
 from qtpy.QtWidgets import QVBoxLayout
 
 # local package imports
 from mantid.kernel import logger
 from mantidqt.widgets.codeeditor.multifileinterpreter import MultiPythonFileInterpreter
-from workbench.plugins.base import PluginWidget
-=======
-from mantid.kernel import logger
-from mantidqt.utils.qt import add_actions, create_action
-from mantidqt.widgets.codeeditor.multifileinterpreter import MultiPythonFileInterpreter
-from qtpy.QtCore import Qt
-from qtpy.QtWidgets import QVBoxLayout
-
-# local package imports
 from ..config.fonts import text_font
 from ..plugins.base import PluginWidget
->>>>>>> 2d824335
 
 # from mantidqt.utils.qt import toQSettings when readSettings/writeSettings are implemented
 
@@ -61,15 +50,10 @@
     def __init__(self, parent):
         super(MultiFileEditor, self).__init__(parent)
 
-<<<<<<< HEAD
-        self.editors = MultiPythonFileInterpreter(default_content=DEFAULT_CONTENT, parent=self)
-
-=======
         # layout
         self.editors = MultiPythonFileInterpreter(font=text_font(),
                                                   default_content=DEFAULT_CONTENT,
                                                   parent=self)
->>>>>>> 2d824335
         layout = QVBoxLayout()
         layout.addWidget(self.editors)
         layout.setContentsMargins(0, 0, 0, 0)
@@ -79,52 +63,6 @@
 
         # attributes
         self.tabs_open_on_closing = None
-<<<<<<< HEAD
-=======
-        self.run_action = create_action(self, "Run",
-                                        on_triggered=self.editors.execute_current_async,
-                                        shortcut=("Ctrl+Return", "Ctrl+Enter"),
-                                        shortcut_context=Qt.ApplicationShortcut)
-        self.abort_action = create_action(self, "Abort",
-                                          on_triggered=self.editors.abort_current)
-
-        self.abort_action = create_action(
-            self, "Abort", on_triggered=self.editors.abort_current)
-
-        # menu action to toggle the find/replace dialog
-        self.toggle_find_replace = create_action(self,
-                                                 'Find/Replace...',
-                                                 on_triggered=self.editors.toggle_find_replace_dialog,
-                                                 shortcut='Ctrl+F')
-
-        self.toggle_comment_action = create_action(
-            self.editors.current_editor(), "Comment/Uncomment",
-            on_triggered=self.editors.toggle_comment_current,
-            shortcut="Ctrl+/",
-            shortcut_context=Qt.ApplicationShortcut)
-
-        self.tabs_to_spaces_action = create_action(
-            self, 'Tabs to Spaces',
-            on_triggered=self.editors.tabs_to_spaces_current)
-
-        self.spaces_to_tabs_action = create_action(
-            self, 'Spaces to Tabs',
-            on_triggered=self.editors.spaces_to_tabs_current)
-
-        self.toggle_whitespace_action = create_action(
-            self, 'Toggle Whitespace Visible',
-            on_triggered=self.editors.toggle_whitespace_visible_all)
-
-        # Store actions for adding to menu bar; None will add a separator
-        self.editor_actions = [self.run_action,
-                               self.abort_action, None,
-                               self.toggle_find_replace,
-                               None,
-                               self.toggle_comment_action,
-                               self.toggle_whitespace_action, None,
-                               self.tabs_to_spaces_action,
-                               self.spaces_to_tabs_action, None]
->>>>>>> 2d824335
 
     def load_settings_from_config(self, config):
         self.editors.load_settings_from_config(config)
