# Mantid Repository : https://github.com/mantidproject/mantid
#
# Copyright &copy; 2017 ISIS Rutherford Appleton Laboratory UKRI,
#     NScD Oak Ridge National Laboratory, European Spallation Source
#     & Institut Laue - Langevin
# SPDX - License - Identifier: GPL - 3.0 +
#    This file is part of the mantid workbench.
#
#
from __future__ import (absolute_import, unicode_literals)

# system imports
import os.path as osp

# third-party library imports
from qtpy.QtWidgets import QVBoxLayout

# local package imports
from mantid.kernel import logger
from mantidqt.widgets.codeeditor.multifileinterpreter import MultiPythonFileInterpreter
from ..config.fonts import text_font
from ..plugins.base import PluginWidget

# from mantidqt.utils.qt import toQSettings when readSettings/writeSettings are implemented


# Initial content
DEFAULT_CONTENT = """# The following line helps with future compatibility with Python 3
# print must now be used as a function, e.g print('Hello','World')
from __future__ import (absolute_import, division, print_function, unicode_literals)

# import mantid algorithms, numpy and matplotlib
from mantid.simpleapi import *

import matplotlib.pyplot as plt

import numpy as np
"""
# Accepted extensions for drag-and-drop to editor
ACCEPTED_FILE_EXTENSIONS = ['.py', '.pyw']
# QSettings key for session tabs
TAB_SETTINGS_KEY = "Editors/SessionTabs"


class MultiFileEditor(PluginWidget):
    """
    Provides the container for the widget containing the CodeEditors in the Workbench
    """

    def __init__(self, parent):
        super(MultiFileEditor, self).__init__(parent)

        # layout
        self.editors = MultiPythonFileInterpreter(font=text_font(),
                                                  default_content=DEFAULT_CONTENT,
                                                  parent=self)
        layout = QVBoxLayout()
        layout.addWidget(self.editors)
        layout.setContentsMargins(0, 0, 0, 0)
        self.setLayout(layout)

        self.setAcceptDrops(True)

        # attributes
        self.tabs_open_on_closing = None
<<<<<<< HEAD

    def load_settings_from_config(self, config):
        self.editors.load_settings_from_config(config)

    def execute_current_async(self):
        '''This is used by MainWindow to execute a file after opening it'''
        return self.editors.execute_current_async()

=======

    def load_settings_from_config(self, config):
        self.editors.load_settings_from_config(config)

    def execute_current_async(self):
        """
        Executes the selection in the currently active code editor.
        This is used by MainWindow to execute a file after opening it.

        """
        return self.editors.execute_current_async()

    def execute_async(self):
        """
        Executes _everything_ in currently active code editor.
        :return:
        """
        return self.editors.execute_async()

>>>>>>> 669cf056
    def restore_session_tabs(self, session_tabs):
        self.open_files_in_new_tabs(session_tabs, startup=True)
        self.editors.close_tab(0)  # close default empty tab

    # ----------- Plugin API --------------------

    def app_closing(self):
        """
        Tries to close all editors
        :return: True if editors can be closed, false if cancelled
        """
        self.tabs_open_on_closing = self.editors.tab_filepaths
        return self.editors.close_all()

    def dragEnterEvent(self, event):
        data = event.mimeData()
        if data.hasText() and data.hasUrls():
            filepaths = [url.toLocalFile() for url in data.urls()]
            for filepath in filepaths:
                if osp.splitext(filepath)[1] in ACCEPTED_FILE_EXTENSIONS:
                    event.acceptProposedAction()

    def dropEvent(self, event):
        data = event.mimeData()
        for url in data.urls():
            filepath = url.toLocalFile()
            if osp.splitext(filepath)[1] in ACCEPTED_FILE_EXTENSIONS:
                try:
                    self.open_file_in_new_tab(filepath)
                except IOError as io_error:
                    logger.warning("Could not load file:\n  '{}'"
                                   "".format(io_error))

    def get_plugin_title(self):
        return "Editor"

    def readSettings(self, settings):
        try:
            prev_session_tabs = settings.get(TAB_SETTINGS_KEY)
        except KeyError:
            return
        self.restore_session_tabs(prev_session_tabs)

    def writeSettings(self, settings):
<<<<<<< HEAD
        settings.set(TAB_SETTINGS_KEY, self.tabs_open_on_closing)
=======
        settings.set(TAB_SETTINGS_KEY, set(self.tabs_open_on_closing))
>>>>>>> 669cf056

    def register_plugin(self):
        self.main.add_dockwidget(self)

    # ----------- Plugin Behaviour --------------------

    def open_file_in_new_tab(self, filepath, startup=False):
        return self.editors.open_file_in_new_tab(filepath, startup)

    def open_files_in_new_tabs(self, filepaths, startup=False):
        for filepath in filepaths:
            try:
                self.open_file_in_new_tab(filepath, startup)
            except IOError as io_error:
                logger.warning("Could not load file:\n  {}"
                               "".format(io_error))

    def save_current_file(self):
        self.editors.save_current_file()

    def save_current_file_as(self):
        self.editors.save_current_file_as()<|MERGE_RESOLUTION|>--- conflicted
+++ resolved
@@ -63,16 +63,6 @@
 
         # attributes
         self.tabs_open_on_closing = None
-<<<<<<< HEAD
-
-    def load_settings_from_config(self, config):
-        self.editors.load_settings_from_config(config)
-
-    def execute_current_async(self):
-        '''This is used by MainWindow to execute a file after opening it'''
-        return self.editors.execute_current_async()
-
-=======
 
     def load_settings_from_config(self, config):
         self.editors.load_settings_from_config(config)
@@ -92,7 +82,6 @@
         """
         return self.editors.execute_async()
 
->>>>>>> 669cf056
     def restore_session_tabs(self, session_tabs):
         self.open_files_in_new_tabs(session_tabs, startup=True)
         self.editors.close_tab(0)  # close default empty tab
@@ -137,11 +126,7 @@
         self.restore_session_tabs(prev_session_tabs)
 
     def writeSettings(self, settings):
-<<<<<<< HEAD
-        settings.set(TAB_SETTINGS_KEY, self.tabs_open_on_closing)
-=======
         settings.set(TAB_SETTINGS_KEY, set(self.tabs_open_on_closing))
->>>>>>> 669cf056
 
     def register_plugin(self):
         self.main.add_dockwidget(self)
