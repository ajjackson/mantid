%ModuleCode
#include "MantidQtWidgets/Common/Message.h"
#include "MantidQtWidgets/Common/WorkspaceObserver.h"
#include "MantidPythonInterface/core/VersionCompat.h"
// Allows suppression of namespaces within the module
using namespace MantidQt::MantidWidgets;
using namespace MantidQt::MantidWidgets::Batch;
%End

%Include ../common_sip/string.sip
%Include ../common_sip/vector.sip

%InitialisationCode
qRegisterMetaType<std::string>("StdString");
qRegisterMetaType<Mantid::API::Workspace_sptr>("Workspace");
qRegisterMetaType<Message>("Message");
%End

// ----------------------------------------------------------------------------
// Exceptions
// ----------------------------------------------------------------------------

%Exception std::invalid_argument(SIP_Exception) /PyName=ValueError/
{
%TypeHeaderCode
#include <stdexcept>
%End
%RaiseCode
    const char *detail = sipExceptionRef.what();

    SIP_BLOCK_THREADS
    PyErr_SetString(PyExc_ValueError, detail);
    SIP_UNBLOCK_THREADS
%End
};
// ----------------------------------------------------------------------------
// Classes
// ----------------------------------------------------------------------------

class Configurable {
%TypeHeaderCode
#include "MantidQtWidgets/Common/Configurable.h"
%End

public:
  void readSettings(const QSettings &storage);
  void writeSettings(QSettings &storage);

private:
  // Not constructible or copyable
  Configurable();
  Configurable(const Configurable&);
};

class AlgorithmInputHistoryImpl : Configurable /PyName=AlgorithmInputHistory/ {
%TypeHeaderCode
#include "MantidQtWidgets/Common/AlgorithmInputHistory.h"
%End

public:
static SIP_PYOBJECT Instance() const;
%MethodCode
  auto &cppInstance = MantidQt::API::AlgorithmInputHistory::Instance();
  return sipConvertFromType(&cppInstance, sipType_AlgorithmInputHistoryImpl, nullptr);
%End

private:
  // lifetime management is with C++ so don't generate any of that in Python
  AlgorithmInputHistoryImpl();
  ~AlgorithmInputHistoryImpl();
  AlgorithmInputHistoryImpl(const AlgorithmInputHistoryImpl &);
};

class MessageDisplay : QWidget, Configurable {
%TypeHeaderCode
#include "MantidQtWidgets/Common/MessageDisplay.h"
%End

public:
  MessageDisplay(QWidget *parent = 0);
  MessageDisplay(const QFont &font, QWidget *parent = 0);
  void attachLoggingChannel(int logLevel = -1);
  QPlainTextEdit *getTextEdit();
  void filterMessages();
  QMenu *generateContextMenu();
  void filePathModified(const QString &oldPath, const QString &newPath);

  bool showFrameworkOutput();
  void setShowFrameworkOutput(const bool &show);
  bool showAllScriptOutput();
  void setShowAllScriptOutput(const bool &show);
  bool showActiveScriptOutput();
  void setShowActiveScriptOutput(const bool &show);
  QString activeScript();
  void setActiveScript(const QString &scriptPath);

  void appendFatal(const QString &text);
  void appendError(const QString &text);
  void appendWarning(const QString &text);
  void appendNotice(const QString &text);
  void appendInformation(const QString &text);
  void appendDebug(const QString &text);
  void appendPython(const QString &text, const int &priority, const QString &fileName);
  void setSource(const QString &source);
};

%If (Qt_5_0_0 -)
class AlgorithmProgressWidget : QWidget {
%TypeHeaderCode
#include "MantidQtWidgets/Common/AlgorithmProgress/AlgorithmProgressWidget.h"
%End

public:
    AlgorithmProgressWidget(QWidget *parent /TransferThis/ = 0);
    void blockUpdates(bool block = true);
};
%End

class ScriptEditor : QWidget {
%TypeHeaderCode
#include "MantidQtWidgets/Common/ScriptEditor.h"
%End

public:
  enum AutoCompletionSource {
      AcsNone,
      AcsAll,
      AcsDocument,
      AcsAPIs
  };

  enum WhitespaceVisibility {
     //! Whitespace is invisible.
     WsInvisible = SCWS_INVISIBLE,

     //! Whitespace is always visible.
     WsVisible = SCWS_VISIBLEALWAYS,

     //! Whitespace is visible after the whitespace used for indentation.
     WsVisibleAfterIndent = SCWS_VISIBLEAFTERINDENT
  };

public:
  ScriptEditor(const QString &lexer, const QFont &font = QFont(),
               QWidget *parent /TransferThis/ = 0) throw(std::invalid_argument);

  QString fileName() const;
  SIP_PYTUPLE getSelection() const;
%MethodCode
  int lineFrom(-1), indexFrom(-1), lineTo(-1), indexTo(-1);
  sipCpp->getSelection(&lineFrom, &indexFrom, &lineTo, &indexTo);
  sipRes = sipBuildResult(nullptr, "(iiii)", lineFrom, indexFrom,
                          lineTo, indexTo);
%End
  int getZoom() const;
  bool hasSelectedText() const;
  bool isModified() const;
  bool isReadOnly() const;
  QString selectedText() const;
  QString text() const;

  void clearKeyBinding(const QString &keyCombination) throw(std::invalid_argument);
  void enableAutoCompletion(AutoCompletionSource source);
  void disableAutoCompletion();
  void getCursorPosition(int *line, int *index) const;
  void selectAll(bool select = true);
  void setCaretLineBackgroundColor (const QColor & col);
  void setCaretLineVisible(bool enable);
  void setCursorPosition(int line, int index);
  void setIndentationsUseTabs(bool tabs);
  void setFileName(const QString &filename);
  void setMarginWidth(int margin, int width);
  void setModified(bool m);
  void setReadOnly(bool ro);
  void setSelection(int lineFrom, int indexFrom, int lineTo, int indexTo);
  void setTabWidth(int width);
  void setText(const QString &text);
  void setWhitespaceVisibility(WhitespaceVisibility mode);
  void updateCompletionAPI(const QStringList & completions);

  int findFirst(const QString &expr, bool re, bool cs, bool wo, bool wrap, bool forward);
  int findNext();
  void replace(const QString &replaceStr);
  void replaceAll(const QString &search, const QString &replace,
                              bool regex, bool caseSensitive, bool matchWords,
                              bool wrap, bool backward);


public slots:
  void updateProgressMarker(int lineno, bool error);
  void zoomTo(int level);

signals:
  void fileNameChanged(const QString &fileName);
  void modificationChanged(bool m);
  void textZoomedIn();
  void textZoomedOut();

private:
  ScriptEditor(const ScriptEditor&);
};


class AlgorithmDialog: QDialog {
%TypeHeaderCode
#include "MantidQtWidgets/Common/AlgorithmDialog.h"
#include "MantidAPI/AlgorithmObserver.h"
#include <boost/python/extract.hpp>
using namespace MantidQt::API;
%End
public:
  void setShowKeepOpen(const bool showOption);
  bool isShowKeepOpen() const;
  void initializeLayout();
  bool isInitialized() const;
  void setAlgorithm(SIP_PYOBJECT);
%MethodCode
  sipCpp->setAlgorithm(boost::python::extract<Mantid::API::IAlgorithm_sptr>(a0));
%End
  void setPresetValues(const QHash<QString, QString> &presetValues);
  void isForScript(bool forScript);
  void executeOnAccept(bool on);
  void setOptionalMessage(const QString &message);
  void addEnabledAndDisableLists(const QStringList &enabled,
                                 const QStringList &disabled);
  void addAlgorithmObserver(SIP_PYOBJECT);
%MethodCode
  sipCpp->addAlgorithmObserver(boost::python::extract<Mantid::API::AlgorithmObserver*>(a0));
%End
private:
  AlgorithmDialog();
  AlgorithmDialog(const AlgorithmDialog&);
};


class GenericDialog: AlgorithmDialog {
%TypeHeaderCode
#include "MantidQtWidgets/Common/GenericDialog.h"
using namespace MantidQt::API;
%End
public:
  GenericDialog(QWidget *parent = nullptr);
};

class UserSubWindow : QMainWindow {
%TypeHeaderCode
#include "MantidQtWidgets/Common/UserSubWindow.h"
using namespace MantidQt::API;
%End
private:
  UserSubWindow(QWidget *parent = nullptr);
};

class BaseEncoder {
%TypeHeaderCode
#include "MantidQtWidgets/Common/BaseEncoder.h"
%End
public:
  virtual QMap<QString, QVariant> encode(const QWidget *window,
                                         const std::string &directory) = 0;
  virtual QList<QString> tags() = 0;
private:
  BaseEncoder();
  virtual ~BaseEncoder();
};

class BaseDecoder {
%TypeHeaderCode
#include "MantidQtWidgets/Common/BaseDecoder.h"
%End
public:
  virtual QWidget * decode(const QMap<QString, QVariant> &map,
                           const std::string &directory) = 0;
  virtual QList<QString> tags() = 0;
private:
  BaseDecoder();
  virtual ~BaseDecoder();
};

class UserSubWindowFactoryImpl /PyName=UserSubWindowFactory/ {
%TypeHeaderCode
#include "MantidQtWidgets/Common/UserSubWindowFactory.h"
%End
public:
    static SIP_PYOBJECT Instance() const;
    %MethodCode
        auto &cppInstance = MantidQt::API::UserSubWindowFactory::Instance();
        return sipConvertFromType(&cppInstance, sipType_UserSubWindowFactoryImpl, nullptr);
    %End
    UserSubWindow *createUnwrapped(const std::string &name) const;
    QSet<QString> categories(const QString &interfaceName) const;
    QStringList keys() const;
    BaseEncoder *findEncoder(QWidget *window);
    BaseDecoder *findDecoder(const std::string &decodeString);


private:
  UserSubWindowFactoryImpl();
  UserSubWindowFactoryImpl(const UserSubWindowFactoryImpl &);
  ~UserSubWindowFactoryImpl();
};


class InterfaceManager {
%TypeHeaderCode
#include "MantidQtWidgets/Common/InterfaceManager.h"
using namespace MantidQt::API;
%End
public:
  InterfaceManager();
  AlgorithmDialog *createDialogFromName(
      const QString &algorithmName, const int version = -1,
      QWidget *parent = nullptr, bool forScript = false,
      const QHash<QString, QString> &presetValues = QHash<QString, QString>(),
      const QString &optionalMsg = QString(),
      const QStringList &enabled = QStringList(),
      const QStringList &disabled = QStringList());

  UserSubWindow *createSubWindow(
      const QString &interface_name,
      QWidget *parent = nullptr);
  QStringList getUserSubWindowKeys() const;

  void showHelpPage(const QString &url=QString());
  void showWikiPage(const QString &page=QString());
  void showAlgorithmHelp(const QString &name, const int version=-1);
  void showConceptHelp(const QString &name);
  void showFitFunctionHelp(const QString &name=QString());
  void showCustomInterfaceHelp(const QString &name);
  void showWebPage(const QString &url);
  void closeHelpWindow();
};

// ---------------------------------
// WorkspaceWidget and dependencies
// ---------------------------------

class MantidDisplayBase /Abstract/ {
%TypeHeaderCode
#include "MantidQtWidgets/Common/MantidDisplayBase.h"
%End
private:
  MantidDisplayBase();
};

class MantidTreeModel : MantidDisplayBase {
%TypeHeaderCode
#include "MantidQtWidgets/Common/MantidTreeModel.h"
%End
public:
  MantidTreeModel();
private:
  MantidTreeModel(const MantidTreeModel &);
};

class WorkspaceTreeWidget : QWidget {
%TypeHeaderCode
#include "MantidQtWidgets/Common/WorkspacePresenter/WorkspaceTreeWidget.h"
%End
public:
  WorkspaceTreeWidget(MantidDisplayBase *mdb /Transfer/, bool viewOnly=false,
                      QWidget *parent /TransferThis/ = nullptr);
  std::vector<std::string> getSelectedWorkspaceNames() const;
};

// Implementation to override context menu
class WorkspaceTreeWidgetSimple : WorkspaceTreeWidget {
%TypeHeaderCode
#include "MantidQtWidgets/Common/WorkspacePresenter/WorkspaceTreeWidgetSimple.h"
%End
public:
  WorkspaceTreeWidgetSimple(bool viewOnly=false, QWidget *parent /TransferThis/ = nullptr);
  void refreshWorkspaces();

signals:
  void plotSpectrumClicked(const QStringList & workspaceNames);
  void overplotSpectrumClicked(const QStringList & workspaceNames);
  void plotSpectrumWithErrorsClicked(const QStringList & workspaceNames);
  void overplotSpectrumWithErrorsClicked(const QStringList & workspaceNames);
  void plotColorfillClicked(const QStringList &workspaceNames);
  void sampleLogsClicked(const QStringList &workspaceNames);
  void sliceViewerClicked(const QStringList &workspaceNames);
  void showInstrumentClicked(const QStringList &workspaceNames);
  void showAlgorithmHistoryClicked(const QStringList &workspaceNames);
};

class AlgorithmHistoryWindow : public QDialog {
%TypeHeaderCode
#include "MantidQtWidgets/Common/AlgorithmHistoryWindow.h"
%End
public:
	AlgorithmHistoryWindow(QWidget *parent /TransferThis/, const QString &workspaceName) throw(std::invalid_argument);
};

// ---------------------------------
// Manage User Directories
// ---------------------------------

class ManageUserDirectories : QDialog {
%TypeHeaderCode
#include "MantidQtWidgets/Common/ManageUserDirectories.h"
%End
public:
  ManageUserDirectories(QWidget *parent /TransferThis/ = nullptr);
  static void openManageUserDirectories();
};

// ---------------------------------
// Script Repository
// ---------------------------------

class ScriptRepositoryView : QDialog {
%TypeHeaderCode
#include "MantidQtWidgets/Common/ScriptRepositoryView.h"
%End
public:
    ScriptRepositoryView(QWidget *parent = nullptr);
};

// ---------------------------------
// Fit Property Browser
// ---------------------------------
class FitPropertyBrowser : public QDockWidget {
%TypeHeaderCode
#include "MantidQtWidgets/Common/FitPropertyBrowser.h"
%End
public:
    FitPropertyBrowser(QWidget *parent = nullptr, QObject *mantidui = nullptr);
    void init();
    SIP_PYOBJECT getFittingFunction() const;
%MethodCode
    try {
      auto f = sipCpp->getFittingFunction();
      sipRes = FROM_CSTRING(f->asString().c_str());
    } catch (std::out_of_range&) {
      sipRes = FROM_CSTRING("");
    }
%End
    int sizeOfFunctionsGroup() const;
    void loadFunction(QString funStr);
    double startX() const;
    void setStartX(double start);
    double endX() const;
    void setEndX(double end);
    void setXRange(double start, double end);
    QVector<double> getXRange() throw(std::invalid_argument);
    QString getXColumnName() const;
    QString getYColumnName() const;
    QString getErrColumnName() const;
    int workspaceIndex() const;
    void setWorkspaceIndex(int i);
    QStringList getWorkspaceNames();
    void fit();
    void addAllowedSpectra(const QString &wsName, const QList<int> &wsIndices);
    void addAllowedTableWorkspace(const QString &wsName);
    void setTextPlotGuess(const QString);
    bool plotDiff() const;
<<<<<<< HEAD
    std::string outputName() const;
=======
    void addFitResultWorkspacesToTableWidget();
    void setWorkspaceName(const QString &wsName);
    void postDeleteHandle(const std::string &wsName);
>>>>>>> 5ea5c339

    SIP_PYOBJECT defaultPeakType();
%MethodCode
    auto f = sipCpp->defaultPeakType();
    sipRes = FROM_CSTRING(f.c_str());
%End
    void setDefaultPeakType(SIP_PYOBJECT);
%MethodCode
    sipCpp->setDefaultPeakType(TO_CSTRING(a0));
%End
    QStringList registeredPeaks() const;
    QStringList registeredBackgrounds() const;
    QStringList registeredOthers() const;
    QStringList getPeakPrefixes() const;
    QString addFunction(QString);
    double getPeakCentreOf(QString);
    void setPeakCentreOf(QString, double);
    double getPeakHeightOf(QString);
    void setPeakHeightOf(QString, double);
    double getPeakFwhmOf(QString);
    void setPeakFwhmOf(QString, double);
    void normaliseData(bool on);
    QMenu *getFitMenu() const;
    QListWidget* getWorkspaceList() const;

    SIP_PYOBJECT workspaceName() const;
%MethodCode
    auto f = sipCpp->workspaceName();
    sipRes = FROM_CSTRING(f.c_str());
%End

    SIP_PYOBJECT outputName() const;
%MethodCode
    auto f = sipCpp->outputName();
    sipRes = FROM_CSTRING(f.c_str());
%End

    void setOutputName(SIP_PYOBJECT);
%MethodCode
    sipCpp->setOutputName(TO_CSTRING(a0));
%End

    void setPeakToolOn(bool on);

signals:
    void functionChanged();
    void startXChanged(double);
    void endXChanged(double);
    void changedParameterOf(const QString &prefix);
    void algorithmFinished(const QString &);
    void removeFitCurves();
    void plotGuess();
<<<<<<< HEAD
    void sequentialFitDone() const;
=======
    void workspaceClicked(const QString &);

>>>>>>> 5ea5c339
};

// ---------------------------------
// Hint Strategy
// ---------------------------------
class Hint {
%TypeHeaderCode
#include "MantidQtWidgets/Common/Hint.h"
%End
public:
  Hint(std::string word, std::string description);
  const std::string& word() const;
  const std::string& description() const;
};

class HintStrategy
{
%TypeHeaderCode
#include "MantidQtWidgets/Common/HintStrategy.h"
%End
public:
  HintStrategy();
  virtual std::vector<Hint> createHints() = 0;
  virtual ~HintStrategy();
};

class AlgorithmHintStrategy : public HintStrategy
{
%TypeHeaderCode
#include "MantidQtWidgets/Common/AlgorithmHintStrategy.h"
%End
public:
  AlgorithmHintStrategy(const std::string& algorithmName,
                        std::vector<std::string> blacklist);
  virtual std::vector<Hint> createHints();
};

// ---------------------------------
// JobTreeView
// ---------------------------------

// RowLocation needs to be wrapped in a SIP namespace class
// otherwise it cannot be recognised as a type when passed into a signal
// e.g. in JobTreeViewSignalAdapter's cellTextChanged signal
namespace MantidQt
{
namespace MantidWidgets
{
namespace Batch
{

class RowLocation
{
%TypeHeaderCode
#include "MantidQtWidgets/Common/Batch/RowLocation.h"
%End
public:
  RowLocation();
  RowLocation(std::vector<int> path);
  const std::vector<int> &path();
  int rowRelativeToParent();
  bool isRoot();
  int depth();
  bool isChildOf(const MantidQt::MantidWidgets::Batch::RowLocation &other);
  bool isSiblingOf(const MantidQt::MantidWidgets::Batch::RowLocation &other);
  bool isChildOrSiblingOf(const MantidQt::MantidWidgets::Batch::RowLocation &other);
  bool isDescendantOf(const MantidQt::MantidWidgets::Batch::RowLocation &other);
  MantidQt::MantidWidgets::Batch::RowLocation parent();
  MantidQt::MantidWidgets::Batch::RowLocation relativeTo(const MantidQt::MantidWidgets::Batch::RowLocation &ancestor);
  MantidQt::MantidWidgets::Batch::RowLocation child(int n);

  bool operator==(const MantidQt::MantidWidgets::Batch::RowLocation& other);
  bool operator!=(const MantidQt::MantidWidgets::Batch::RowLocation& other);
  bool operator<(const MantidQt::MantidWidgets::Batch::RowLocation& other);
  bool operator<=(const MantidQt::MantidWidgets::Batch::RowLocation& other);
  bool operator>(const MantidQt::MantidWidgets::Batch::RowLocation& other);
  bool operator>=(const MantidQt::MantidWidgets::Batch::RowLocation& other);
};

}; // Batch
}; // MantidWidgets
}; // MantidQt

class RowPredicate {
%TypeHeaderCode
#include "MantidQtWidgets/Common/Batch/FilteredTreeModel.h"
%End
protected:
  RowPredicate();
  virtual bool rowMeetsCriteria(const MantidQt::MantidWidgets::Batch::RowLocation & row) const = 0;
};

class JobTreeViewSubscriber {
%TypeHeaderCode
#include "MantidQtWidgets/Common/Batch/JobTreeView.h"
%End
public:
  virtual void notifyCellTextChanged(const MantidQt::MantidWidgets::Batch::RowLocation& itemIndex,
                                     int column,
                                     const std::string& oldValue,
                                     const std::string& newValue) = 0;
  virtual void notifySelectionChanged() = 0;
  virtual void notifyRowInserted(const MantidQt::MantidWidgets::Batch::RowLocation& itemIndex) = 0;
  virtual void notifyAppendAndEditAtChildRowRequested() = 0;
  virtual void notifyAppendAndEditAtRowBelowRequested() = 0;
  virtual void notifyEditAtRowAboveRequested() = 0;
  virtual void notifyRemoveRowsRequested(
    const std::vector<MantidQt::MantidWidgets::Batch::RowLocation>& locationsOfRowsToRemove) = 0;
  virtual void notifyCopyRowsRequested() = 0;
  virtual void notifyCutRowsRequested() = 0;
  virtual void notifyPasteRowsRequested() = 0;
  virtual void notifyFilterReset() = 0;
};

class JobTreeView : public QTreeView
{

%TypeHeaderCode
#include "MantidQtWidgets/Common/Batch/JobTreeView.h"
%End
public:
    JobTreeView(const QStringList &columnHeadings, const Cell& defaultCellStyle,
     QWidget *parent = nullptr);

    void subscribe(JobTreeViewSubscriber *subscriber);
    MantidQt::MantidWidgets::Batch::RowLocation insertChildRowOf(const MantidQt::MantidWidgets::Batch::RowLocation
     &parent, int beforeRow,
                          const std::vector<Cell> &rowText);
    MantidQt::MantidWidgets::Batch::RowLocation insertChildRowOf(const MantidQt::MantidWidgets::Batch::RowLocation
    &parent, int beforeRow);
    MantidQt::MantidWidgets::Batch::RowLocation appendChildRowOf(const MantidQt::MantidWidgets::Batch::RowLocation
    &parent);
    MantidQt::MantidWidgets::Batch::RowLocation appendChildRowOf(const MantidQt::MantidWidgets::Batch::RowLocation
    &parentLocation,
                          const std::vector<Cell> &rowText);
    void appendAndEditAtChildRow();
    void appendAndEditAtRowBelow();
    void editAtRowAbove();
    void removeRowAt(const MantidQt::MantidWidgets::Batch::RowLocation &location);
    void removeRows(std::vector<MantidQt::MantidWidgets::Batch::RowLocation> rowsToRemove);
    void removeAllRows();
    void replaceRows(std::vector<MantidQt::MantidWidgets::Batch::RowLocation> replacementPoints,
                     std::vector<std::vector<Row>> replacementLocations);
    void appendSubtreesAt(const MantidQt::MantidWidgets::Batch::RowLocation& parent,
                          std::vector<std::vector<Row>> subtrees);
    void appendSubtreeAt(const MantidQt::MantidWidgets::Batch::RowLocation& parent,
                         std::vector<Row> subtree);
    void replaceSubtreeAt(const MantidQt::MantidWidgets::Batch::RowLocation &rootToRemove,
                          std::vector<Row> subtree);
    void insertSubtreeAt(const MantidQt::MantidWidgets::Batch::RowLocation& parent, int index,
                         std::vector<Row> subtree);

    void filterRowsBy(RowPredicate* predicate /Transfer/);
    void resetFilter();
    bool hasFilter() const;

    void setHintsForColumn(int column, HintStrategy* hintStrategy /Transfer/);

    bool isOnlyChildOfRoot(const MantidQt::MantidWidgets::Batch::RowLocation& location) const;
    std::vector<Cell> cellsAt(const MantidQt::MantidWidgets::Batch::RowLocation &location) const;
    void setCellsAt(const MantidQt::MantidWidgets::Batch::RowLocation &location,
                    const std::vector<Cell> &cells);
    Cell cellAt(MantidQt::MantidWidgets::Batch::RowLocation location, int column);
    void setCellAt(MantidQt::MantidWidgets::Batch::RowLocation location, int column, const Cell &cellText);
    Cell deadCell() const;

    std::vector<MantidQt::MantidWidgets::Batch::RowLocation> selectedRowLocations() const;
    boost::optional<std::vector<std::vector<Row>>> selectedSubtrees() const;
    boost::optional<std::vector<MantidQt::MantidWidgets::Batch::RowLocation>> selectedSubtreeRoots() const;
};

class Cell {
%TypeHeaderCode
#include "MantidQtWidgets/Common/Batch/Cell.h"
%End
public:
  Cell(const std::string &contentText);

  Cell(const std::string &contentText, const std::string& backgroundColor, int borderThickness,
       const std::string &color, int borderOpacity, bool isEditable);

  const std::string &contentText() const;
  void setContentText(const std::string& contentText);

  const std::string &toolTip() const;
  void setToolTip(const std::string &toolTip);


  const std::string & borderColor() const;
  void setBorderColor(const std::string& borderColor);

  const std::string & backgroundColor() const;
  void setBackgroundColor(const std::string& backgroundColor);

  int borderOpacity() const;
  void setBorderOpacity(int alpha);

  int borderThickness() const;
  void setBorderThickness(int borderThickness);

  bool isEditable() const;
  void disableEditing();
  void enableEditing();
  void setEditable(bool isEditable);

  const std::string &iconFilePath() const;
  void setIconFilePath(const std::string& iconFilePath);

};

class Row {
%TypeHeaderCode
#include "MantidQtWidgets/Common/Batch/Row.h"
%End
public:
  Row(MantidQt::MantidWidgets::Batch::RowLocation location, std::vector<Cell> cells);
  const std::vector<Cell>& cells() const;
  const MantidQt::MantidWidgets::Batch::RowLocation& location() const;
};

class JobTreeViewSignalAdapter : public QObject, public JobTreeViewSubscriber {
%TypeHeaderCode
#include "MantidQtWidgets/Common/Batch/JobTreeViewSignalAdapter.h"
%End
public:
  JobTreeViewSignalAdapter(JobTreeView &view, QObject *parent = nullptr);
  virtual void notifyCellTextChanged(const MantidQt::MantidWidgets::Batch::RowLocation &itemIndex,
                                     int column,
                                     const std::string &oldValue,
                                     const std::string &newValue);
  virtual void notifySelectionChanged();
  virtual void notifyRowInserted(const MantidQt::MantidWidgets::Batch::RowLocation &itemIndex);
  virtual void notifyAppendAndEditAtChildRowRequested();
  virtual void notifyAppendAndEditAtRowBelowRequested();
  virtual void notifyEditAtRowAboveRequested();
  virtual void notifyRemoveRowsRequested(
      const std::vector<MantidQt::MantidWidgets::Batch::RowLocation> &locationsOfRowsToRemove);
  virtual void notifyCopyRowsRequested();
  virtual void notifyCutRowsRequested();
  virtual void notifyPasteRowsRequested();
  virtual void notifyFilterReset();
signals:
  void cellTextChanged(const MantidQt::MantidWidgets::Batch::RowLocation &itemIndex,
                       int column,
                       std::string oldValue,
                       std::string newValue);
  void rowInserted(const MantidQt::MantidWidgets::Batch::RowLocation &itemIndex);
  void filterReset();
  void appendAndEditAtChildRowRequested();
  void appendAndEditAtRowBelowRequested();
  void editAtRowAboveRequested();
  void removeRowsRequested(
      const std::vector<MantidQt::MantidWidgets::Batch::RowLocation> &locationsOfRowsToRemove);
  void copyRowsRequested();
  void cutRowsRequested();
};


// ---------------------------------
// Function Browser
// ---------------------------------
class FunctionBrowser : public QWidget {
%TypeHeaderCode
#include "MantidQtWidgets/Common/FunctionBrowser.h"
#include <boost/python/extract.hpp>
#include <boost/python/to_python_value.hpp>
using namespace MantidQt::API;
%End
public:
    FunctionBrowser(QWidget *parent = nullptr, bool multi = false);
    FunctionTreeView *view() const;
    void setFunction(const QString &funStr);
    QString getFunctionString();
    QString getFitFunctionString() const;
    void setParameter(const QString &funStr, double value);
    double getParameter(const QString &funStr);
    int getNumberOfDatasets() const;
    void setNumberOfDatasets(int n);
    void setCurrentDataset(int i);
    int getCurrentDataset() const;
    void setDatasetNames(const QStringList &names);
    void addDatasets(const QStringList &names);
    void removeDatasets(QList<int> indices);
    QStringList getDatasetNames() const;
    void setErrorsEnabled(bool enabled);
    QStringList getGlobalParameters() const;
    void setGlobalParameters(const QStringList &globals);
    void clear();
    void updateParameters(SIP_PYOBJECT);
    %MethodCode
    try{
      auto function = boost::python::extract<const Mantid::API::IFunction_sptr &>(a0)();
      sipCpp->updateParameters(*function);
      }
      catch (std::invalid_argument &sipExceptionRef)
      {
         const char *detail = sipExceptionRef.what();
         SIP_BLOCK_THREADS
         PyErr_SetString(PyExc_ValueError, detail);
         SIP_UNBLOCK_THREADS
         return NULL;
      }
      catch (...)
      {
         sipRaiseUnknownException();
         return NULL;
      }
    %End
    void updateMultiDatasetParameters(SIP_PYOBJECT);
    %MethodCode
    try{
      auto function = boost::python::extract<const Mantid::API::IFunction_sptr &>(a0)();
      sipCpp->updateMultiDatasetParameters(*function);
      }
      catch (std::invalid_argument &sipExceptionRef)
      {
         const char *detail = sipExceptionRef.what();
         SIP_BLOCK_THREADS
         PyErr_SetString(PyExc_ValueError, detail);
         SIP_UNBLOCK_THREADS
         return NULL;
      }
      catch (...)
      {
         sipRaiseUnknownException();
         return NULL;
      }
    %End
    SIP_PYOBJECT getGlobalFunction();
    %MethodCode
      sipRes = boost::python::to_python_value<const Mantid::API::IFunction_sptr &>()(sipCpp->getGlobalFunction());
    %End
    SIP_PYOBJECT getFunctionByIndex(const QString &index);
    %MethodCode
      sipRes = boost::python::to_python_value<const Mantid::API::IFunction_sptr &>()(sipCpp->getFunctionByIndex(*a0));
    %End
signals:
    void functionStructureChanged();
    void parameterChanged(const QString &funcIndex, const QString &paramName);
};

// ---------------------------------
// FunctionTreeView
// ---------------------------------
class FunctionTreeView : public QWidget {
%TypeHeaderCode
#include "MantidQtWidgets/Common/FunctionTreeView.h"
%End
public:
    FunctionTreeView(QWidget *parent, bool multi);
    int getNumberOfQtProperties() const;
    int getNumberOfTieProperties() const;
    int getNumberOfConstraintProperties() const;
    QRect getVisualRectFunctionProperty(const QString &index) const;
    QRect getVisualRectParameterProperty(const QString &index) const;
    QTreeWidget *treeWidget() const;
    QWidget *getParamWidget(const QString &paramName) const;
    double getParameter(const QString &paramName) const;
};

// ---------------------------------
// MWRunFiles
// ---------------------------------
class MWRunFiles : QWidget
{
%TypeHeaderCode
#include "MantidQtWidgets/Common/MWRunFiles.h"
%End
public:
    MWRunFiles(QWidget *parent = nullptr);

    void setLabelText(const QString &text);
    void setLabelMinWidth(const int);
    void liveButtonSetChecked(bool);
    bool liveButtonIsChecked();
    QString getText();
    QString getFirstFilename() const;
    bool isSearching() const;
    bool isValid();
    void setUserInput(const QVariant &);
    void setText(const QString&);
    void setInstrumentOverride(const QString &instName);

signals:
    void fileTextChanged(const QString & /*_t1*/);
    void fileEditingFinished();
    void fileFindingFinished();
    void liveButtonPressed(bool);
    void findingFiles();
    void filesFound();
};<|MERGE_RESOLUTION|>--- conflicted
+++ resolved
@@ -455,13 +455,10 @@
     void addAllowedTableWorkspace(const QString &wsName);
     void setTextPlotGuess(const QString);
     bool plotDiff() const;
-<<<<<<< HEAD
     std::string outputName() const;
-=======
     void addFitResultWorkspacesToTableWidget();
     void setWorkspaceName(const QString &wsName);
     void postDeleteHandle(const std::string &wsName);
->>>>>>> 5ea5c339
 
     SIP_PYOBJECT defaultPeakType();
 %MethodCode
@@ -514,12 +511,8 @@
     void algorithmFinished(const QString &);
     void removeFitCurves();
     void plotGuess();
-<<<<<<< HEAD
     void sequentialFitDone() const;
-=======
     void workspaceClicked(const QString &);
-
->>>>>>> 5ea5c339
 };
 
 // ---------------------------------
