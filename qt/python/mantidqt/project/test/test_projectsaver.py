# Mantid Repository : https://github.com/mantidproject/mantid
#
# Copyright &copy; 2018 ISIS Rutherford Appleton Laboratory UKRI,
#     NScD Oak Ridge National Laboratory, European Spallation Source
#     & Institut Laue - Langevin
# SPDX - License - Identifier: GPL - 3.0 +
#  This file is part of the mantidqt package
#
import unittest
import tempfile

import os
import json
from shutil import rmtree

import matplotlib.backend_bases
import matplotlib.figure

from mantid.api import AnalysisDataService as ADS
from mantid.simpleapi import CreateSampleWorkspace
from mantidqt.project import projectsaver


project_file_ext = ".mtdproj"
working_directory = tempfile.mkdtemp()


class ProjectSaverTest(unittest.TestCase):
    def tearDown(self):
        ADS.clear()

    def setUp(self):
        # In case it was hard killed and is still present
        if os.path.isdir(working_directory):
            rmtree(working_directory)

    def test_only_one_workspace_saving(self):
        ws1_name = "ws1"
        ADS.addOrReplace(ws1_name, CreateSampleWorkspace(OutputWorkspace=ws1_name))
        project_saver = projectsaver.ProjectSaver(project_file_ext)
        file_name = working_directory + "/" + os.path.basename(working_directory) + project_file_ext

        workspaces_string = "\"workspaces\": [\"ws1\"]"
        plots_string = "\"plots\": []"

        project_saver.save_project(workspace_to_save=[ws1_name], directory=working_directory)

        # Check project file is saved correctly
        f = open(file_name, "r")
        file_string = f.read()
        self.assertTrue(workspaces_string in file_string)
        self.assertTrue(plots_string in file_string)

        # Check workspace is saved
        list_of_files = os.listdir(working_directory)
        self.assertEqual(len(list_of_files), 2)
        self.assertTrue(os.path.basename(working_directory) + project_file_ext in list_of_files)
        self.assertTrue(ws1_name + ".nxs" in list_of_files)

    def test_only_multiple_workspaces_saving(self):
        ws1_name = "ws1"
        ws2_name = "ws2"
        ws3_name = "ws3"
        ws4_name = "ws4"
        ws5_name = "ws5"
        CreateSampleWorkspace(OutputWorkspace=ws1_name)
        CreateSampleWorkspace(OutputWorkspace=ws2_name)
        CreateSampleWorkspace(OutputWorkspace=ws3_name)
        CreateSampleWorkspace(OutputWorkspace=ws4_name)
        CreateSampleWorkspace(OutputWorkspace=ws5_name)
        project_saver = projectsaver.ProjectSaver(project_file_ext)
        file_name = working_directory + "/" + os.path.basename(working_directory) + project_file_ext

        workspaces_string = "\"workspaces\": [\"ws1\", \"ws2\", \"ws3\", \"ws4\", \"ws5\"]"
        plots_string = "\"plots\": []"

        project_saver.save_project(workspace_to_save=[ws1_name, ws2_name, ws3_name, ws4_name, ws5_name],
                                   directory=working_directory)

        # Check project file is saved correctly
        f = open(file_name, "r")
        file_string = f.read()
        self.assertTrue(workspaces_string in file_string)
        self.assertTrue(plots_string in file_string)

        # Check workspace is saved
        list_of_files = os.listdir(working_directory)
        self.assertEqual(len(list_of_files), 6)
        self.assertTrue(os.path.basename(working_directory) + project_file_ext in list_of_files)
        self.assertTrue(ws1_name + ".nxs" in list_of_files)
        self.assertTrue(ws2_name + ".nxs" in list_of_files)
        self.assertTrue(ws3_name + ".nxs" in list_of_files)
        self.assertTrue(ws4_name + ".nxs" in list_of_files)
        self.assertTrue(ws5_name + ".nxs" in list_of_files)

    def test_only_saving_one_workspace_when_multiple_are_present_in_the_ADS(self):
        ws1_name = "ws1"
        ws2_name = "ws2"
        ws3_name = "ws3"
        CreateSampleWorkspace(OutputWorkspace=ws1_name)
        CreateSampleWorkspace(OutputWorkspace=ws2_name)
        CreateSampleWorkspace(OutputWorkspace=ws3_name)
        project_saver = projectsaver.ProjectSaver(project_file_ext)
        file_name = working_directory + "/" + os.path.basename(working_directory) + project_file_ext

        workspaces_string = "\"workspaces\": [\"ws1\"]"
        plots_string = "\"plots\": []"

        project_saver.save_project(workspace_to_save=[ws1_name], directory=working_directory)

        # Check project file is saved correctly
        f = open(file_name, "r")
        file_string = f.read()
        self.assertTrue(workspaces_string in file_string)
        self.assertTrue(plots_string in file_string)

        # Check workspace is saved
        list_of_files = os.listdir(working_directory)
        self.assertEqual(len(list_of_files), 2)
        self.assertTrue(os.path.basename(working_directory) + project_file_ext in list_of_files)
        self.assertTrue(ws1_name + ".nxs" in list_of_files)

    def test_saving_plots_when_plots_are_passed(self):
        fig = matplotlib.figure.Figure(dpi=100, figsize=(6.4, 4.8))
        fig_manager = matplotlib.backend_bases.FigureManagerBase(matplotlib.backend_bases.FigureCanvasBase(fig), 1)
        matplotlib.axes.Axes(fig=fig, rect=[0, 0, 0, 0])

        project_saver = projectsaver.ProjectSaver(project_file_ext)
        file_name = working_directory + "/" + os.path.basename(working_directory) + project_file_ext

        project_saver.save_project(directory=working_directory,
                                   plots_to_save={1: fig_manager})

        plots_dict = {u"creationArguments": [], u"axes": [], u"label": u"", u"properties": {u"figWidth": 6.4,
                                                                                            u"figHeight": 4.8,
                                                                                            u"dpi": 100.0}}

        f = open(file_name, "r")
        file_dict = json.load(f)
        self.assertDictEqual(plots_dict, file_dict["plots"][0])


class ProjectWriterTest(unittest.TestCase):
    def tearDown(self):
        ADS.clear()

    def setUp(self):
        # In case it was hard killed and is still present
        if os.path.isdir(working_directory):
            rmtree(working_directory)

        self.file_name = working_directory + "/" + os.path.basename(working_directory) + project_file_ext

    def test_write_out_empty_workspaces(self):
        workspace_list = []
        plots_to_save = []
        interfaces_to_save = []
        project_writer = projectsaver.ProjectWriter(save_location=working_directory, workspace_names=workspace_list,
                                                    project_file_ext=project_file_ext, plots_to_save=plots_to_save,
                                                    interfaces_to_save=interfaces_to_save)
<<<<<<< HEAD
        file_name = working_directory + "/" + os.path.basename(working_directory) + project_file_ext

=======
>>>>>>> cf57ef92
        workspaces_string = "\"workspaces\": []"
        plots_string = "\"plots\": []"

        project_writer.write_out()

        with open(self.file_name, 'r') as f:
            file_string = f.read()
        self.assertTrue(workspaces_string in file_string)
        self.assertTrue(plots_string in file_string)

    def test_write_out_on_just_workspaces(self):
        plots_to_save = []
        workspace_list = ["ws1", "ws2", "ws3", "ws4"]
        interfaces_to_save = []
        project_writer = projectsaver.ProjectWriter(save_location=working_directory, workspace_names=workspace_list,
                                                    project_file_ext=project_file_ext, plots_to_save=plots_to_save,
                                                    interfaces_to_save=interfaces_to_save)
<<<<<<< HEAD
        file_name = working_directory + "/" + os.path.basename(working_directory) + project_file_ext

=======
>>>>>>> cf57ef92
        workspaces_string = "\"workspaces\": [\"ws1\", \"ws2\", \"ws3\", \"ws4\"]"
        plots_string = "\"plots\": []"

        project_writer.write_out()
        with open(self.file_name, 'r') as f:
            file_string = f.read()
        self.assertTrue(workspaces_string in file_string)
        self.assertTrue(plots_string in file_string)

    def test_write_out_on_just_plots(self):
        plots_to_save = [{"plots1": {"plot-information": "axes data"}}]
        workspace_list = []
        interfaces_to_save = []
        project_writer = projectsaver.ProjectWriter(save_location=working_directory, workspace_names=workspace_list,
                                                    project_file_ext=project_file_ext, plots_to_save=plots_to_save,
                                                    interfaces_to_save=interfaces_to_save)
<<<<<<< HEAD
        file_name = working_directory + "/" + os.path.basename(working_directory) + project_file_ext

=======
>>>>>>> cf57ef92
        workspaces_string = "\"workspaces\": []"
        plots_string = "\"plots\": [{\"plots1\": {\"plot-information\": \"axes data\"}}]"

        project_writer.write_out()

        with open(self.file_name, 'r') as f:
            file_string = f.read()
        self.assertTrue(workspaces_string in file_string)
        self.assertTrue(plots_string in file_string)

    def test_write_out_on_both_workspaces_and_plots(self):
        plots_to_save = [{"plots1": {"plot-information": "axes data"}}]
        workspace_list = ["ws1", "ws2", "ws3", "ws4"]
        interfaces_to_save = []
        project_writer = projectsaver.ProjectWriter(save_location=working_directory, workspace_names=workspace_list,
                                                    project_file_ext=project_file_ext, plots_to_save=plots_to_save,
                                                    interfaces_to_save=interfaces_to_save)
<<<<<<< HEAD
        file_name = working_directory + "/" + os.path.basename(working_directory) + project_file_ext

=======
>>>>>>> cf57ef92
        workspaces_string = "\"workspaces\": [\"ws1\", \"ws2\", \"ws3\", \"ws4\"]"
        plots_string = "\"plots\": [{\"plots1\": {\"plot-information\": \"axes data\"}}]"

        project_writer.write_out()

        with open(self.file_name, 'r') as f:
            file_string = f.read()
        self.assertTrue(workspaces_string in file_string)
        self.assertTrue(plots_string in file_string)

    def test_write_out_on_interfaces(self):
        plots_to_save = []
        workspace_list = []
        interfaces_to_save = [{"interface1": {"interface data": "data"}}]
        project_writer = projectsaver.ProjectWriter(save_location=working_directory, workspace_names=workspace_list,
                                                    project_file_ext=project_file_ext, plots_to_save=plots_to_save,
                                                    interfaces_to_save=interfaces_to_save)
        workspaces_string = "\"workspaces\": []"
        plots_string = "\"plots\": []"
        interface_string = "\"interfaces\": [{\"interface1\": {\"interface data\": \"data\"}}]"

        project_writer.write_out()

        with open(self.file_name, 'r') as f:
            file_string = f.read()
        self.assertTrue(workspaces_string in file_string)
        self.assertTrue(plots_string in file_string)
        self.assertTrue(interface_string in file_string)

    def test_write_out_on_interfaces(self):
        plots_to_save = []
        workspace_list = []
        interfaces_to_save = [{"interface1": {"interface data": "data"}}]
        project_writer = projectsaver.ProjectWriter(save_location=working_directory, workspace_names=workspace_list,
                                                    project_file_ext=project_file_ext, plots_to_save=plots_to_save,
                                                    interfaces_to_save=interfaces_to_save)
        file_name = working_directory + "/" + os.path.basename(working_directory) + project_file_ext

        workspaces_string = "\"workspaces\": []"
        plots_string = "\"plots\": []"
        interface_string = "\"interfaces\": [{\"interface1\": {\"interface data\": \"data\"}}]"

        project_writer.write_out()

        f = open(file_name, "r")
        file_string = f.read()
        self.assertTrue(workspaces_string in file_string)
        self.assertTrue(plots_string in file_string)
        self.assertTrue(interface_string in file_string)


if __name__ == "__main__":
    unittest.main()<|MERGE_RESOLUTION|>--- conflicted
+++ resolved
@@ -158,11 +158,6 @@
         project_writer = projectsaver.ProjectWriter(save_location=working_directory, workspace_names=workspace_list,
                                                     project_file_ext=project_file_ext, plots_to_save=plots_to_save,
                                                     interfaces_to_save=interfaces_to_save)
-<<<<<<< HEAD
-        file_name = working_directory + "/" + os.path.basename(working_directory) + project_file_ext
-
-=======
->>>>>>> cf57ef92
         workspaces_string = "\"workspaces\": []"
         plots_string = "\"plots\": []"
 
@@ -180,11 +175,6 @@
         project_writer = projectsaver.ProjectWriter(save_location=working_directory, workspace_names=workspace_list,
                                                     project_file_ext=project_file_ext, plots_to_save=plots_to_save,
                                                     interfaces_to_save=interfaces_to_save)
-<<<<<<< HEAD
-        file_name = working_directory + "/" + os.path.basename(working_directory) + project_file_ext
-
-=======
->>>>>>> cf57ef92
         workspaces_string = "\"workspaces\": [\"ws1\", \"ws2\", \"ws3\", \"ws4\"]"
         plots_string = "\"plots\": []"
 
@@ -201,11 +191,6 @@
         project_writer = projectsaver.ProjectWriter(save_location=working_directory, workspace_names=workspace_list,
                                                     project_file_ext=project_file_ext, plots_to_save=plots_to_save,
                                                     interfaces_to_save=interfaces_to_save)
-<<<<<<< HEAD
-        file_name = working_directory + "/" + os.path.basename(working_directory) + project_file_ext
-
-=======
->>>>>>> cf57ef92
         workspaces_string = "\"workspaces\": []"
         plots_string = "\"plots\": [{\"plots1\": {\"plot-information\": \"axes data\"}}]"
 
@@ -223,11 +208,6 @@
         project_writer = projectsaver.ProjectWriter(save_location=working_directory, workspace_names=workspace_list,
                                                     project_file_ext=project_file_ext, plots_to_save=plots_to_save,
                                                     interfaces_to_save=interfaces_to_save)
-<<<<<<< HEAD
-        file_name = working_directory + "/" + os.path.basename(working_directory) + project_file_ext
-
-=======
->>>>>>> cf57ef92
         workspaces_string = "\"workspaces\": [\"ws1\", \"ws2\", \"ws3\", \"ws4\"]"
         plots_string = "\"plots\": [{\"plots1\": {\"plot-information\": \"axes data\"}}]"
 
@@ -257,27 +237,6 @@
         self.assertTrue(plots_string in file_string)
         self.assertTrue(interface_string in file_string)
 
-    def test_write_out_on_interfaces(self):
-        plots_to_save = []
-        workspace_list = []
-        interfaces_to_save = [{"interface1": {"interface data": "data"}}]
-        project_writer = projectsaver.ProjectWriter(save_location=working_directory, workspace_names=workspace_list,
-                                                    project_file_ext=project_file_ext, plots_to_save=plots_to_save,
-                                                    interfaces_to_save=interfaces_to_save)
-        file_name = working_directory + "/" + os.path.basename(working_directory) + project_file_ext
-
-        workspaces_string = "\"workspaces\": []"
-        plots_string = "\"plots\": []"
-        interface_string = "\"interfaces\": [{\"interface1\": {\"interface data\": \"data\"}}]"
-
-        project_writer.write_out()
-
-        f = open(file_name, "r")
-        file_string = f.read()
-        self.assertTrue(workspaces_string in file_string)
-        self.assertTrue(plots_string in file_string)
-        self.assertTrue(interface_string in file_string)
-
 
 if __name__ == "__main__":
     unittest.main()