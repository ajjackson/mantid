--- conflicted
+++ resolved
@@ -108,14 +108,10 @@
 
     def setup_table(self):
         """Set the model in the view to the one create from the model"""
-<<<<<<< HEAD
         self.view.show_plot_and_stats(self.model.are_any_logs_plottable())
-        self.view.set_model(self.model.getItemModel())
-=======
         self.view.set_model(self.model.getItemModel())
 
     def filtered_changed(self, state):
         self.filtered = state
         self.plot_logs()
-        self.update_stats()
->>>>>>> 534bab95
+        self.update_stats()