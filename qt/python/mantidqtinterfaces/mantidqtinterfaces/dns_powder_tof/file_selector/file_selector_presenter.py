# Mantid Repository : https://github.com/mantidproject/mantid
#
# Copyright &copy; 2021 ISIS Rutherford Appleton Laboratory UKRI,
#     NScD Oak Ridge National Laboratory, European Spallation Source
#     & Institut Laue - Langevin
# SPDX - License - Identifier: GPL - 3.0 +

"""
DNS file selector tab presenter of DNS Reduction GUI.
"""

from mantidqtinterfaces.dns_powder_tof.data_structures.dns_observer import DNSObserver


class DNSFileSelectorPresenter(DNSObserver):
    def __init__(self, name=None, parent=None, view=None, model=None, watcher=None):
        # pylint: disable=too-many-arguments
        super().__init__(parent=parent, name=name, view=view, model=model)
        self.watcher = watcher
        self.view = view
        self._old_data_set = set()
        self._standard_data_counter = 0

        # connect signals
        self._attach_signal_slots()

    # loading
    def _read_all(self, filtered=False, watcher=False, start=None, end=None):
        """
        Reading of new files, if filtered is True, only the files in the
        range specified by start and end.
        """
<<<<<<< HEAD
        if self.param_dict:
            data_path = self.param_dict['paths']['data_dir']
            file_number_range = [start, end]
            number_of_files, loaded, datafiles, file_number_range_filtered = \
                self.model.set_datafiles_to_load(data_path, file_number_range,
                                                 filtered, watcher)
            self.view.open_progress_dialog(number_of_files)
            self.model.read_all(datafiles, data_path, loaded, watcher)
=======
        file_number_range = [start, end]
        data_path = self.param_dict["paths"]["data_dir"]
        number_of_files, loaded, datafiles, file_number_range_filtered = self.model.set_datafiles_to_load(
            data_path, file_number_range, filtered, watcher
        )
        self.view.open_progress_dialog(number_of_files)
        self.model.read_all(datafiles, data_path, loaded, watcher)
        self.view.set_first_column_spanned(self.model.get_scan_range())
        self._filter_scans()
        if self.model.get_number_of_scans() == 1:
            self.view.expand_all()

        # re-adjust view to column width
        self.view.adjust_treeview_columns_width(self.num_columns)
>>>>>>> 492a0d40

    def _read_standard(self, self_call=False):
        """
        Reading of standard files.
        """
<<<<<<< HEAD
        data_path = self.param_dict['paths']['data_dir']
        standard_path = self.param_dict['paths']['standards_dir']
        if standard_path:
            standard_found = self.model.read_standard(standard_path)
            self._filter_standard()
            if not standard_found and not self_call:
                if self.model.try_unzip(data_path, standard_path):
                    self._read_standard(self_call=True)
=======
        data_path = self.param_dict["paths"]["data_dir"]
        standard_path = self.param_dict["paths"]["standards_dir"]
        if not standard_path:
            self.raise_error("No path set for standard data")
        standard_found = self.model.read_standard(standard_path)
        self.view.set_first_column_spanned(self.model.get_scan_range())
        self._filter_standard()
        if not standard_found and not self_call:
            if self.model.try_unzip(data_path, standard_path):
                self._read_standard(self_call=True)
        self.view.expand_all()
        # re-adjust view to column width
        self.view.adjust_treeview_columns_width(self.num_columns)
>>>>>>> 492a0d40

    def _cancel_loading(self):
        self.model.set_loading_canceled(True)

    def _set_start_end(self, file_number_range):
        start, end = file_number_range
        self.view.set_start_end_file_numbers_from_arguments(start, end)

    def _files_changed_by_watcher(self):
        """
        Triggered by view if new files are found and timer of 5 s is run
        down.
        """
        self._read_all(watcher=True)

    def _autoload_new(self, state):
        data_dir = self.param_dict["paths"]["data_dir"]

        if not data_dir:
            self.raise_error("No data directory selected", critical=True)

        if state == 2 and data_dir:
            self.watcher.start_watcher(data_dir)
            if not self._old_data_set:
                self._read_all()
        else:
            self.watcher.stop_watcher()
        # re-adjust view to column width
        self._format_view()

    def _auto_select_standard(self, state):
        if state == 2:
            self._check_all_visible_scans()

<<<<<<< HEAD
=======
    # scan selection
    def _automatic_select_all_standard_files(self):
        self._read_standard()
        self._check_all_visible_scans()
        self.view.show_status_message("automatically loaded all standard files", 30)

>>>>>>> 492a0d40
    def _check_all_visible_scans(self):
        self.model.check_scans_by_rows(self._get_non_hidden_rows())

    def _check_last_scans(self, sender_name):
<<<<<<< HEAD
        number_of_scans_to_check = self.view.get_number_scans_to_check()
        complete = 'complete' in sender_name
=======
        number_of_scans_to_check = self.view.get_nb_scans_to_check()
        complete = "complete" in sender_name
>>>>>>> 492a0d40
        not_hidden_rows = self._get_non_hidden_rows()
        self.model.check_last_scans(number_of_scans_to_check, complete, not_hidden_rows)

    def _check_selected_scans(self):
        indexes = self.view.get_selected_indexes()
        self.model.check_scans_by_indexes(indexes)

    def _uncheck_all_scans(self):
        self.model.uncheck_all_scans()

    def _show_all_scans(self):
        scan_range = self.model.get_scan_range()
        for row in scan_range:
            self.view.show_scan(row)

    def _get_non_hidden_rows(self):
        hidden = self.view.is_scan_hidden
        scan_range = self.model.get_scan_range()
        non_hidden_rows = [row for row in scan_range if not hidden(row)]
        return non_hidden_rows

    def _filter_scans(self):
        """
        Hide and uncheck the scans in the treeview which do not
        match filters from get_filters.
        """
        self._show_all_scans()
        filters = self.view.get_filters().items()
<<<<<<< HEAD
        hide_scans = self.model.filter_scans_for_boxes(
            filters, self._is_modus_tof())
=======
        hide_scans = self.model.filter_scans_for_boxes(filters, self._is_modus_tof())
>>>>>>> 492a0d40
        for row in hide_scans:
            self.view.hide_scan(row)

    def _filter_standard(self):
        """
        Hide and uncheck the standard files which do not match filters.
        """
        self._show_all_scans()
        filters = self.view.get_standard_filters()
        active = filters["vanadium"] or filters["empty"] or filters["nicr"]
        hide_scans = self.model.filter_standard_types(filters, active, self._is_modus_tof())
        for row in hide_scans:
            self.view.hide_scan(row)

    # change of datasets
    def _changed_to_standard(self):
        if not self.model.get_number_of_scans():
            self._read_standard()
        self._filter_standard()

<<<<<<< HEAD
    def _changed_to_sample(self):
        if not self.model.get_number_of_scans():
            self._read_all()
        self._filter_scans()
=======
    def _dataset_changed(self, standard_set):
        if standard_set:
            self.view.sig_read_all.disconnect(self._read_all)
            self.view.sig_read_all.connect(self._read_standard)
            self.model.set_active_model(standard=True)
            self._changed_to_standard()
            own_options = self.get_option_dict()
            if own_options["auto_select_standard"]:
                self._check_all_visible_scans()
        else:
            self.view.sig_read_all.disconnect(self._read_standard)
            self.view.sig_read_all.connect(self._read_all)
            self.model.set_active_model()
            self._filter_scans()
>>>>>>> 492a0d40

    # change of modi
    def _is_modus_tof(self):
        return "_tof" in self.modus

    def _modus_changed(self):
        self._filter_scans()
        self._filter_standard()
        self.view.hide_tof(self._is_modus_tof())

    # model can access this function
    # have no idea how to do this otherwise
    def update_progress(self, i, end):
        if i % 100 == 0 or i >= end - 1:
            self.view.set_progress(i + 1)

    def _right_click(self, index):
        """
        Open files in the treeview with right click.
        """
        data_path = self.param_dict["paths"]["data_dir"]
        standard_path = self.param_dict["paths"]["standards_dir"]
        self.model.open_datafile(index, data_path, standard_path)

    # normal observer function
    def get_option_dict(self):
        if self.view is not None:
            self.own_dict.update(self.view.get_state())
<<<<<<< HEAD
        self.own_dict['full_data'] = self.model.get_data()
        self.own_dict['standard_data_tree_model'] = self.model.get_data(
            standard=True)
        self.own_dict['selected_file_numbers'] = self.model.get_data(
            full_info=False)
=======
        self.own_dict["full_data"] = self.model.get_data()
        self.own_dict["standard_data_tree_model"] = self.model.get_data(standard=True)
        self.own_dict["selected_file_numbers"] = self.model.get_data(full_info=False)
>>>>>>> 492a0d40
        return self.own_dict

    def process_request(self):
        own_options = self.get_option_dict()
<<<<<<< HEAD
        if (own_options['auto_select_standard'] and not
                own_options['standard_data_tree_model']):
            self._auto_select_standard(state=2)
=======
        if own_options["auto_select_standard"] and not own_options["standard_data_tree_model"]:
            self._automatic_select_all_standard_files()
>>>>>>> 492a0d40

    def set_view_from_param(self):
        """
        Setting of the fields defined in mapping from the parameter dictionary
        and checks scans checked in the dict.
        """
<<<<<<< HEAD
        if self.param_dict:
            file_numbers = self.param_dict[self.name].pop('selected_file_numbers',
                                                          [])
            self.view.set_state(self.param_dict.get(self.name, {}))
            not_found = self.model.check_by_file_numbers(file_numbers)
            if not_found:
                print(f'Of {len(file_numbers)} loaded checked '
                      f'file numbers {not_found} were not found '
                      'in list of datafiles')

    def tab_got_focus(self):
        standard_path = self.param_dict['paths']['standards_dir']
        # The first time that the standard data path is provided
        # and the user clicks on the file selector tab, then the
        # file selector presenter's dictionary needs to be filled
        # with standard data info under the 'standard_data_tree_model'
        # key (default setting). To implement this, standard data
        # click is realized. After that, a sample data view is
        # provided to the user.
        if standard_path and self._standard_data_counter == 0:
            self._standard_data_clicked()
            self._sample_data_clicked()
            self._standard_data_counter += 1
        self.view.hide_tof(hidden='_tof' not in self.modus)
=======
        file_numbers = self.param_dict[self.name].pop("selected_file_numbers", [])
        self.view.set_state(self.param_dict.get(self.name, {}))
        not_found = self.model.check_by_file_numbers(file_numbers)
        if not_found:
            print(f"Of {len(file_numbers)} loaded checked " f"file numbers {not_found} were not found " "in list of datafiles")

    def tab_got_focus(self):
        if self.model.model_is_standard():
            self._filter_standard()
        else:
            self._filter_scans()
        self.view.hide_tof(hidden="_tof" not in self.modus)
>>>>>>> 492a0d40

    def process_commandline_request(self, command_dict):
        start = int(command_dict["files"][0]["start"])
        end = int(command_dict["files"][0]["end"])
        self._read_all(filtered=True, start=start, end=end)
        self.model.check_file_number_range(start, end)

    def _expanded(self):
        self.num_columns = self.model.get_active_model_column_count()
        self.view.adjust_treeview_columns_width(self.num_columns)

    def _format_view(self):
        self.num_columns = self.model.get_active_model_column_count()
        self.view.set_first_column_spanned(self.model.get_scan_range())
        self.view.expand_all()
        self.view.adjust_treeview_columns_width(self.num_columns)

    def _sample_data_clicked(self):
        self.view.set_sample_data_tree_model(self.model.get_sample_data_model())
        self.model.set_active_model(standard=False)
        self._changed_to_sample()
        # re-adjust view to column width
        self._format_view()

    def _standard_data_clicked(self):
        self.view.set_standard_data_tree_model(self.model.get_standard_data_model())
        self.model.set_active_model(standard=True)
        self._changed_to_standard()
        own_options = self.get_option_dict()
        if own_options['auto_select_standard']:
            self._check_all_visible_scans()
        # re-adjust view to column width
        self._format_view()

    def _attach_signal_slots(self):
        self.view.sig_expanded.connect(self._expanded)
        self.view.sig_filters_clicked.connect(self._filter_scans)
        self.view.sig_standard_filters_clicked.connect(self._filter_standard)
        self.view.sig_check_all.connect(self._check_all_visible_scans)
        self.view.sig_uncheck_all.connect(self._uncheck_all_scans)
        self.view.sig_check_last.connect(self._check_last_scans)
        self.view.sig_check_selected.connect(self._check_selected_scans)
        self.view.sig_right_click.connect(self._right_click)
        self.view.sig_progress_canceled.connect(self._cancel_loading)
        self.view.sig_autoload_new_clicked.connect(self._autoload_new)
        self.view.sig_auto_select_standard_clicked.connect(
            self._auto_select_standard)
        self.view.sig_standard_data_clicked.connect(
            self._standard_data_clicked)
        self.view.sig_sample_data_clicked.connect(self._sample_data_clicked)

        self.watcher.sig_files_changed.connect(self._files_changed_by_watcher)<|MERGE_RESOLUTION|>--- conflicted
+++ resolved
@@ -30,7 +30,6 @@
         Reading of new files, if filtered is True, only the files in the
         range specified by start and end.
         """
-<<<<<<< HEAD
         if self.param_dict:
             data_path = self.param_dict['paths']['data_dir']
             file_number_range = [start, end]
@@ -39,28 +38,11 @@
                                                  filtered, watcher)
             self.view.open_progress_dialog(number_of_files)
             self.model.read_all(datafiles, data_path, loaded, watcher)
-=======
-        file_number_range = [start, end]
-        data_path = self.param_dict["paths"]["data_dir"]
-        number_of_files, loaded, datafiles, file_number_range_filtered = self.model.set_datafiles_to_load(
-            data_path, file_number_range, filtered, watcher
-        )
-        self.view.open_progress_dialog(number_of_files)
-        self.model.read_all(datafiles, data_path, loaded, watcher)
-        self.view.set_first_column_spanned(self.model.get_scan_range())
-        self._filter_scans()
-        if self.model.get_number_of_scans() == 1:
-            self.view.expand_all()
-
-        # re-adjust view to column width
-        self.view.adjust_treeview_columns_width(self.num_columns)
->>>>>>> 492a0d40
 
     def _read_standard(self, self_call=False):
         """
         Reading of standard files.
         """
-<<<<<<< HEAD
         data_path = self.param_dict['paths']['data_dir']
         standard_path = self.param_dict['paths']['standards_dir']
         if standard_path:
@@ -69,21 +51,6 @@
             if not standard_found and not self_call:
                 if self.model.try_unzip(data_path, standard_path):
                     self._read_standard(self_call=True)
-=======
-        data_path = self.param_dict["paths"]["data_dir"]
-        standard_path = self.param_dict["paths"]["standards_dir"]
-        if not standard_path:
-            self.raise_error("No path set for standard data")
-        standard_found = self.model.read_standard(standard_path)
-        self.view.set_first_column_spanned(self.model.get_scan_range())
-        self._filter_standard()
-        if not standard_found and not self_call:
-            if self.model.try_unzip(data_path, standard_path):
-                self._read_standard(self_call=True)
-        self.view.expand_all()
-        # re-adjust view to column width
-        self.view.adjust_treeview_columns_width(self.num_columns)
->>>>>>> 492a0d40
 
     def _cancel_loading(self):
         self.model.set_loading_canceled(True)
@@ -118,26 +85,12 @@
         if state == 2:
             self._check_all_visible_scans()
 
-<<<<<<< HEAD
-=======
-    # scan selection
-    def _automatic_select_all_standard_files(self):
-        self._read_standard()
-        self._check_all_visible_scans()
-        self.view.show_status_message("automatically loaded all standard files", 30)
-
->>>>>>> 492a0d40
     def _check_all_visible_scans(self):
         self.model.check_scans_by_rows(self._get_non_hidden_rows())
 
     def _check_last_scans(self, sender_name):
-<<<<<<< HEAD
         number_of_scans_to_check = self.view.get_number_scans_to_check()
         complete = 'complete' in sender_name
-=======
-        number_of_scans_to_check = self.view.get_nb_scans_to_check()
-        complete = "complete" in sender_name
->>>>>>> 492a0d40
         not_hidden_rows = self._get_non_hidden_rows()
         self.model.check_last_scans(number_of_scans_to_check, complete, not_hidden_rows)
 
@@ -166,12 +119,8 @@
         """
         self._show_all_scans()
         filters = self.view.get_filters().items()
-<<<<<<< HEAD
         hide_scans = self.model.filter_scans_for_boxes(
             filters, self._is_modus_tof())
-=======
-        hide_scans = self.model.filter_scans_for_boxes(filters, self._is_modus_tof())
->>>>>>> 492a0d40
         for row in hide_scans:
             self.view.hide_scan(row)
 
@@ -192,27 +141,10 @@
             self._read_standard()
         self._filter_standard()
 
-<<<<<<< HEAD
     def _changed_to_sample(self):
         if not self.model.get_number_of_scans():
             self._read_all()
         self._filter_scans()
-=======
-    def _dataset_changed(self, standard_set):
-        if standard_set:
-            self.view.sig_read_all.disconnect(self._read_all)
-            self.view.sig_read_all.connect(self._read_standard)
-            self.model.set_active_model(standard=True)
-            self._changed_to_standard()
-            own_options = self.get_option_dict()
-            if own_options["auto_select_standard"]:
-                self._check_all_visible_scans()
-        else:
-            self.view.sig_read_all.disconnect(self._read_standard)
-            self.view.sig_read_all.connect(self._read_all)
-            self.model.set_active_model()
-            self._filter_scans()
->>>>>>> 492a0d40
 
     # change of modi
     def _is_modus_tof(self):
@@ -241,36 +173,24 @@
     def get_option_dict(self):
         if self.view is not None:
             self.own_dict.update(self.view.get_state())
-<<<<<<< HEAD
         self.own_dict['full_data'] = self.model.get_data()
         self.own_dict['standard_data_tree_model'] = self.model.get_data(
             standard=True)
         self.own_dict['selected_file_numbers'] = self.model.get_data(
             full_info=False)
-=======
-        self.own_dict["full_data"] = self.model.get_data()
-        self.own_dict["standard_data_tree_model"] = self.model.get_data(standard=True)
-        self.own_dict["selected_file_numbers"] = self.model.get_data(full_info=False)
->>>>>>> 492a0d40
         return self.own_dict
 
     def process_request(self):
         own_options = self.get_option_dict()
-<<<<<<< HEAD
         if (own_options['auto_select_standard'] and not
                 own_options['standard_data_tree_model']):
             self._auto_select_standard(state=2)
-=======
-        if own_options["auto_select_standard"] and not own_options["standard_data_tree_model"]:
-            self._automatic_select_all_standard_files()
->>>>>>> 492a0d40
 
     def set_view_from_param(self):
         """
         Setting of the fields defined in mapping from the parameter dictionary
         and checks scans checked in the dict.
         """
-<<<<<<< HEAD
         if self.param_dict:
             file_numbers = self.param_dict[self.name].pop('selected_file_numbers',
                                                           [])
@@ -295,20 +215,6 @@
             self._sample_data_clicked()
             self._standard_data_counter += 1
         self.view.hide_tof(hidden='_tof' not in self.modus)
-=======
-        file_numbers = self.param_dict[self.name].pop("selected_file_numbers", [])
-        self.view.set_state(self.param_dict.get(self.name, {}))
-        not_found = self.model.check_by_file_numbers(file_numbers)
-        if not_found:
-            print(f"Of {len(file_numbers)} loaded checked " f"file numbers {not_found} were not found " "in list of datafiles")
-
-    def tab_got_focus(self):
-        if self.model.model_is_standard():
-            self._filter_standard()
-        else:
-            self._filter_scans()
-        self.view.hide_tof(hidden="_tof" not in self.modus)
->>>>>>> 492a0d40
 
     def process_commandline_request(self, command_dict):
         start = int(command_dict["files"][0]["start"])
