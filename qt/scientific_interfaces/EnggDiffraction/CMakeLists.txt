set ( SRC_FILES
    EnggDiffFittingModel.cpp
	EnggDiffFittingPresenter.cpp
	EnggDiffFittingViewQtWidget.cpp
	EnggDiffractionPresenter.cpp
	EnggDiffractionViewQtGUI.cpp
)

# Include files aren't required, but this makes them appear in Visual Studio
# IMPORTANT: Include files are required in the MOC_FILES set. Scroll down to find it.
set ( INC_FILES
	EnggDiffCalibSettings.h
	EnggDiffFittingModel.h
	EnggDiffFittingPresWorker.h
	EnggDiffFittingPresenter.h
	EnggDiffFittingViewQtWidget.h
	EnggDiffractionPresWorker.h
	EnggDiffractionPresenter.h
	EnggDiffractionViewQtGUI.h
	IEnggDiffFittingPresenter.h
	IEnggDiffractionPresenter.h
	IEnggDiffractionView.h
)

<<<<<<< HEAD
set ( MOC_FILES 
    EnggDiffFittingModel.h
=======
set ( MOC_FILES
>>>>>>> 325a94d9
    EnggDiffFittingPresenter.h
    EnggDiffFittingPresWorker.h
    EnggDiffFittingViewQtWidget.h
    EnggDiffractionPresenter.h
    EnggDiffractionPresWorker.h
    EnggDiffractionViewQtGUI.h
)

set ( UI_FILES
   EnggDiffractionQtGUI.ui
   EnggDiffractionQtTabCalib.ui
   EnggDiffractionQtTabFocus.ui
   EnggDiffractionQtTabPreproc.ui
   EnggDiffractionQtTabFitting.ui
   EnggDiffractionQtTabSettings.ui
)

mtd_add_qt_library (TARGET_NAME MantidScientificInterfacesEnggDiffraction
  QT_VERSION 4
  SRC ${SRC_FILES}
  MOC ${MOC_FILES}
  NOMOC ${INC_FILES}
  UI ${UI_FILES}
  DEFS IN_MANTIDQT_ENGGDIFFRACTION
  PRECOMPILED PrecompiledHeader.h
  INCLUDE_DIRS
    ${CMAKE_CURRENT_SOURCE_DIR}
  LINK_LIBS
    ${TCMALLOC_LIBRARIES_LINKTIME}
    ${CORE_MANTIDLIBS}
    ${POCO_LIBRARIES}
    ${Boost_LIBRARIES}
    ${JSONCPP_LIBRARIES}
  QT4_LINK_LIBS
      Qwt5
  MTD_QT_LINK_LIBS
    MantidQtWidgetsCommon
    MantidQtWidgetsLegacyQwt
    MantidScientificInterfacesMuon
  INSTALL_DIR_BASE
    ${PLUGINS_DIR}
  OSX_INSTALL_RPATH
    @loader_path/../../Contents/MacOS
    @loader_path/../../plugins/qt4
)

if ( MSVC_IDE )
#  # Add to the 'ScientificInterfaces' group in VS
  set_property ( TARGET MantidScientificInterfacesEnggDiffractionQt4 PROPERTY FOLDER "ScientificInterfaces" )
endif()<|MERGE_RESOLUTION|>--- conflicted
+++ resolved
@@ -22,12 +22,8 @@
 	IEnggDiffractionView.h
 )
 
-<<<<<<< HEAD
-set ( MOC_FILES 
+set ( MOC_FILES
     EnggDiffFittingModel.h
-=======
-set ( MOC_FILES
->>>>>>> 325a94d9
     EnggDiffFittingPresenter.h
     EnggDiffFittingPresWorker.h
     EnggDiffFittingViewQtWidget.h
