--- conflicted
+++ resolved
@@ -10,14 +10,7 @@
 #include "../../Common/DllConfig.h"
 #include "../../Reduction/ReductionOptionsMap.h"
 #include "../MainWindow/QtMainWindowView.h"
-<<<<<<< HEAD
-#include "../Runs/QtRunsView.h"
-#include "../Runs/RunsPresenter.h"
-#include "../RunsTable/QtRunsTableView.h"
-#include "../Save/QtSaveView.h"
 #include "MantidQtWidgets/Common/BaseEncoder.h"
-=======
->>>>>>> 191f670a
 
 #include <QMap>
 #include <QString>
@@ -28,10 +21,6 @@
 namespace CustomInterfaces {
 namespace ISISReflectometry {
 
-<<<<<<< HEAD
-class MANTIDQT_ISISREFLECTOMETRY_DLL Encoder
-    : public MantidQt::API::BaseEncoder {
-=======
 class Group;
 class ReductionJobs;
 class ReductionWorkspaces;
@@ -51,8 +40,8 @@
 class TransmissionRunPair;
 class QtEventView;
 
-class MANTIDQT_ISISREFLECTOMETRY_DLL Encoder {
->>>>>>> 191f670a
+class MANTIDQT_ISISREFLECTOMETRY_DLL Encoder
+    : public MantidQt::API::BaseEncoder {
 public:
   QMap<QString, QVariant> encode(const QWidget *window,
                                  const std::string &directory) override;
