--- conflicted
+++ resolved
@@ -37,14 +37,9 @@
   virtual ~IPreviewView() = default;
   virtual void subscribe(PreviewViewSubscriber *notifyee) noexcept = 0;
   virtual QLayout *getDockedWidgetsLayout() noexcept = 0;
-<<<<<<< HEAD
+  virtual MantidWidgets::IImageInfoWidget *getImageInfo() noexcept = 0;
   virtual void enableMainWidget() = 0;
   virtual void disableMainWidget() = 0;
-=======
-  virtual MantidWidgets::IImageInfoWidget *getImageInfo() noexcept = 0;
-  virtual void enableApplyButton() = 0;
-  virtual void disableApplyButton() = 0;
->>>>>>> 707e9d67
 
   virtual std::string getWorkspaceName() const = 0;
   virtual double getAngle() const = 0;
