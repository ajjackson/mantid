#include "ReflSettingsPresenter.h"
#include "IReflSettingsTabPresenter.h"
#include "IReflSettingsView.h"
#include "MantidAPI/AlgorithmManager.h"
#include "MantidAPI/AnalysisDataService.h"
#include "MantidAPI/IAlgorithm.h"
#include "MantidAPI/MatrixWorkspace.h"
#include "MantidGeometry/Instrument.h"
#include "MantidQtWidgets/Common/AlgorithmHintStrategy.h"
#include <iostream>

namespace MantidQt {
namespace CustomInterfaces {

using namespace Mantid::API;
using namespace MantidQt::MantidWidgets;
using namespace Mantid::Geometry;
using namespace MantidQt::MantidWidgets::DataProcessor;

/** Constructor
* @param view :: The view we are handling
*/
ReflSettingsPresenter::ReflSettingsPresenter(IReflSettingsView *view)
    : m_view(view) {

  // Create the 'HintingLineEdits'
  createStitchHints();
}

/** Destructor
*/
ReflSettingsPresenter::~ReflSettingsPresenter() {}

/** Used by the view to tell the presenter something has changed
*
* @param flag :: A flag used by the view to tell the presenter what happened
*/
void ReflSettingsPresenter::notify(IReflSettingsPresenter::Flag flag) {
  switch (flag) {
  case IReflSettingsPresenter::ExpDefaultsFlag:
    getExpDefaults();
    break;
  case IReflSettingsPresenter::InstDefaultsFlag:
    getInstDefaults();
    break;
  case IReflSettingsPresenter::SummationTypeChanged:
    handleSummationTypeChange();
    break;
  }
  // Not having a 'default' case is deliberate. gcc issues a warning if there's
  // a flag we aren't handling.
}

bool ReflSettingsPresenter::hasReductionTypes(
    const std::string &summationType) const {
  return summationType == "SumInQ";
}

void ReflSettingsPresenter::handleSummationTypeChange() {
  auto summationType = m_view->getSummationType();
  m_view->setReductionTypeEnabled(hasReductionTypes(summationType));
}

/** Sets the current instrument name and changes accessibility status of
* the polarisation corrections option in the view accordingly
* @param instName :: [input] The name of the instrument to set to
*/
void ReflSettingsPresenter::setInstrumentName(const std::string &instName) {
  m_currentInstrumentName = instName;
  bool enable = instName != "INTER" && instName != "SURF";
  m_view->setIsPolCorrEnabled(enable);
  m_view->setPolarisationOptionsEnabled(enable);
}

/** Returns global options for 'CreateTransmissionWorkspaceAuto'. Note that
 * this must include all applicable options, even if they are empty, because
 * the GenericDataProcessorPresenter has no other way of knowing which options
 * are applicable to the preprocessing algorithm (e.g. for options that might
 * be specified on the Runs tab instead). We get around this by providing the
 * full list here and overriding them if they also exist on the Runs tab.
 * @todo This is not idea and really we should just be passing through the
 * non-preprocessed transmission runs to ReflectometryReductionOneAuto, which
 * would then run CreateTransmissionWorkspaceAuto as a child algorithm and do
 * all of this for us. However, the transmission runs would need to be loaded
 * prior to running the processing algorithm, which is not currently possible.
 * @return :: Global options for 'CreateTransmissionWorkspaceAuto'
 */
OptionsQMap ReflSettingsPresenter::getTransmissionOptions() const {

  OptionsQMap options;

  if (m_view->experimentSettingsEnabled()) {
<<<<<<< HEAD
    addIfNotEmpty(options, "AnalysisMode", m_view->getAnalysisMode());
    addIfNotEmpty(options, "StartOverlap", m_view->getStartOverlap());
    addIfNotEmpty(options, "EndOverlap", m_view->getEndOverlap());
    addIfNotEmpty(options, "FirstTransmissionRun", this->getTransmissionRuns());
  }

  if (m_view->instrumentSettingsEnabled()) {
    addIfNotEmpty(options, "MonitorIntegrationWavelengthMin",
                  m_view->getMonitorIntegralMin());
    addIfNotEmpty(options, "MonitorIntegrationWavelengthMax",
                  m_view->getMonitorIntegralMax());
    addIfNotEmpty(options, "MonitorBackgroundWavelengthMin",
                  m_view->getMonitorBackgroundMin());
    addIfNotEmpty(options, "MonitorBackgroundWavelengthMax",
                  m_view->getMonitorBackgroundMax());
    addIfNotEmpty(options, "WavelengthMin", m_view->getLambdaMin());
    addIfNotEmpty(options, "WavelengthMax", m_view->getLambdaMax());
    addIfNotEmpty(options, "I0MonitorIndex", m_view->getI0MonitorIndex());
    addIfNotEmpty(options, "ProcessingInstructions",
                  m_view->getProcessingInstructions());
=======

    // Add analysis mode
    auto analysisMode = m_view->getAnalysisMode();
    options["AnalysisMode"] = QString::fromStdString(analysisMode);

    // Add start overlap
    auto startOv = m_view->getStartOverlap();
    options["StartOverlap"] = QString::fromStdString(startOv);

    // Add end overlap
    auto endOv = m_view->getEndOverlap();
    options["EndOverlap"] = QString::fromStdString(endOv);
  }

  if (m_view->instrumentSettingsEnabled()) {
    // Add monitor integral min
    auto monIntMin = m_view->getMonitorIntegralMin();
    options["MonitorIntegrationWavelengthMin"] =
        QString::fromStdString(monIntMin);

    // Add monitor integral max
    auto monIntMax = m_view->getMonitorIntegralMax();
    options["MonitorIntegrationWavelengthMax"] =
        QString::fromStdString(monIntMax);

    // Add monitor background min
    auto monBgMin = m_view->getMonitorBackgroundMin();
    options["MonitorBackgroundWavelengthMin"] =
        QString::fromStdString(monBgMin);

    // Add monitor background max
    auto monBgMax = m_view->getMonitorBackgroundMax();
    options["MonitorBackgroundWavelengthMax"] =
        QString::fromStdString(monBgMax);

    // Add lambda min
    auto lamMin = m_view->getLambdaMin();
    options["WavelengthMin"] = QString::fromStdString(lamMin);

    // Add lambda max
    auto lamMax = m_view->getLambdaMax();
    options["WavelengthMax"] = QString::fromStdString(lamMax);

    // Add I0MonitorIndex
    auto I0MonitorIndex = m_view->getI0MonitorIndex();
    options["I0MonitorIndex"] = QString::fromStdString(I0MonitorIndex);

    // Add detector limits
    auto procInst = m_view->getProcessingInstructions();
    options["ProcessingInstructions"] = QString::fromStdString(procInst);
>>>>>>> b9b26b4d
  }

  return options;
}

void ReflSettingsPresenter::addIfNotEmpty(OptionsQMap &options,
                                          const QString &key,
                                          const QString &value) const {
  if (!value.isEmpty())
    options[key] = value;
}

void ReflSettingsPresenter::addIfNotEmpty(OptionsQMap &options,
                                          const QString &key,
                                          const std::string &value) const {
  if (!value.empty())
    options[key] = QString::fromStdString(value);
}

/** Returns global options for 'ReflectometryReductionOneAuto'
 * @return :: Global options for 'ReflectometryReductionOneAuto'
 */
OptionsQMap ReflSettingsPresenter::getReductionOptions() const {

  OptionsQMap options;

  if (m_view->experimentSettingsEnabled()) {
    addIfNotEmpty(options, "AnalysisMode", m_view->getAnalysisMode());
    addIfNotEmpty(options, "CRho", m_view->getCRho());
    addIfNotEmpty(options, "CAlpha", m_view->getCAlpha());
    addIfNotEmpty(options, "CAp", m_view->getCAp());
    addIfNotEmpty(options, "CPp", m_view->getCPp());
    addIfNotEmpty(options, "PolarizationAnalysis",
                  m_view->getPolarisationCorrections());
    addIfNotEmpty(options, "ScaleFactor", m_view->getScaleFactor());
    addIfNotEmpty(options, "MomentumTransferStep",
                  m_view->getMomentumTransferStep());
    addIfNotEmpty(options, "StartOverlap", m_view->getStartOverlap());
    addIfNotEmpty(options, "EndOverlap", m_view->getEndOverlap());
    addIfNotEmpty(options, "FirstTransmissionRun", this->getTransmissionRuns());

    auto summationType = m_view->getSummationType();
    addIfNotEmpty(options, "SummationType", summationType);

    if (hasReductionTypes(summationType))
      addIfNotEmpty(options, "ReductionType", m_view->getReductionType());
  }

  if (m_view->instrumentSettingsEnabled()) {
    addIfNotEmpty(options, "NormalizeByIntegratedMonitors",
                  m_view->getIntMonCheck());
    addIfNotEmpty(options, "MonitorIntegrationWavelengthMin",
                  m_view->getMonitorIntegralMin());
    addIfNotEmpty(options, "MonitorIntegrationWavelengthMax",
                  m_view->getMonitorIntegralMax());
    addIfNotEmpty(options, "MonitorBackgroundWavelengthMin",
                  m_view->getMonitorBackgroundMin());
    addIfNotEmpty(options, "MonitorBackgroundWavelengthMax",
                  m_view->getMonitorBackgroundMax());
    addIfNotEmpty(options, "WavelengthMin", m_view->getLambdaMin());
    addIfNotEmpty(options, "WavelengthMax", m_view->getLambdaMax());
    addIfNotEmpty(options, "I0MonitorIndex", m_view->getI0MonitorIndex());
    addIfNotEmpty(options, "ProcessingInstructions",
                  m_view->getProcessingInstructions());
    addIfNotEmpty(options, "DetectorCorrectionType",
                  m_view->getDetectorCorrectionType());
  }

  return options;
}

/** Gets the user-specified transmission runs from the view
*
* @return :: the transmission runs string
*/
std::string ReflSettingsPresenter::getTransmissionRuns() const {
  return m_view->getTransmissionRuns();
}

/** Returns global options for 'Stitch1DMany'
 * @return :: Global options for 'Stitch1DMany'
 */
std::string ReflSettingsPresenter::getStitchOptions() const {

  if (m_view->experimentSettingsEnabled())
    return m_view->getStitchOptions();

  return std::string();
}

/** Creates hints for 'Stitch1DMany'
*/
void ReflSettingsPresenter::createStitchHints() {

  // The algorithm
  IAlgorithm_sptr alg = AlgorithmManager::Instance().create("Stitch1DMany");
  // The blacklist
  std::set<std::string> blacklist = {"InputWorkspaces", "OutputWorkspace",
                                     "OutputWorkspace"};
  AlgorithmHintStrategy strategy(alg, blacklist);

  m_view->createStitchHints(strategy.createHints());
}

/** Fills experiment settings with default values
*/
void ReflSettingsPresenter::getExpDefaults() {
  // Algorithm and instrument
  auto alg = createReductionAlg();
  auto inst = createEmptyInstrument(m_currentInstrumentName);

  // Collect all default values and set them in view
  std::vector<std::string> defaults(8);
  defaults[0] = alg->getPropertyValue("AnalysisMode");
  defaults[1] = alg->getPropertyValue("PolarizationAnalysis");

  auto cRho = inst->getStringParameter("crho");
  if (!cRho.empty())
    defaults[2] = cRho[0];

  auto cAlpha = inst->getStringParameter("calpha");
  if (!cAlpha.empty())
    defaults[3] = cAlpha[0];

  auto cAp = inst->getStringParameter("cAp");
  if (!cAp.empty())
    defaults[4] = cAp[0];

  auto cPp = inst->getStringParameter("cPp");
  if (!cPp.empty())
    defaults[5] = cPp[0];

  if (m_currentInstrumentName != "SURF" && m_currentInstrumentName != "CRISP") {
    defaults[6] = boost::lexical_cast<std::string>(
        inst->getNumberParameter("TransRunStartOverlap")[0]);

    defaults[7] = boost::lexical_cast<std::string>(
        inst->getNumberParameter("TransRunEndOverlap")[0]);
  }

  m_view->setExpDefaults(defaults);
}

/** Fills instrument settings with default values
*/
void ReflSettingsPresenter::getInstDefaults() {
  // Algorithm and instrument
  auto alg = createReductionAlg();
  auto inst = createEmptyInstrument(m_currentInstrumentName);

  // Collect all default values
  std::vector<double> defaults_double(8);
  defaults_double[0] = boost::lexical_cast<double>(
      alg->getPropertyValue("NormalizeByIntegratedMonitors"));
  defaults_double[1] = inst->getNumberParameter("MonitorIntegralMin")[0];
  defaults_double[2] = inst->getNumberParameter("MonitorIntegralMax")[0];
  defaults_double[3] = inst->getNumberParameter("MonitorBackgroundMin")[0];
  defaults_double[4] = inst->getNumberParameter("MonitorBackgroundMax")[0];
  defaults_double[5] = inst->getNumberParameter("LambdaMin")[0];
  defaults_double[6] = inst->getNumberParameter("LambdaMax")[0];
  defaults_double[7] = inst->getNumberParameter("I0MonitorIndex")[0];

  std::vector<std::string> defaults_str(1);
  defaults_str[0] = alg->getPropertyValue("DetectorCorrectionType");

  m_view->setInstDefaults(defaults_double, defaults_str);
}

/** Generates and returns an instance of the ReflectometryReductionOneAuto
* algorithm
* @return :: ReflectometryReductionOneAuto algorithm
*/
IAlgorithm_sptr ReflSettingsPresenter::createReductionAlg() {
  return AlgorithmManager::Instance().create("ReflectometryReductionOneAuto");
}

/** Creates and returns an example empty instrument given an instrument name
* @return :: Empty instrument of a name
*/
Instrument_const_sptr
ReflSettingsPresenter::createEmptyInstrument(const std::string &instName) {
  IAlgorithm_sptr loadInst =
      AlgorithmManager::Instance().create("LoadEmptyInstrument");
  loadInst->setChild(true);
  loadInst->setProperty("OutputWorkspace", "outWs");
  loadInst->setProperty("InstrumentName", instName);
  loadInst->execute();
  MatrixWorkspace_const_sptr ws = loadInst->getProperty("OutputWorkspace");
  return ws->getInstrument();
}
}
}<|MERGE_RESOLUTION|>--- conflicted
+++ resolved
@@ -90,11 +90,9 @@
   OptionsQMap options;
 
   if (m_view->experimentSettingsEnabled()) {
-<<<<<<< HEAD
     addIfNotEmpty(options, "AnalysisMode", m_view->getAnalysisMode());
     addIfNotEmpty(options, "StartOverlap", m_view->getStartOverlap());
     addIfNotEmpty(options, "EndOverlap", m_view->getEndOverlap());
-    addIfNotEmpty(options, "FirstTransmissionRun", this->getTransmissionRuns());
   }
 
   if (m_view->instrumentSettingsEnabled()) {
@@ -111,58 +109,6 @@
     addIfNotEmpty(options, "I0MonitorIndex", m_view->getI0MonitorIndex());
     addIfNotEmpty(options, "ProcessingInstructions",
                   m_view->getProcessingInstructions());
-=======
-
-    // Add analysis mode
-    auto analysisMode = m_view->getAnalysisMode();
-    options["AnalysisMode"] = QString::fromStdString(analysisMode);
-
-    // Add start overlap
-    auto startOv = m_view->getStartOverlap();
-    options["StartOverlap"] = QString::fromStdString(startOv);
-
-    // Add end overlap
-    auto endOv = m_view->getEndOverlap();
-    options["EndOverlap"] = QString::fromStdString(endOv);
-  }
-
-  if (m_view->instrumentSettingsEnabled()) {
-    // Add monitor integral min
-    auto monIntMin = m_view->getMonitorIntegralMin();
-    options["MonitorIntegrationWavelengthMin"] =
-        QString::fromStdString(monIntMin);
-
-    // Add monitor integral max
-    auto monIntMax = m_view->getMonitorIntegralMax();
-    options["MonitorIntegrationWavelengthMax"] =
-        QString::fromStdString(monIntMax);
-
-    // Add monitor background min
-    auto monBgMin = m_view->getMonitorBackgroundMin();
-    options["MonitorBackgroundWavelengthMin"] =
-        QString::fromStdString(monBgMin);
-
-    // Add monitor background max
-    auto monBgMax = m_view->getMonitorBackgroundMax();
-    options["MonitorBackgroundWavelengthMax"] =
-        QString::fromStdString(monBgMax);
-
-    // Add lambda min
-    auto lamMin = m_view->getLambdaMin();
-    options["WavelengthMin"] = QString::fromStdString(lamMin);
-
-    // Add lambda max
-    auto lamMax = m_view->getLambdaMax();
-    options["WavelengthMax"] = QString::fromStdString(lamMax);
-
-    // Add I0MonitorIndex
-    auto I0MonitorIndex = m_view->getI0MonitorIndex();
-    options["I0MonitorIndex"] = QString::fromStdString(I0MonitorIndex);
-
-    // Add detector limits
-    auto procInst = m_view->getProcessingInstructions();
-    options["ProcessingInstructions"] = QString::fromStdString(procInst);
->>>>>>> b9b26b4d
   }
 
   return options;
