#include "ReflSettingsPresenter.h"
#include "IReflSettingsTabPresenter.h"
#include "IReflSettingsView.h"
#include "MantidAPI/AlgorithmManager.h"
#include "MantidAPI/AnalysisDataService.h"
#include "MantidAPI/IAlgorithm.h"
#include "MantidAPI/MatrixWorkspace.h"
#include "MantidGeometry/Instrument.h"
#include "MantidQtWidgets/Common/AlgorithmHintStrategy.h"

namespace MantidQt {
namespace CustomInterfaces {

using namespace Mantid::API;
using namespace MantidQt::MantidWidgets;
using namespace Mantid::Geometry;
using namespace MantidQt::MantidWidgets::DataProcessor;

/** Constructor
* @param view :: The view we are handling
*/
ReflSettingsPresenter::ReflSettingsPresenter(IReflSettingsView *view)
    : m_view(view) {

  // Create the 'HintingLineEdits'
  createStitchHints();
}

/** Destructor
*/
ReflSettingsPresenter::~ReflSettingsPresenter() {}

/** Used by the view to tell the presenter something has changed
*
* @param flag :: A flag used by the view to tell the presenter what happened
*/
void ReflSettingsPresenter::notify(IReflSettingsPresenter::Flag flag) {
  switch (flag) {
  case IReflSettingsPresenter::ExpDefaultsFlag:
    getExpDefaults();
    break;
  case IReflSettingsPresenter::InstDefaultsFlag:
    getInstDefaults();
    break;
  case IReflSettingsPresenter::SummationTypeChanged:
    handleSummationTypeChange();
    break;
  }
  // Not having a 'default' case is deliberate. gcc issues a warning if there's
  // a flag we aren't handling.
}

bool ReflSettingsPresenter::hasReductionTypes(
    const std::string &summationType) const {
  return summationType == "SumInQ";
}

void ReflSettingsPresenter::handleSummationTypeChange() {
  auto summationType = m_view->getSummationType();
  m_view->setReductionTypeEnabled(hasReductionTypes(summationType));
}

/** Sets the current instrument name and changes accessibility status of
* the polarisation corrections option in the view accordingly
* @param instName :: [input] The name of the instrument to set to
*/
void ReflSettingsPresenter::setInstrumentName(const std::string &instName) {
  m_currentInstrumentName = instName;
  bool enable = instName != "INTER" && instName != "SURF";
  m_view->setIsPolCorrEnabled(enable);
  m_view->setPolarisationOptionsEnabled(enable);
}

OptionsQMap ReflSettingsPresenter::transmissionOptionsMap() const {
  OptionsQMap options;
  addTransmissionOptions(options, {"AnalysisMode", "StartOverlap", "EndOverlap",
                                   "MonitorIntegrationWavelengthMin",
                                   "MonitorIntegrationWavelengthMax",
                                   "MonitorBackgroundWavelengthMin",
                                   "MonitorBackgroundWavelengthMax",
                                   "WavelengthMin", "WavelengthMax",
                                   "I0MonitorIndex", "ProcessingInstructions"});
  return options;
}

/** Returns global options for 'CreateTransmissionWorkspaceAuto'. Note that
 * this must include all applicable options, even if they are empty, because
 * the GenericDataProcessorPresenter has no other way of knowing which options
 * are applicable to the preprocessing algorithm (e.g. for options that might
 * be specified on the Runs tab instead). We get around this by providing the
 * full list here and overriding them if they also exist on the Runs tab.
 *
 * @todo This is not idea and really we should just be passing through the
 * non-preprocessed transmission runs to ReflectometryReductionOneAuto, which
 * would then run CreateTransmissionWorkspaceAuto as a child algorithm and do
 * all of this for us. However, the transmission runs would need to be loaded
 * prior to running the processing algorithm, which is not currently possible.
 * @return :: Global options for 'CreateTransmissionWorkspaceAuto'
 */
OptionsQMap ReflSettingsPresenter::getTransmissionOptions() const {

  // This step is necessessary until the issue above is addressed.
  // Otherwise either group of options may be missed out by
  // experimentSettingsEnabled or instrumentSettingsEnabled being disabled.
  OptionsQMap options = transmissionOptionsMap();

  if (m_view->experimentSettingsEnabled()) {
    setTransmissionOption(options, "AnalysisMode", m_view->getAnalysisMode());
    setTransmissionOption(options, "StartOverlap", m_view->getStartOverlap());
    setTransmissionOption(options, "EndOverlap", m_view->getEndOverlap());
  }

  if (m_view->instrumentSettingsEnabled()) {
    setTransmissionOption(options, "MonitorIntegrationWavelengthMin",
                          m_view->getMonitorIntegralMin());
    setTransmissionOption(options, "MonitorIntegrationWavelengthMax",
                          m_view->getMonitorIntegralMax());
    setTransmissionOption(options, "MonitorBackgroundWavelengthMin",
                          m_view->getMonitorBackgroundMin());
    setTransmissionOption(options, "MonitorBackgroundWavelengthMax",
                          m_view->getMonitorBackgroundMax());
    setTransmissionOption(options, "WavelengthMin", m_view->getLambdaMin());
    setTransmissionOption(options, "WavelengthMax", m_view->getLambdaMax());
    setTransmissionOption(options, "I0MonitorIndex",
                          m_view->getI0MonitorIndex());
    setTransmissionOption(options, "ProcessingInstructions",
                          m_view->getProcessingInstructions());
  }

  return options;
}

<<<<<<< HEAD
void ReflSettingsPresenter::setTransmissionOption(OptionsQMap &options,
                                                  const QString &key,
                                                  const QString &value) const {
  options[key] = value;
}

void ReflSettingsPresenter::setTransmissionOption(
    OptionsQMap &options, const QString &key, const std::string &value) const {
  options[key] = QString::fromStdString(value);
}

void ReflSettingsPresenter::addTransmissionOptions(
    OptionsQMap &options, std::initializer_list<QString> keys) const {
  for (auto &&key : keys)
    setTransmissionOption(options, key, QString());
}

void ReflSettingsPresenter::addIfNotEmpty(OptionsQMap &options,
                                          const QString &key,
                                          const QString &value) const {
  if (!value.isEmpty())
    setTransmissionOption(options, key, value);
}

void ReflSettingsPresenter::addIfNotEmpty(OptionsQMap &options,
                                          const QString &key,
                                          const std::string &value) const {
  if (!value.empty())
    setTransmissionOption(options, key, value);
=======
QString ReflSettingsPresenter::asAlgorithmPropertyBool(bool value) {
  return value ? "1" : "0";
>>>>>>> f49209b9
}

/** Returns global options for 'ReflectometryReductionOneAuto'
 * @return :: Global options for 'ReflectometryReductionOneAuto'
 */
OptionsQMap ReflSettingsPresenter::getReductionOptions() const {

  OptionsQMap options;

  if (m_view->experimentSettingsEnabled()) {
    addIfNotEmpty(options, "AnalysisMode", m_view->getAnalysisMode());
    addIfNotEmpty(options, "CRho", m_view->getCRho());
    addIfNotEmpty(options, "CAlpha", m_view->getCAlpha());
    addIfNotEmpty(options, "CAp", m_view->getCAp());
    addIfNotEmpty(options, "CPp", m_view->getCPp());
    addIfNotEmpty(options, "PolarizationAnalysis",
                  m_view->getPolarisationCorrections());
    addIfNotEmpty(options, "ScaleFactor", m_view->getScaleFactor());
    addIfNotEmpty(options, "MomentumTransferStep",
                  m_view->getMomentumTransferStep());
    addIfNotEmpty(options, "StartOverlap", m_view->getStartOverlap());
    addIfNotEmpty(options, "EndOverlap", m_view->getEndOverlap());
    addIfNotEmpty(options, "FirstTransmissionRun", this->getTransmissionRuns());

    auto summationType = m_view->getSummationType();
    addIfNotEmpty(options, "SummationType", summationType);

    if (hasReductionTypes(summationType))
      addIfNotEmpty(options, "ReductionType", m_view->getReductionType());
  }

  if (m_view->instrumentSettingsEnabled()) {
<<<<<<< HEAD
    addIfNotEmpty(options, "NormalizeByIntegratedMonitors",
                  m_view->getIntMonCheck());
    addIfNotEmpty(options, "MonitorIntegrationWavelengthMin",
                  m_view->getMonitorIntegralMin());
    addIfNotEmpty(options, "MonitorIntegrationWavelengthMax",
                  m_view->getMonitorIntegralMax());
    addIfNotEmpty(options, "MonitorBackgroundWavelengthMin",
                  m_view->getMonitorBackgroundMin());
    addIfNotEmpty(options, "MonitorBackgroundWavelengthMax",
                  m_view->getMonitorBackgroundMax());
    addIfNotEmpty(options, "WavelengthMin", m_view->getLambdaMin());
    addIfNotEmpty(options, "WavelengthMax", m_view->getLambdaMax());
    addIfNotEmpty(options, "I0MonitorIndex", m_view->getI0MonitorIndex());
    addIfNotEmpty(options, "ProcessingInstructions",
                  m_view->getProcessingInstructions());
    addIfNotEmpty(options, "DetectorCorrectionType",
                  m_view->getDetectorCorrectionType());
=======

    // Add integrated monitors option
    auto intMonCheck = m_view->getIntMonCheck();
    if (!intMonCheck.empty())
      options["NormalizeByIntegratedMonitors"] =
          QString::fromStdString(intMonCheck);

    // Add monitor integral min
    auto monIntMin = m_view->getMonitorIntegralMin();
    if (!monIntMin.empty())
      options["MonitorIntegrationWavelengthMin"] =
          QString::fromStdString(monIntMin);

    // Add monitor integral max
    auto monIntMax = m_view->getMonitorIntegralMax();
    if (!monIntMax.empty())
      options["MonitorIntegrationWavelengthMax"] =
          QString::fromStdString(monIntMax);

    // Add monitor background min
    auto monBgMin = m_view->getMonitorBackgroundMin();
    if (!monBgMin.empty())
      options["MonitorBackgroundWavelengthMin"] =
          QString::fromStdString(monBgMin);

    // Add monitor background max
    auto monBgMax = m_view->getMonitorBackgroundMax();
    if (!monBgMax.empty())
      options["MonitorBackgroundWavelengthMax"] =
          QString::fromStdString(monBgMax);

    // Add lambda min
    auto lamMin = m_view->getLambdaMin();
    if (!lamMin.empty())
      options["WavelengthMin"] = QString::fromStdString(lamMin);

    // Add lambda max
    auto lamMax = m_view->getLambdaMax();
    if (!lamMax.empty())
      options["WavelengthMax"] = QString::fromStdString(lamMax);

    // Add I0MonitorIndex
    auto I0MonitorIndex = m_view->getI0MonitorIndex();
    if (!I0MonitorIndex.empty())
      options["I0MonitorIndex"] = QString::fromStdString(I0MonitorIndex);

    // Add detector limits
    auto procInst = m_view->getProcessingInstructions();
    if (!procInst.empty())
      options["ProcessingInstructions"] = QString::fromStdString(procInst);

    auto correctDetectors =
        asAlgorithmPropertyBool(m_view->detectorCorrectionEnabled());
    options["CorrectDetectors"] = correctDetectors;

    // Add correction type
    auto correctionType = m_view->getDetectorCorrectionType();
    if (!correctionType.empty())
      options["DetectorCorrectionType"] =
          QString::fromStdString(correctionType);
>>>>>>> f49209b9
  }

  return options;
}

/** Gets the user-specified transmission runs from the view
*
* @return :: the transmission runs string
*/
std::string ReflSettingsPresenter::getTransmissionRuns() const {
  return m_view->getTransmissionRuns();
}

/** Returns global options for 'Stitch1DMany'
 * @return :: Global options for 'Stitch1DMany'
 */
std::string ReflSettingsPresenter::getStitchOptions() const {

  if (m_view->experimentSettingsEnabled())
    return m_view->getStitchOptions();

  return std::string();
}

/** Creates hints for 'Stitch1DMany'
*/
void ReflSettingsPresenter::createStitchHints() {

  // The algorithm
  IAlgorithm_sptr alg = AlgorithmManager::Instance().create("Stitch1DMany");
  // The blacklist
  std::set<std::string> blacklist = {"InputWorkspaces", "OutputWorkspace",
                                     "OutputWorkspace"};
  AlgorithmHintStrategy strategy(alg, blacklist);

  m_view->createStitchHints(strategy.createHints());
}

/** Fills experiment settings with default values
*/
void ReflSettingsPresenter::getExpDefaults() {
  // Algorithm and instrument
  auto alg = createReductionAlg();
  auto inst = createEmptyInstrument(m_currentInstrumentName);

  // Collect all default values and set them in view
  std::vector<std::string> defaults(8);
  defaults[0] = alg->getPropertyValue("AnalysisMode");
  defaults[1] = alg->getPropertyValue("PolarizationAnalysis");

  auto cRho = inst->getStringParameter("crho");
  if (!cRho.empty())
    defaults[2] = cRho[0];

  auto cAlpha = inst->getStringParameter("calpha");
  if (!cAlpha.empty())
    defaults[3] = cAlpha[0];

  auto cAp = inst->getStringParameter("cAp");
  if (!cAp.empty())
    defaults[4] = cAp[0];

  auto cPp = inst->getStringParameter("cPp");
  if (!cPp.empty())
    defaults[5] = cPp[0];

  if (m_currentInstrumentName != "SURF" && m_currentInstrumentName != "CRISP") {
    defaults[6] = boost::lexical_cast<std::string>(
        inst->getNumberParameter("TransRunStartOverlap")[0]);

    defaults[7] = boost::lexical_cast<std::string>(
        inst->getNumberParameter("TransRunEndOverlap")[0]);
  }

  m_view->setExpDefaults(defaults);
}

/** Fills instrument settings with default values
*/
void ReflSettingsPresenter::getInstDefaults() {
  // Algorithm and instrument
  auto alg = createReductionAlg();
  auto inst = createEmptyInstrument(m_currentInstrumentName);

  // Collect all default values
  std::vector<double> defaults_double(8);
  defaults_double[0] = boost::lexical_cast<double>(
      alg->getPropertyValue("NormalizeByIntegratedMonitors"));
  defaults_double[1] = inst->getNumberParameter("MonitorIntegralMin")[0];
  defaults_double[2] = inst->getNumberParameter("MonitorIntegralMax")[0];
  defaults_double[3] = inst->getNumberParameter("MonitorBackgroundMin")[0];
  defaults_double[4] = inst->getNumberParameter("MonitorBackgroundMax")[0];
  defaults_double[5] = inst->getNumberParameter("LambdaMin")[0];
  defaults_double[6] = inst->getNumberParameter("LambdaMax")[0];
  defaults_double[7] = inst->getNumberParameter("I0MonitorIndex")[0];

  std::vector<std::string> defaults_str(1);
  defaults_str[0] = alg->getPropertyValue("DetectorCorrectionType");

  m_view->setInstDefaults(defaults_double, defaults_str);
}

/** Generates and returns an instance of the ReflectometryReductionOneAuto
* algorithm
* @return :: ReflectometryReductionOneAuto algorithm
*/
IAlgorithm_sptr ReflSettingsPresenter::createReductionAlg() {
  return AlgorithmManager::Instance().create("ReflectometryReductionOneAuto");
}

/** Creates and returns an example empty instrument given an instrument name
* @return :: Empty instrument of a name
*/
Instrument_const_sptr
ReflSettingsPresenter::createEmptyInstrument(const std::string &instName) {
  IAlgorithm_sptr loadInst =
      AlgorithmManager::Instance().create("LoadEmptyInstrument");
  loadInst->setChild(true);
  loadInst->setProperty("OutputWorkspace", "outWs");
  loadInst->setProperty("InstrumentName", instName);
  loadInst->execute();
  MatrixWorkspace_const_sptr ws = loadInst->getProperty("OutputWorkspace");
  return ws->getInstrument();
}
}
}<|MERGE_RESOLUTION|>--- conflicted
+++ resolved
@@ -130,7 +130,6 @@
   return options;
 }
 
-<<<<<<< HEAD
 void ReflSettingsPresenter::setTransmissionOption(OptionsQMap &options,
                                                   const QString &key,
                                                   const QString &value) const {
@@ -160,10 +159,10 @@
                                           const std::string &value) const {
   if (!value.empty())
     setTransmissionOption(options, key, value);
-=======
+}
+
 QString ReflSettingsPresenter::asAlgorithmPropertyBool(bool value) {
   return value ? "1" : "0";
->>>>>>> f49209b9
 }
 
 /** Returns global options for 'ReflectometryReductionOneAuto'
@@ -196,7 +195,6 @@
   }
 
   if (m_view->instrumentSettingsEnabled()) {
-<<<<<<< HEAD
     addIfNotEmpty(options, "NormalizeByIntegratedMonitors",
                   m_view->getIntMonCheck());
     addIfNotEmpty(options, "MonitorIntegrationWavelengthMin",
@@ -214,68 +212,9 @@
                   m_view->getProcessingInstructions());
     addIfNotEmpty(options, "DetectorCorrectionType",
                   m_view->getDetectorCorrectionType());
-=======
-
-    // Add integrated monitors option
-    auto intMonCheck = m_view->getIntMonCheck();
-    if (!intMonCheck.empty())
-      options["NormalizeByIntegratedMonitors"] =
-          QString::fromStdString(intMonCheck);
-
-    // Add monitor integral min
-    auto monIntMin = m_view->getMonitorIntegralMin();
-    if (!monIntMin.empty())
-      options["MonitorIntegrationWavelengthMin"] =
-          QString::fromStdString(monIntMin);
-
-    // Add monitor integral max
-    auto monIntMax = m_view->getMonitorIntegralMax();
-    if (!monIntMax.empty())
-      options["MonitorIntegrationWavelengthMax"] =
-          QString::fromStdString(monIntMax);
-
-    // Add monitor background min
-    auto monBgMin = m_view->getMonitorBackgroundMin();
-    if (!monBgMin.empty())
-      options["MonitorBackgroundWavelengthMin"] =
-          QString::fromStdString(monBgMin);
-
-    // Add monitor background max
-    auto monBgMax = m_view->getMonitorBackgroundMax();
-    if (!monBgMax.empty())
-      options["MonitorBackgroundWavelengthMax"] =
-          QString::fromStdString(monBgMax);
-
-    // Add lambda min
-    auto lamMin = m_view->getLambdaMin();
-    if (!lamMin.empty())
-      options["WavelengthMin"] = QString::fromStdString(lamMin);
-
-    // Add lambda max
-    auto lamMax = m_view->getLambdaMax();
-    if (!lamMax.empty())
-      options["WavelengthMax"] = QString::fromStdString(lamMax);
-
-    // Add I0MonitorIndex
-    auto I0MonitorIndex = m_view->getI0MonitorIndex();
-    if (!I0MonitorIndex.empty())
-      options["I0MonitorIndex"] = QString::fromStdString(I0MonitorIndex);
-
-    // Add detector limits
-    auto procInst = m_view->getProcessingInstructions();
-    if (!procInst.empty())
-      options["ProcessingInstructions"] = QString::fromStdString(procInst);
-
-    auto correctDetectors =
+    auto const correctDetectors =
         asAlgorithmPropertyBool(m_view->detectorCorrectionEnabled());
     options["CorrectDetectors"] = correctDetectors;
-
-    // Add correction type
-    auto correctionType = m_view->getDetectorCorrectionType();
-    if (!correctionType.empty())
-      options["DetectorCorrectionType"] =
-          QString::fromStdString(correctionType);
->>>>>>> f49209b9
   }
 
   return options;
