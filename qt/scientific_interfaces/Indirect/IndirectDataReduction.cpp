--- conflicted
+++ resolved
@@ -76,11 +76,7 @@
  */
 void IndirectDataReduction::helpClicked() {
   MantidQt::API::HelpWindow::showCustomInterface(
-<<<<<<< HEAD
-      nullptr, QString("Indirect_DataReduction"));
-=======
-      NULL, QString("Indirect Data Reduction"));
->>>>>>> 2f15ec50
+      nullptr, QString("Indirect Data Reduction"));
 }
 
 /**
