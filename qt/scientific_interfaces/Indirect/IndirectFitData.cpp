// Mantid Repository : https://github.com/mantidproject/mantid
//
// Copyright &copy; 2018 ISIS Rutherford Appleton Laboratory UKRI,
//     NScD Oak Ridge National Laboratory, European Spallation Source
//     & Institut Laue - Langevin
// SPDX - License - Identifier: GPL - 3.0 +
#include "IndirectFitData.h"

#include "MantidKernel/Strings.h"

#include <boost/algorithm/string.hpp>
#include <boost/format.hpp>

#include <sstream>

using namespace Mantid::API;

namespace {
using namespace MantidQt::CustomInterfaces::IDA;
using namespace Mantid::Kernel::Strings;

std::string rangeToString(const std::pair<size_t, size_t> &range,
                          const std::string &delimiter = "-") {
  if (range.first != range.second)
    return std::to_string(range.first) + delimiter +
           std::to_string(range.second);
  return std::to_string(range.first);
}

template <class Vector, typename T>
std::vector<T> outOfRange(const Vector &values, const T &minimum,
                          const T &maximum) {
  std::vector<T> result;
  std::copy_if(values.begin(), values.end(), std::back_inserter(result),
               [&minimum, &maximum](const auto &value) {
                 return value < minimum || value > maximum;
               });
  return result;
}

struct SpectraOutOfRange {
  SpectraOutOfRange(const size_t &minimum, const size_t &maximum)
      : m_minimum(minimum), m_maximum(maximum) {}

  auto operator()(const Spectra &spectra) const {
    return outOfRange(spectra, m_minimum, m_maximum);
  }

private:
  const size_t m_minimum, m_maximum;
};

<<<<<<< HEAD
struct CheckZeroSpectrum {
  bool operator()(const Spectra &spectra) const {
=======
struct CheckZeroSpectrum : boost::static_visitor<bool> {
  bool
  operator()(const std::pair<std::size_t, std::size_t> & /*unused*/) const {
    return false;
  }
  bool operator()(const DiscontinuousSpectra<std::size_t> &spectra) const {
>>>>>>> c2aaf5a8
    return spectra.empty();
  }
};

struct NumberOfSpectra {
  size_t
  operator()(const Spectra &spectra) const {
    return spectra.size();
  }
};

struct SpectraToString {
  explicit SpectraToString(const std::string &rangeDelimiter = "-")
      : m_rangeDelimiter(rangeDelimiter) {}

  std::string
  operator()(const Spectra &spectra) const {
    return spectra.getString();
  }

private:
  const std::string m_rangeDelimiter;
};

std::string constructSpectraString(std::vector<int> const &spectras) {
  return joinCompress(spectras.begin(), spectras.end());
}

std::vector<std::string> splitStringBy(std::string const &str,
                                       std::string const &delimiter) {
  std::vector<std::string> subStrings;
  boost::split(subStrings, str, boost::is_any_of(delimiter));
  subStrings.erase(std::remove_if(subStrings.begin(), subStrings.end(),
                                  [](std::string const &subString) {
                                    return subString.empty();
                                  }),
                   subStrings.end());
  return subStrings;
}

std::string getSpectraRange(std::string const &string) {
  auto const bounds = splitStringBy(string, "-");
  return std::stoull(bounds[0]) > std::stoull(bounds[1])
             ? bounds[1] + "-" + bounds[0]
             : string;
}

std::string rearrangeSpectraSubString(std::string const &string) {
  return string.find("-") != std::string::npos ? getSpectraRange(string)
                                               : string;
}

// Swaps the two numbers in a spectra range if they go from large to small
std::string rearrangeSpectraRangeStrings(std::string const &string) {
  std::string spectraString;
  std::vector<std::string> subStrings = splitStringBy(string, ",");
  for (auto it = subStrings.begin(); it < subStrings.end(); ++it) {
    spectraString += rearrangeSpectraSubString(*it);
    spectraString += it != subStrings.end() ? "," : "";
  }
  return spectraString;
}

std::string createSpectraString(std::string string) {
  string.erase(std::remove_if(string.begin(), string.end(), isspace),
               string.end());
  std::vector<int> spectras = parseRange(rearrangeSpectraRangeStrings(string));
  std::sort(spectras.begin(), spectras.end());
  // Remove duplicate entries
  spectras.erase(std::unique(spectras.begin(), spectras.end()), spectras.end());
  return constructSpectraString(spectras);
}

struct CombineSpectra {
  Spectra operator()(const Spectra &spectra1, const Spectra &spectra2) const {
    return Spectra(createSpectraString(
        SpectraToString()(spectra1) + "," +
        SpectraToString()(spectra2)));
  }
};

struct GetSpectrum {
  explicit GetSpectrum(size_t index) : m_index(index) {}
  size_t
  operator()(const Spectra &spectra) const {
    return spectra[m_index];
  }

private:
  size_t m_index;
};

template <typename T>
std::string join(const std::vector<T> &values, const char *delimiter) {
  if (values.empty())
    return "";

  std::stringstream stream;
  stream << values.front();
  for (auto i = 1u; i < values.size(); ++i)
    stream << delimiter << values[i];
  return stream.str();
}

template <typename T, typename... Ts>
std::vector<T, Ts...> subvector(const std::vector<T, Ts...> vec,
                                size_t start, size_t end) {
  return std::vector<T, Ts...>(vec.begin() + start, vec.begin() + end);
}

std::string cutLastOf(const std::string &str, const std::string &delimiter) {
  const auto cutIndex = str.rfind(delimiter);
  if (cutIndex != std::string::npos)
    return str.substr(0, cutIndex);
  return str;
}

boost::basic_format<char> &
tryPassFormatArgument(boost::basic_format<char> &formatString,
                      const std::string &arg) {
  try {
    return formatString % arg;
  } catch (const boost::io::too_many_args &) {
    return formatString;
  }
}

std::pair<double, double> getBinRange(MatrixWorkspace_sptr workspace) {
  return std::make_pair(workspace->x(0).front(), workspace->x(0).back());
}

double convertBoundToDoubleAndFormat(std::string const &str) {
  return std::round(std::stod(str) * 1000) / 1000;
}

std::string constructExcludeRegionString(std::vector<double> const &bounds) {
  std::string excludeRegion;
  for (auto it = bounds.begin(); it < bounds.end(); ++it) {
    auto const splitDouble = splitStringBy(std::to_string(*it), ".");
    excludeRegion += splitDouble[0] + "." + splitDouble[1].substr(0, 3);
    excludeRegion += it == bounds.end() - 1 ? "" : ",";
  }
  return excludeRegion;
}

std::string orderExcludeRegionString(std::vector<double> &bounds) {
  for (auto it = bounds.begin(); it < bounds.end() - 1; it += 2)
    if (*it > *(it + 1))
      std::iter_swap(it, it + 1);
  return constructExcludeRegionString(bounds);
}

std::vector<double>
getBoundsAsDoubleVector(std::vector<std::string> const &boundStrings) {
  std::vector<double> bounds;
  bounds.reserve(boundStrings.size());
  for (auto bound : boundStrings)
    bounds.emplace_back(convertBoundToDoubleAndFormat(bound));
  return bounds;
}

std::string createExcludeRegionString(std::string regionString) {
  regionString.erase(
      std::remove_if(regionString.begin(), regionString.end(), isspace),
      regionString.end());
  auto bounds = getBoundsAsDoubleVector(splitStringBy(regionString, ","));
  return orderExcludeRegionString(bounds);
}

} // namespace

namespace MantidQt {
namespace CustomInterfaces {
namespace IDA {

IndirectFitData::IndirectFitData(MatrixWorkspace_sptr workspace,
                                 const Spectra &spectra)
    : m_workspace(workspace), m_spectra(Spectra("")) {
  setSpectra(spectra);
}

std::string
IndirectFitData::displayName(const std::string &formatString,
                             const std::string &rangeDelimiter) const {
  const auto workspaceName = getBasename();
  const auto spectraString = SpectraToString(rangeDelimiter)(m_spectra);

  auto formatted = boost::format(formatString);
  formatted = tryPassFormatArgument(formatted, workspaceName);
  formatted = tryPassFormatArgument(formatted, spectraString);

  auto name = formatted.str();
  std::replace(name.begin(), name.end(), ',', '+');
  return name;
}

std::string IndirectFitData::displayName(const std::string &formatString,
                                         size_t spectrum) const {
  const auto workspaceName = getBasename();

  auto formatted = boost::format(formatString);
  formatted = tryPassFormatArgument(formatted, workspaceName);
  formatted = tryPassFormatArgument(formatted, std::to_string(spectrum));
  return formatted.str();
}

std::string IndirectFitData::getBasename() const {
  return cutLastOf(workspace()->getName(), "_red");
}

Mantid::API::MatrixWorkspace_sptr IndirectFitData::workspace() const {
  return m_workspace;
}

const Spectra &IndirectFitData::spectra() const { return m_spectra; }

size_t IndirectFitData::getSpectrum(size_t index) const {
  return GetSpectrum(index)(m_spectra);
}

size_t IndirectFitData::numberOfSpectra() const {
  return NumberOfSpectra()(m_spectra);
}

bool IndirectFitData::zeroSpectra() const {
  if (m_workspace->getNumberHistograms())
    return CheckZeroSpectrum()(m_spectra);
  return true;
}

std::pair<double, double>
IndirectFitData::getRange(size_t spectrum) const {
  auto range = m_ranges.find(spectrum);
  if (range != m_ranges.end())
    return range->second;
  range = m_ranges.find(0);
  if (range != m_ranges.end())
    return range->second;
  return getBinRange(m_workspace);
}

std::string IndirectFitData::getExcludeRegion(size_t spectrum) const {
  const auto region = m_excludeRegions.find(spectrum);
  if (region != m_excludeRegions.end())
    return region->second;
  return "";
}

std::vector<double>
IndirectFitData::excludeRegionsVector(size_t spectrum) const {
  return vectorFromString<double>(getExcludeRegion(spectrum));
}

void IndirectFitData::setSpectra(std::string const &spectra) {
  try {
    const Spectra spec =
        Spectra(createSpectraString(spectra));
    setSpectra(spec);
  } catch (std::exception &ex) {
    throw std::runtime_error("Spectra too large for cast: " +
                             std::string(ex.what()));
  }
}

void IndirectFitData::setSpectra(Spectra &&spectra) {
  validateSpectra(spectra);
  m_spectra = std::move(spectra);
}

void IndirectFitData::setSpectra(Spectra const &spectra) {
  validateSpectra(spectra);
  m_spectra = spectra;
}

void IndirectFitData::validateSpectra(Spectra const &spectra) {
  const auto visitor =
      SpectraOutOfRange(0, workspace()->getNumberHistograms() - 1);
  auto notInRange = visitor(spectra);
  if (!notInRange.empty()) {
    if (notInRange.size() > 5)
      throw std::runtime_error("Spectra out of range: " +
                               join(subvector(notInRange, 0, 5), ",") + "...");
    throw std::runtime_error("Spectra out of range: " + join(notInRange, ","));
  }
}

void IndirectFitData::setStartX(double const &startX,
                                size_t const &spectrum) {
  const auto range = m_ranges.find(spectrum);
  if (range != m_ranges.end())
    range->second.first = startX;
  else if (m_workspace)
    m_ranges[spectrum] = std::make_pair(startX, m_workspace->x(0).back());
  else
    throw std::runtime_error(
        "Unable to set StartX: Workspace no longer exists.");
}

void IndirectFitData::setEndX(double const &endX, size_t const &spectrum) {
  const auto range = m_ranges.find(spectrum);
  if (range != m_ranges.end())
    range->second.second = endX;
  else if (m_workspace)
    m_ranges[spectrum] = std::make_pair(m_workspace->x(0).front(), endX);
  else
    throw std::runtime_error("Unable to set EndX: Workspace no longer exists.");
}

void IndirectFitData::setExcludeRegionString(
    std::string const &excludeRegionString, size_t const &spectrum) {
  if (!excludeRegionString.empty())
    m_excludeRegions[spectrum] = createExcludeRegionString(excludeRegionString);
  else
    m_excludeRegions[spectrum] = excludeRegionString;
}

IndirectFitData &IndirectFitData::combine(IndirectFitData const &fitData) {
  m_workspace = fitData.m_workspace;
  setSpectra(
      CombineSpectra()(m_spectra, fitData.m_spectra));
  m_excludeRegions.insert(std::begin(fitData.m_excludeRegions),
                          std::end(fitData.m_excludeRegions));
  m_ranges.insert(std::begin(fitData.m_ranges), std::end(fitData.m_ranges));
  return *this;
}

} // namespace IDA
} // namespace CustomInterfaces
} // namespace MantidQt<|MERGE_RESOLUTION|>--- conflicted
+++ resolved
@@ -50,17 +50,8 @@
   const size_t m_minimum, m_maximum;
 };
 
-<<<<<<< HEAD
 struct CheckZeroSpectrum {
   bool operator()(const Spectra &spectra) const {
-=======
-struct CheckZeroSpectrum : boost::static_visitor<bool> {
-  bool
-  operator()(const std::pair<std::size_t, std::size_t> & /*unused*/) const {
-    return false;
-  }
-  bool operator()(const DiscontinuousSpectra<std::size_t> &spectra) const {
->>>>>>> c2aaf5a8
     return spectra.empty();
   }
 };
