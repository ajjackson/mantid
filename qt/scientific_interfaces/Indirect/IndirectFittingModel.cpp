// Mantid Repository : https://github.com/mantidproject/mantid
//
// Copyright &copy; 2018 ISIS Rutherford Appleton Laboratory UKRI,
//     NScD Oak Ridge National Laboratory, European Spallation Source
//     & Institut Laue - Langevin
// SPDX - License - Identifier: GPL - 3.0 +
#include "IndirectFittingModel.h"

#include "MantidAPI/AlgorithmManager.h"
#include "MantidAPI/AnalysisDataService.h"
#include "MantidAPI/CompositeFunction.h"
#include "MantidAPI/FunctionFactory.h"
#include "MantidAPI/ITableWorkspace.h"
#include "MantidAPI/MultiDomainFunction.h"
#include "MantidAPI/TableRow.h"

#include <algorithm>
#include <numeric>
#include <set>

#include <boost/algorithm/string.hpp>

using namespace Mantid::API;

namespace {
using namespace MantidQt::CustomInterfaces::IDA;

bool doesExistInADS(std::string const &workspaceName) {
  return AnalysisDataService::Instance().doesExist(workspaceName);
}

std::string cutLastOf(std::string const &str, std::string const &delimiter) {
  auto const cutIndex = str.rfind(delimiter);
  if (cutIndex != std::string::npos)
    return str.substr(0, cutIndex);
  return str;
}

bool equivalentWorkspaces(MatrixWorkspace_const_sptr lhs,
                          MatrixWorkspace_const_sptr rhs) {
  if (!lhs || !rhs)
    return false;
  else if (lhs->getName() == "" && rhs->getName() == "")
    return lhs == rhs;
  return lhs->getName() == rhs->getName();
}

/**
 * @return  True if the first function precedes the second when ordering by
 *          name.
 */
bool functionNameComparator(IFunction_const_sptr first,
                            IFunction_const_sptr second) {
  return first->name() < second->name();
}

/**
 * Extracts the functions from a composite function into a vector.
 *
 * @param composite The composite function.
 * @return          A vector of the functions in the specified composite
 *                  function.
 */
std::vector<IFunction_const_sptr>
extractFunctions(const CompositeFunction &composite) {
  std::vector<IFunction_const_sptr> functions;
  functions.reserve(composite.nFunctions());

  for (auto i = 0u; i < composite.nFunctions(); ++i)
    functions.emplace_back(composite.getFunction(i));
  return functions;
}

bool equivalentFunctions(IFunction_const_sptr func1,
                         IFunction_const_sptr func2);

/*
 * Checks whether the specified composite functions have the same composition.
 *
 * @param composite1 Function to compare.
 * @param composite2 Function to compare.
 * @return           True if the specified functions have the same composition,
 *                   False otherwise.
 */
bool equivalentComposites(const CompositeFunction &composite1,
                          const CompositeFunction &composite2) {

  if (composite1.nFunctions() != composite2.nFunctions() ||
      composite1.nParams() != composite2.nParams()) {
    return false;
  } else {
    auto functions1 = extractFunctions(composite1);
    auto functions2 = extractFunctions(composite2);
    std::sort(functions1.begin(), functions1.end(), functionNameComparator);
    std::sort(functions2.begin(), functions2.end(), functionNameComparator);

    for (auto i = 0u; i < functions1.size(); ++i) {
      if (!equivalentFunctions(functions1[i], functions2[i]))
        return false;
    }
    return true;
  }
}

/*
 * Checks whether the specified functions have the same composition.
 *
 * @param func1 Function to compare.
 * @param func2 Function to compare.
 * @return      True if the specified functions have the same composition,
 *              False otherwise.
 */
bool equivalentFunctions(IFunction_const_sptr func1,
                         IFunction_const_sptr func2) {
  const auto composite1 =
      boost::dynamic_pointer_cast<const CompositeFunction>(func1);
  const auto composite2 =
      boost::dynamic_pointer_cast<const CompositeFunction>(func2);

  if (composite1 && composite2)
    return equivalentComposites(*composite1, *composite2);
  else if (func1 && func2 && !composite1 && !composite2)
    return func1->name() == func2->name();
  return false;
}

std::ostringstream &addInputString(IndirectFitData *fitData,
                                   std::ostringstream &stream) {
  const auto &name = fitData->workspace()->getName();
  if (!name.empty()) {
    auto addToStream = [&](std::size_t spectrum) {
      stream << name << ",i" << spectrum << ";";
    };
    fitData->applySpectra(addToStream);
    return stream;
  } else
    throw std::runtime_error(
        "Workspace name is empty. The sample workspace may not be loaded.");
}

std::string constructInputString(
    const std::vector<std::unique_ptr<IndirectFitData>> &fittingData) {
  std::ostringstream input;
  for (const auto &fitData : fittingData)
    addInputString(fitData.get(), input);
  return input.str();
}

void addInputDataToSimultaneousFit(IAlgorithm_sptr fitAlgorithm,
                                   MatrixWorkspace_sptr workspace,
                                   std::size_t spectrum,
                                   const std::pair<double, double> &xRange,
                                   const std::vector<double> &excludeRegions,
                                   const std::string &suffix) {
  fitAlgorithm->setProperty("InputWorkspace" + suffix, workspace);
  fitAlgorithm->setProperty("StartX" + suffix, xRange.first);
  fitAlgorithm->setProperty("EndX" + suffix, xRange.second);
  fitAlgorithm->setProperty("WorkspaceIndex" + suffix,
                            boost::numeric_cast<int>(spectrum));

  if (!excludeRegions.empty())
    fitAlgorithm->setProperty("Exclude" + suffix, excludeRegions);
}

void addInputDataToSimultaneousFit(
    IAlgorithm_sptr fitAlgorithm,
    const std::unique_ptr<IndirectFitData> &fitData, std::size_t &counter) {
  const auto workspace = fitData->workspace();
  const auto addData = [&](std::size_t spectrum) {
    const auto suffix = counter == 0 ? "" : "_" + std::to_string(counter);
    addInputDataToSimultaneousFit(
        fitAlgorithm, workspace, spectrum, fitData->getRange(spectrum),
        fitData->excludeRegionsVector(spectrum), suffix);
    counter += 1;
  };
  fitData->applySpectra(addData);
}

void addInputDataToSimultaneousFit(
    IAlgorithm_sptr fitAlgorithm,
    const std::unique_ptr<IndirectFitData> &fitData,
    const std::pair<double, double> &range, const std::vector<double> &exclude,
    std::size_t &counter) {
  const auto workspace = fitData->workspace();
  const auto addData = [&](std::size_t spectrum) {
    const auto suffix = counter == 0 ? "" : "_" + std::to_string(counter);
    addInputDataToSimultaneousFit(fitAlgorithm, workspace, spectrum, range,
                                  exclude, suffix);
    counter += 1;
  };
  fitData->applySpectra(addData);
}

void addInputDataToSimultaneousFit(
    IAlgorithm_sptr fitAlgorithm,
    const std::vector<std::unique_ptr<IndirectFitData>> &fittingData) {
  std::size_t counter = 0;
  for (const auto &data : fittingData)
    addInputDataToSimultaneousFit(fitAlgorithm, data, counter);
}

void addInputDataToSimultaneousFit(
    IAlgorithm_sptr fitAlgorithm,
    const std::vector<std::unique_ptr<IndirectFitData>> &fittingData,
    const std::pair<double, double> &range,
    const std::vector<double> &exclude) {
  std::size_t counter = 0;
  for (const auto &data : fittingData)
    addInputDataToSimultaneousFit(fitAlgorithm, data, range, exclude, counter);
}

template <typename Map> Map combine(const Map &mapA, const Map &mapB) {
  Map newMap(mapA);
  newMap.insert(std::begin(mapB), std::end(mapB));
  return newMap;
}

std::unordered_map<std::string, std::string>
shortToLongParameterNames(IFunction_sptr function) {
  std::unordered_map<std::string, std::string> shortToLong;
  for (const auto &name : function->getParameterNames())
    shortToLong[name.substr(name.rfind(".") + 1)] = name;
  return shortToLong;
}

template <typename Map, typename KeyMap>
Map mapKeys(const Map &map, const KeyMap &mapping) {
  Map mapped;
  for (const auto value : map) {
    auto it = mapping.find(value.first);
    if (it != mapping.end())
      mapped[it->second] = value.second;
  }
  return mapped;
}

void removeFromADSIfExists(const std::string &name) {
  if (AnalysisDataService::Instance().doesExist(name))
    AnalysisDataService::Instance().remove(name);
}

void cleanTemporaries(const std::string &base) {
  removeFromADSIfExists(base + "_Parameters");
  removeFromADSIfExists(base + "_Workspace");
  removeFromADSIfExists(base + "_NormalisedCovarianceMatrix");
}

void cleanTemporaries(const std::string &base,
                      const std::unique_ptr<IndirectFitData> &fitData) {
  removeFromADSIfExists(base);

  const auto clean = [&](std::size_t index, std::size_t /*unused*/) {
    cleanTemporaries(base + "_" + std::to_string(index));
  };
  fitData->applyEnumeratedSpectra(clean);
}

void cleanTemporaries(
    const std::string &algorithmName,
    const std::vector<std::unique_ptr<IndirectFitData>> &fittingData) {
  const auto prefix = "__" + algorithmName + "_ws";
  for (auto i = 0u; i < fittingData.size(); ++i)
    cleanTemporaries(prefix + std::to_string(i + 1), fittingData[i]);
}

IFunction_sptr extractFirstInnerFunction(IFunction_sptr function) {
  if (const auto multiDomain =
          boost::dynamic_pointer_cast<MultiDomainFunction>(function)) {
    if (multiDomain->nFunctions() > 0)
      return multiDomain->getFunction(0);
  }
  return function;
}

IFunction_sptr extractFirstInnerFunction(const std::string &function) {
  return extractFirstInnerFunction(
      FunctionFactory::Instance().createInitialized(function));
}

template <typename WorkspaceType>
boost::shared_ptr<WorkspaceType>
getWorkspaceOutput(IAlgorithm_sptr algorithm, const std::string &propertyName) {
  return AnalysisDataService::Instance().retrieveWS<WorkspaceType>(
      algorithm->getProperty(propertyName));
}

WorkspaceGroup_sptr getOutputResult(IAlgorithm_sptr algorithm) {
  return getWorkspaceOutput<WorkspaceGroup>(algorithm, "OutputWorkspace");
}

ITableWorkspace_sptr getOutputParameters(IAlgorithm_sptr algorithm) {
  return getWorkspaceOutput<ITableWorkspace>(algorithm,
                                             "OutputParameterWorkspace");
}

WorkspaceGroup_sptr getOutputGroup(IAlgorithm_sptr algorithm) {
  return getWorkspaceOutput<WorkspaceGroup>(algorithm, "OutputWorkspaceGroup");
}

void addFitProperties(Mantid::API::IAlgorithm &algorithm,
                      Mantid::API::IFunction_sptr function,
                      std::string const &xAxisUnit) {
  algorithm.setProperty("Function", function);
  algorithm.setProperty("ResultXAxisUnit", xAxisUnit);
}
} // namespace

namespace MantidQt {
namespace CustomInterfaces {
namespace IDA {

PrivateFittingData::PrivateFittingData() : m_data() {}

PrivateFittingData::PrivateFittingData(PrivateFittingData &&privateData)
    : m_data(std::move(privateData.m_data)) {}

PrivateFittingData::PrivateFittingData(
    std::vector<std::unique_ptr<IndirectFitData>> &&data)
    : m_data(std::move(data)) {}

PrivateFittingData &PrivateFittingData::
operator=(PrivateFittingData &&fittingData) {
  m_data = std::move(fittingData.m_data);
  return *this;
}

IndirectFittingModel::IndirectFittingModel()
    : m_previousModelSelected(false), m_fittingMode(FittingMode::SEQUENTIAL) {}

bool IndirectFittingModel::hasWorkspace(
    std::string const &workspaceName) const {
  auto const names = getWorkspaceNames();
  auto const iter = std::find(names.begin(), names.end(), workspaceName);
  return iter != names.end();
}

MatrixWorkspace_sptr
IndirectFittingModel::getWorkspace(std::size_t index) const {
  if (index < m_fittingData.size())
    return m_fittingData[index]->workspace();
  return nullptr;
}

std::vector<std::string> IndirectFittingModel::getWorkspaceNames() const {
  std::vector<std::string> names;
  names.reserve(m_fittingData.size());
  for (auto i = 0u; i < m_fittingData.size(); ++i)
    names.emplace_back(m_fittingData[i]->workspace()->getName());
  return names;
}

Spectra IndirectFittingModel::getSpectra(std::size_t index) const {
  if (index < m_fittingData.size())
    return m_fittingData[index]->spectra();
  return Spectra("");
}

std::pair<double, double>
IndirectFittingModel::getFittingRange(std::size_t dataIndex,
                                      std::size_t spectrum) const {
  if (dataIndex < m_fittingData.size() &&
      !m_fittingData[dataIndex]->zeroSpectra()) {
    if (FittingMode::SEQUENTIAL == m_fittingMode)
      return m_fittingData.front()->getRange(0);
    return m_fittingData[dataIndex]->getRange(spectrum);
  }
  return std::make_pair(0., 0.);
}

std::string IndirectFittingModel::getExcludeRegion(std::size_t dataIndex,
                                                   std::size_t spectrum) const {
  if (dataIndex < m_fittingData.size() &&
      !m_fittingData[dataIndex]->zeroSpectra()) {
    if (FittingMode::SEQUENTIAL == m_fittingMode)
      return m_fittingData.back()->getExcludeRegion(0);
    return m_fittingData[dataIndex]->getExcludeRegion(spectrum);
  }
  return "";
}

std::string
IndirectFittingModel::createDisplayName(const std::string &formatString,
                                        const std::string &rangeDelimiter,
                                        std::size_t dataIndex) const {
  if (m_fittingData.size() > dataIndex)
    return m_fittingData[dataIndex]->displayName(formatString, rangeDelimiter);
  else
    throw std::runtime_error("Cannot create a display name for a workspace: "
                             "the workspace index provided is too large.");
}

std::string
IndirectFittingModel::createOutputName(const std::string &formatString,
                                       const std::string &rangeDelimiter,
                                       std::size_t dataIndex) const {
  return createDisplayName(formatString, rangeDelimiter, dataIndex) +
         "_Results";
}

bool IndirectFittingModel::isMultiFit() const {
  return numberOfWorkspaces() > 1;
}

bool IndirectFittingModel::isPreviouslyFit(std::size_t dataIndex,
                                           std::size_t spectrum) const {
  if (!m_previousModelSelected || !m_fitOutput ||
      m_fittingData.size() <= dataIndex)
    return false;
  const auto fitData = m_fittingData[dataIndex].get();
  return m_fitOutput->isSpectrumFit(fitData, spectrum);
}

bool IndirectFittingModel::hasZeroSpectra(std::size_t dataIndex) const {
  if (m_fittingData.size() > dataIndex)
    return m_fittingData[dataIndex]->zeroSpectra();
  return true;
}

boost::optional<std::string> IndirectFittingModel::isInvalidFunction() const {
  if (!m_activeFunction)
    return std::string("No fit function has been defined");

  const auto composite =
      boost::dynamic_pointer_cast<CompositeFunction>(m_activeFunction);
  if (composite && (composite->nFunctions() == 0 || composite->nParams() == 0))
    return std::string("No fitting functions have been defined.");
  return boost::none;
}

std::size_t IndirectFittingModel::numberOfWorkspaces() const {
  return m_fittingData.size();
}

std::size_t IndirectFittingModel::getNumberOfSpectra(std::size_t index) const {
  if (index < m_fittingData.size())
    return m_fittingData[index]->numberOfSpectra();
  else
    throw std::runtime_error(
        "Cannot find the number of spectra for a workspace: the workspace "
        "index provided is too large.");
}

std::size_t IndirectFittingModel::getNumberOfDatasets() const {
  size_t sum = 0;
  for(auto const &ws : m_fittingData) {
    sum += ws->numberOfSpectra();
  }
  return sum;
}

std::vector<std::string> IndirectFittingModel::getFitParameterNames() const {
  if (m_fitOutput)
    return m_fitOutput->getResultParameterNames();
  return std::vector<std::string>();
}

Mantid::API::MultiDomainFunction_sptr IndirectFittingModel::getFittingFunction() const {
  return m_activeFunction;
}

void IndirectFittingModel::setFittingData(PrivateFittingData &&fittingData) {
  m_fittingData = std::move(fittingData.m_data);
}

void IndirectFittingModel::setSpectra(const std::string &spectra,
                                      std::size_t dataIndex) {
  setSpectra(Spectra(spectra), dataIndex);
}

void IndirectFittingModel::setSpectra(Spectra &&spectra,
                                      std::size_t dataIndex) {
  if (m_fittingData.empty()) return;
  m_fittingData[dataIndex]->setSpectra(std::forward<Spectra>(spectra));
}

void IndirectFittingModel::setSpectra(const Spectra &spectra,
                                      std::size_t dataIndex) {
  if (m_fittingData.empty()) return;
  m_fittingData[dataIndex]->setSpectra(spectra);
}

void IndirectFittingModel::setStartX(double startX, std::size_t dataIndex,
                                     std::size_t spectrum) {
  if (m_fittingData.empty()) return;
  if (FittingMode::SEQUENTIAL == m_fittingMode)
    m_fittingData.front()->setStartX(startX, 0);
  else
    m_fittingData[dataIndex]->setStartX(startX, spectrum);
}

void IndirectFittingModel::setEndX(double endX, std::size_t dataIndex,
                                   std::size_t spectrum) {
  if (m_fittingData.empty()) return;
  if (FittingMode::SEQUENTIAL == m_fittingMode)
    m_fittingData.front()->setEndX(endX, 0);
  else
    m_fittingData[dataIndex]->setEndX(endX, spectrum);
}

void IndirectFittingModel::setExcludeRegion(const std::string &exclude,
                                            std::size_t dataIndex,
                                            std::size_t spectrum) {
  if (m_fittingData.empty()) return;
  if (FittingMode::SEQUENTIAL == m_fittingMode)
    m_fittingData.front()->setExcludeRegionString(exclude, 0);
  else
    m_fittingData[dataIndex]->setExcludeRegionString(exclude, spectrum);
}

void IndirectFittingModel::addWorkspace(const std::string &workspaceName) {
  auto ws = AnalysisDataService::Instance().retrieveWS<MatrixWorkspace>(
      workspaceName);
<<<<<<< HEAD
  addWorkspace(workspace,
               Spectra(0u, workspace->getNumberHistograms() - 1));
=======
  addWorkspace(ws, std::make_pair(0u, ws->getNumberHistograms() - 1));
>>>>>>> c2aaf5a8
}

void IndirectFittingModel::addWorkspace(const std::string &workspaceName,
                                        const std::string &spectra) {
  if (spectra.empty())
    throw std::runtime_error(
        "Fitting Data must consist of one or more spectra.");
  if (workspaceName.empty() || !doesExistInADS(workspaceName))
    throw std::runtime_error("A valid sample file needs to be selected.");

  addWorkspace(workspaceName, Spectra(spectra));
}

void IndirectFittingModel::addWorkspace(const std::string &workspaceName,
                                        const Spectra &spectra) {
  auto ws = AnalysisDataService::Instance().retrieveWS<MatrixWorkspace>(
      workspaceName);
  addWorkspace(ws, spectra);
}

void IndirectFittingModel::addWorkspace(MatrixWorkspace_sptr workspace,
                                        const Spectra &spectra) {
  if (!m_fittingData.empty() &&
      equivalentWorkspaces(workspace, m_fittingData.back()->workspace()))
    m_fittingData.back()->combine(IndirectFitData(workspace, spectra));
  else
    addNewWorkspace(workspace, spectra);
}

void IndirectFittingModel::addNewWorkspace(MatrixWorkspace_sptr workspace,
                                           const Spectra &spectra) {
  m_fittingData.emplace_back(new IndirectFitData(workspace, spectra));
  m_defaultParameters.emplace_back(
      createDefaultParameters(m_fittingData.size() - 1));
}

void IndirectFittingModel::removeWorkspaceFromFittingData(
    std::size_t const &index) {
  if (m_fittingData.size() > index)
    removeFittingData(index);
  else
    throw std::runtime_error("Cannot remove a workspace from the fitting data: "
                             "the workspace index provided is too large.");
}

void IndirectFittingModel::removeWorkspace(std::size_t index) {
  removeWorkspaceFromFittingData(index);

  if (index > 0 && m_fittingData.size() > index) {
    const auto previousWS = m_fittingData[index - 1]->workspace();
    const auto subsequentWS = m_fittingData[index]->workspace();

    if (equivalentWorkspaces(previousWS, subsequentWS)) {
      m_fittingData[index - 1]->combine(*m_fittingData[index]);
      m_fittingData.erase(m_fittingData.begin() + index);
    }
  }
}

void IndirectFittingModel::removeFittingData(std::size_t index) {
  if (m_fitOutput)
    m_fitOutput->removeOutput(m_fittingData[index].get());
  m_fittingData.erase(m_fittingData.begin() + index);
  if (m_defaultParameters.size() > index)
    m_defaultParameters.erase(m_defaultParameters.begin() + index);
}

PrivateFittingData IndirectFittingModel::clearWorkspaces() {
  m_fitOutput.reset();
  return std::move(m_fittingData);
}

void IndirectFittingModel::setFittingMode(FittingMode mode) {
  m_fittingMode = mode;
}

void IndirectFittingModel::setFitFunction(MultiDomainFunction_sptr function) {
  m_activeFunction = function;
  m_previousModelSelected = isPreviousModelSelected();
}

void IndirectFittingModel::setDefaultParameterValue(const std::string &name,
                                                    double value,
                                                    std::size_t dataIndex) {
  if (m_defaultParameters.size() > dataIndex)
    m_defaultParameters[dataIndex][name] = ParameterValue(value);
}

void IndirectFittingModel::addOutput(IAlgorithm_sptr fitAlgorithm) {
  addOutput(fitAlgorithm, m_fittingData.begin(), m_fittingData.end());
}

void IndirectFittingModel::addOutput(IAlgorithm_sptr fitAlgorithm,
                                     const FitDataIterator &fitDataBegin,
                                     const FitDataIterator &fitDataEnd) {
  auto group = getOutputGroup(fitAlgorithm);
  auto parameters = getOutputParameters(fitAlgorithm);
  auto result = getOutputResult(fitAlgorithm);
  m_fitFunction =
      extractFirstInnerFunction(fitAlgorithm->getPropertyValue("Function"));
  addOutput(group, parameters, result, fitDataBegin, fitDataEnd);
}

void IndirectFittingModel::addSingleFitOutput(IAlgorithm_sptr fitAlgorithm,
                                              std::size_t index) {
  auto group = getOutputGroup(fitAlgorithm);
  auto parameters = getOutputParameters(fitAlgorithm);
  auto result = getOutputResult(fitAlgorithm);
  int spectrum = fitAlgorithm->getProperty("WorkspaceIndex");
  m_fitFunction = FunctionFactory::Instance().createInitialized(
      fitAlgorithm->getPropertyValue("Function"));
  addOutput(group, parameters, result, m_fittingData[index].get(),
            boost::numeric_cast<std::size_t>(spectrum));
}

void IndirectFittingModel::addOutput(WorkspaceGroup_sptr resultGroup,
                                     ITableWorkspace_sptr parameterTable,
                                     WorkspaceGroup_sptr resultWorkspace,
                                     const FitDataIterator &fitDataBegin,
                                     const FitDataIterator &fitDataEnd) {
  if (m_previousModelSelected && m_fitOutput)
    addOutput(m_fitOutput.get(), resultGroup, parameterTable, resultWorkspace,
              fitDataBegin, fitDataEnd);
  else
    m_fitOutput = Mantid::Kernel::make_unique<IndirectFitOutput>(
        createFitOutput(resultGroup, parameterTable, resultWorkspace,
                        fitDataBegin, fitDataEnd));
  m_previousModelSelected = isPreviousModelSelected();
}

void IndirectFittingModel::addOutput(WorkspaceGroup_sptr resultGroup,
                                     ITableWorkspace_sptr parameterTable,
                                     WorkspaceGroup_sptr resultWorkspace,
                                     IndirectFitData *fitData,
                                     std::size_t spectrum) {
  if (m_previousModelSelected && m_fitOutput)
    addOutput(m_fitOutput.get(), resultGroup, parameterTable, resultWorkspace,
              fitData, spectrum);
  else
    m_fitOutput =
        Mantid::Kernel::make_unique<IndirectFitOutput>(createFitOutput(
            resultGroup, parameterTable, resultWorkspace, fitData, spectrum));
  m_previousModelSelected = isPreviousModelSelected();
}

IndirectFitOutput IndirectFittingModel::createFitOutput(
    WorkspaceGroup_sptr resultGroup, ITableWorkspace_sptr parameterTable,
    WorkspaceGroup_sptr resultWorkspace, const FitDataIterator &fitDataBegin,
    const FitDataIterator &fitDataEnd) const {
  return IndirectFitOutput(resultGroup, parameterTable, resultWorkspace,
                           fitDataBegin, fitDataEnd);
}

IndirectFitOutput IndirectFittingModel::createFitOutput(
    Mantid::API::WorkspaceGroup_sptr resultGroup,
    Mantid::API::ITableWorkspace_sptr parameterTable,
    Mantid::API::WorkspaceGroup_sptr resultWorkspace, IndirectFitData *fitData,
    std::size_t spectrum) const {
  return IndirectFitOutput(resultGroup, parameterTable, resultWorkspace,
                           fitData, spectrum);
}

void IndirectFittingModel::addOutput(IndirectFitOutput *fitOutput,
                                     WorkspaceGroup_sptr resultGroup,
                                     ITableWorkspace_sptr parameterTable,
                                     WorkspaceGroup_sptr resultWorkspace,
                                     const FitDataIterator &fitDataBegin,
                                     const FitDataIterator &fitDataEnd) const {
  fitOutput->addOutput(resultGroup, parameterTable, resultWorkspace,
                       fitDataBegin, fitDataEnd);
}

void IndirectFittingModel::addOutput(
    IndirectFitOutput *fitOutput, Mantid::API::WorkspaceGroup_sptr resultGroup,
    Mantid::API::ITableWorkspace_sptr parameterTable,
    Mantid::API::WorkspaceGroup_sptr resultWorkspace, IndirectFitData *fitData,
    std::size_t spectrum) const {
  fitOutput->addOutput(resultGroup, parameterTable, resultWorkspace, fitData,
                       spectrum);
}

FittingMode IndirectFittingModel::getFittingMode() const {
  return m_fittingMode;
}

std::unordered_map<std::string, ParameterValue>
IndirectFittingModel::getParameterValues(std::size_t index,
                                         std::size_t spectrum) const {
  if (m_fittingData.size() > index) {
    const auto parameters = getFitParameters(index, spectrum);
    if (m_previousModelSelected)
      return parameters;
    else if (parameters.empty())
      return getDefaultParameters(index);
    return combine(getDefaultParameters(index), parameters);
  }
  return std::unordered_map<std::string, ParameterValue>();
}

std::unordered_map<std::string, ParameterValue>
IndirectFittingModel::getFitParameters(std::size_t index,
                                       std::size_t spectrum) const {
  if (m_fitOutput)
    return m_fitOutput->getParameters(m_fittingData[index].get(), spectrum);
  return std::unordered_map<std::string, ParameterValue>();
}

std::unordered_map<std::string, ParameterValue>
IndirectFittingModel::getDefaultParameters(std::size_t index) const {
  if (index < m_defaultParameters.size())
    return mapKeys(m_defaultParameters[index], mapDefaultParameterNames());
  return std::unordered_map<std::string, ParameterValue>();
}

std::unordered_map<std::string, std::string>
IndirectFittingModel::mapDefaultParameterNames() const {
  if (m_activeFunction)
    return shortToLongParameterNames(getFittingFunction());
  return std::unordered_map<std::string, std::string>();
}

std::unordered_map<std::string, ParameterValue>
IndirectFittingModel::createDefaultParameters(std::size_t /*unused*/) const {
  return std::unordered_map<std::string, ParameterValue>();
}

std::string IndirectFittingModel::getResultXAxisUnit() const {
  return "MomentumTransfer";
}

boost::optional<ResultLocation>
IndirectFittingModel::getResultLocation(std::size_t index,
                                        std::size_t spectrum) const {
  if (/*m_previousModelSelected && */m_fitOutput && m_fittingData.size() > index)
    return m_fitOutput->getResultLocation(m_fittingData[index].get(), spectrum);
  return boost::none;
}

WorkspaceGroup_sptr IndirectFittingModel::getResultWorkspace() const {
  return m_fitOutput->getLastResultWorkspace();
}

WorkspaceGroup_sptr IndirectFittingModel::getResultGroup() const {
  return m_fitOutput->getLastResultGroup();
}

bool IndirectFittingModel::isPreviousModelSelected() const {
  return m_fitFunction &&
         equivalentFunctions(getFittingFunction(), m_fitFunction);
}

MultiDomainFunction_sptr
IndirectFittingModel::getMultiDomainFunction() const {
  return m_activeFunction;
}

IAlgorithm_sptr IndirectFittingModel::getFittingAlgorithm() const {
  return getFittingAlgorithm(m_fittingMode);
}

IAlgorithm_sptr
IndirectFittingModel::getFittingAlgorithm(FittingMode mode) const {
  if (mode == FittingMode::SEQUENTIAL) {
    if (m_activeFunction->getNumberDomains() == 0) {
      throw std::runtime_error("Function is undefined");
    }
    return createSequentialFit(getFittingFunction()->getFunction(0));
  } else
    return createSimultaneousFit(getFittingFunction());
}

IAlgorithm_sptr IndirectFittingModel::getSingleFit(std::size_t dataIndex,
                                                   std::size_t spectrum) const {
  const auto &fitData = m_fittingData[dataIndex];
  const auto ws = fitData->workspace();
  const auto range = fitData->getRange(spectrum);
  const auto exclude = fitData->excludeRegionsVector(spectrum);

  auto function = getFittingFunction();
  assert(function->getNumberDomains() == getNumberOfDatasets());
  if (function->getNumberDomains() == 0) {
    throw std::runtime_error("Cannot set up a fit: is the function defined?");
  }
  auto fitAlgorithm = simultaneousFitAlgorithm();
<<<<<<< HEAD
  addFitProperties(*fitAlgorithm, function->getFunction(dataIndex), getResultXAxisUnit());
  addInputDataToSimultaneousFit(fitAlgorithm, workspace, spectrum, range,
                                exclude, "");
=======
  addFitProperties(*fitAlgorithm, getFittingFunction(), getResultXAxisUnit());
  addInputDataToSimultaneousFit(fitAlgorithm, ws, spectrum, range, exclude, "");
>>>>>>> c2aaf5a8
  fitAlgorithm->setProperty("OutputWorkspace",
                            singleFitOutputName(dataIndex, spectrum));
  return fitAlgorithm;
}

Mantid::API::IFunction_sptr IndirectFittingModel::getSingleFunction(std::size_t dataIndex, std::size_t spectrum) const
{
  auto function = getFittingFunction();
  assert(function->getNumberDomains() == getNumberOfDatasets());
  if (function->getNumberDomains() == 0) {
    throw std::runtime_error("Cannot set up a fit: is the function defined?");
  }
  return function->getFunction(dataIndex);
}

Mantid::API::IAlgorithm_sptr
IndirectFittingModel::sequentialFitAlgorithm() const {
  auto function = getFittingFunction();
  assert(function->getNumberDomains() == getNumberOfDatasets());
  return AlgorithmManager::Instance().create("QENSFitSequential");
}

Mantid::API::IAlgorithm_sptr
IndirectFittingModel::simultaneousFitAlgorithm() const {
  auto function = getFittingFunction();
  assert(function->getNumberDomains() == getNumberOfDatasets());
  return AlgorithmManager::Instance().create("QENSFitSimultaneous");
}

IAlgorithm_sptr
IndirectFittingModel::createSequentialFit(IFunction_sptr function) const {
  const auto input = constructInputString(m_fittingData);
  return createSequentialFit(function, input, m_fittingData.front().get());
}

IAlgorithm_sptr IndirectFittingModel::createSequentialFit(
    IFunction_sptr function, const std::string &input,
    IndirectFitData *initialFitData) const {
  auto fitAlgorithm = sequentialFitAlgorithm();
  addFitProperties(*fitAlgorithm, function, getResultXAxisUnit());
  fitAlgorithm->setProperty("Input", input);
  fitAlgorithm->setProperty("OutputWorkspace", sequentialFitOutputName());
  fitAlgorithm->setProperty("PassWSIndexToFunction", true);

  const auto range = initialFitData->getRange(0);
  fitAlgorithm->setProperty("StartX", range.first);
  fitAlgorithm->setProperty("EndX", range.second);

  auto excludeRegion = initialFitData->excludeRegionsVector(0);
  if (!excludeRegion.empty())
    fitAlgorithm->setProperty("Exclude", excludeRegion);

  return fitAlgorithm;
}

IAlgorithm_sptr
IndirectFittingModel::createSimultaneousFit(MultiDomainFunction_sptr function) const {
  auto fitAlgorithm = simultaneousFitAlgorithm();
  addFitProperties(*fitAlgorithm, function, getResultXAxisUnit());
  addInputDataToSimultaneousFit(fitAlgorithm, m_fittingData);
  fitAlgorithm->setProperty("OutputWorkspace", simultaneousFitOutputName());
  return fitAlgorithm;
}

IAlgorithm_sptr IndirectFittingModel::createSimultaneousFitWithEqualRange(
    IFunction_sptr function) const {
  auto fitAlgorithm = simultaneousFitAlgorithm();
  addFitProperties(*fitAlgorithm, function, getResultXAxisUnit());

  auto exclude = vectorFromString<double>(getExcludeRegion(0, 0));
  addInputDataToSimultaneousFit(fitAlgorithm, m_fittingData,
                                getFittingRange(0, 0), exclude);
  fitAlgorithm->setProperty("OutputWorkspace", simultaneousFitOutputName());
  return fitAlgorithm;
}

std::string
IndirectFittingModel::createSingleFitOutputName(const std::string &formatString,
                                                std::size_t index,
                                                std::size_t spectrum) const {
  if (m_fittingData.size() > index)
    return m_fittingData[index]->displayName(formatString, spectrum);
  else
    throw std::runtime_error("Cannot create a display name for a workspace: "
                             "the workspace index provided is too large.");
}

std::string IndirectFittingModel::getOutputBasename() const {
  return cutLastOf(sequentialFitOutputName(), "_Results");
}

void IndirectFittingModel::cleanFailedRun(IAlgorithm_sptr fittingAlgorithm) {
  cleanTemporaries(fittingAlgorithm->name(), m_fittingData);
}

void IndirectFittingModel::cleanFailedSingleRun(
    IAlgorithm_sptr fittingAlgorithm, std::size_t index) {
  const auto base =
      "__" + fittingAlgorithm->name() + "_ws" + std::to_string(index + 1);
  removeFromADSIfExists(base);
  cleanTemporaries(base + "_0");
}

} // namespace IDA
} // namespace CustomInterfaces
} // namespace MantidQt<|MERGE_RESOLUTION|>--- conflicted
+++ resolved
@@ -510,12 +510,7 @@
 void IndirectFittingModel::addWorkspace(const std::string &workspaceName) {
   auto ws = AnalysisDataService::Instance().retrieveWS<MatrixWorkspace>(
       workspaceName);
-<<<<<<< HEAD
-  addWorkspace(workspace,
-               Spectra(0u, workspace->getNumberHistograms() - 1));
-=======
-  addWorkspace(ws, std::make_pair(0u, ws->getNumberHistograms() - 1));
->>>>>>> c2aaf5a8
+  addWorkspace(ws, Spectra(0u, ws->getNumberHistograms() - 1));
 }
 
 void IndirectFittingModel::addWorkspace(const std::string &workspaceName,
@@ -800,14 +795,8 @@
     throw std::runtime_error("Cannot set up a fit: is the function defined?");
   }
   auto fitAlgorithm = simultaneousFitAlgorithm();
-<<<<<<< HEAD
   addFitProperties(*fitAlgorithm, function->getFunction(dataIndex), getResultXAxisUnit());
-  addInputDataToSimultaneousFit(fitAlgorithm, workspace, spectrum, range,
-                                exclude, "");
-=======
-  addFitProperties(*fitAlgorithm, getFittingFunction(), getResultXAxisUnit());
   addInputDataToSimultaneousFit(fitAlgorithm, ws, spectrum, range, exclude, "");
->>>>>>> c2aaf5a8
   fitAlgorithm->setProperty("OutputWorkspace",
                             singleFitOutputName(dataIndex, spectrum));
   return fitAlgorithm;
