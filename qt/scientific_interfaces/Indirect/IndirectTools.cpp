#include "MantidKernel/ConfigService.h"
#include "MantidQtWidgets/Common/HelpWindow.h"
#include "MantidQtWidgets/Common/ManageUserDirectories.h"
#include "IndirectTools.h"
#include "IndirectTransmissionCalc.h"
#include "IndirectLoadILL.h"

// Add this class to the list of specialised dialogs in this namespace
namespace MantidQt {
namespace CustomInterfaces {
DECLARE_SUBWINDOW(IndirectTools)
}
}

using namespace MantidQt::CustomInterfaces;

IndirectTools::IndirectTools(QWidget *parent)
    : UserSubWindow(parent),
      m_changeObserver(*this, &IndirectTools::handleDirectoryChange) {}

void IndirectTools::initLayout() {
  m_uiForm.setupUi(this);

  // Connect Poco Notification Observer
  Mantid::Kernel::ConfigService::Instance().addObserver(m_changeObserver);

  // Insert each tab into the interface on creation
  m_tabs.emplace(TRANSMISSION,
                 new IndirectTransmissionCalc(
                     m_uiForm.IndirectToolsTabs->widget(TRANSMISSION)));
  m_tabs.emplace(LOAD_ILL, new IndirectLoadILL(
                               m_uiForm.IndirectToolsTabs->widget(LOAD_ILL)));

  // Connect each tab to the actions available in this GUI
  std::map<unsigned int, IndirectToolsTab *>::iterator iter;
  for (iter = m_tabs.begin(); iter != m_tabs.end(); ++iter) {
    connect(iter->second, SIGNAL(executePythonScript(const QString &, bool)),
            this, SIGNAL(runAsPythonScript(const QString &, bool)));
    connect(iter->second, SIGNAL(showMessageBox(const QString &)), this,
            SLOT(showMessageBox(const QString &)));
    iter->second->setupTab();
  }

  loadSettings();

  // Connect statements for the buttons shared between all tabs on the Indirect
  // Bayes interface
  connect(m_uiForm.pbRun, SIGNAL(clicked()), this, SLOT(runClicked()));
  connect(m_uiForm.pbHelp, SIGNAL(clicked()), this, SLOT(helpClicked()));
  connect(m_uiForm.pbManageDirs, SIGNAL(clicked()), this,
          SLOT(manageUserDirectories()));
}

/**
 * Handles closing the window.
 *
 * @param :: the detected close event
 */
void IndirectTools::closeEvent(QCloseEvent *) {
  Mantid::Kernel::ConfigService::Instance().removeObserver(m_changeObserver);
}

/**
 * Handles a change in directory.
 *
 * @param pNf :: notification
 */
void IndirectTools::handleDirectoryChange(
    Mantid::Kernel::ConfigValChangeNotification_ptr pNf) {
  std::string key = pNf->key();
  if (key == "defaultsave.directory") {
    loadSettings();
  }
}

/**
 * Load the setting for each tab on the interface.
 *
 * This includes setting the default browsing directory to be the default save
 *directory.
 */
void IndirectTools::loadSettings() {
  QSettings settings;
  QString settingsGroup = "CustomInterfaces/IndirectAnalysis/";
  QString saveDir = QString::fromStdString(
      Mantid::Kernel::ConfigService::Instance().getString(
          "defaultsave.directory"));

  settings.beginGroup(settingsGroup + "ProcessedFiles");
  settings.setValue("last_directory", saveDir);

  std::map<unsigned int, IndirectToolsTab *>::iterator iter;
  for (iter = m_tabs.begin(); iter != m_tabs.end(); ++iter) {
    iter->second->loadSettings(settings);
  }

  settings.endGroup();
}

/**
 * Slot to run the underlying algorithm code based on the currently selected
 * tab.
 *
 * This method checks the tabs validate method is passing before calling
 * the run method.
 */
void IndirectTools::runClicked() {
  int tabIndex = m_uiForm.IndirectToolsTabs->currentIndex();
  m_tabs[tabIndex]->runTab();
}

/**
 * Slot to open a new browser window and navigate to the help page
 * on the wiki for the currently selected tab.
 */
void IndirectTools::helpClicked() {
<<<<<<< HEAD
  MantidQt::API::HelpWindow::showCustomInterface(nullptr,
                                                 QString("Indirect_Tools"));
=======
  MantidQt::API::HelpWindow::showCustomInterface(NULL,
                                                 QString("Indirect Tools"));
>>>>>>> 2f15ec50
}

/**
 * Slot to show the manage user dicrectories dialog when the user clicks
 * the button on the interface.
 */
void IndirectTools::manageUserDirectories() {
  MantidQt::API::ManageUserDirectories *ad =
      new MantidQt::API::ManageUserDirectories(this);
  ad->show();
  ad->setFocus();
}

/**
 * Slot to wrap the protected showInformationBox method defined
 * in UserSubWindow and provide access to composed tabs.
 *
 * @param message :: The message to display in the message box
 */
void IndirectTools::showMessageBox(const QString &message) {
  showInformationBox(message);
}

IndirectTools::~IndirectTools() {}<|MERGE_RESOLUTION|>--- conflicted
+++ resolved
@@ -114,13 +114,8 @@
  * on the wiki for the currently selected tab.
  */
 void IndirectTools::helpClicked() {
-<<<<<<< HEAD
   MantidQt::API::HelpWindow::showCustomInterface(nullptr,
-                                                 QString("Indirect_Tools"));
-=======
-  MantidQt::API::HelpWindow::showCustomInterface(NULL,
                                                  QString("Indirect Tools"));
->>>>>>> 2f15ec50
 }
 
 /**
