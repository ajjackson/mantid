--- conflicted
+++ resolved
@@ -6,8 +6,8 @@
    <rect>
     <x>0</x>
     <y>0</y>
-    <width>589</width>
-    <height>602</height>
+    <width>600</width>
+    <height>841</height>
    </rect>
   </property>
   <property name="sizePolicy">
@@ -19,48 +19,143 @@
   <property name="windowTitle">
    <string>Form</string>
   </property>
-  <layout class="QGridLayout" name="gridLayout_4">
+  <layout class="QGridLayout" name="gridLayout">
    <item row="0" column="0">
     <widget class="QSplitter" name="splitter">
      <property name="orientation">
       <enum>Qt::Vertical</enum>
      </property>
-     <widget class="QScrollArea" name="scrollArea">
-      <property name="widgetResizable">
-       <bool>true</bool>
+     <widget class="QTabWidget" name="inputChoice">
+      <property name="currentIndex">
+       <number>0</number>
       </property>
-      <widget class="QWidget" name="scrollAreaWidgetContents_3">
-       <property name="geometry">
-        <rect>
-         <x>0</x>
-         <y>0</y>
-         <width>569</width>
-         <height>244</height>
-        </rect>
-       </property>
-       <layout class="QGridLayout" name="gridLayout">
+      <widget class="QWidget" name="file">
+       <attribute name="title">
+        <string>File</string>
+       </attribute>
+       <layout class="QGridLayout" name="gridLayout_3" columnstretch="1,0">
         <item row="0" column="0">
-         <widget class="QTabWidget" name="inputChoice">
-          <property name="currentIndex">
-           <number>1</number>
-          </property>
-<<<<<<< HEAD
-          <widget class="QWidget" name="file">
-           <attribute name="title">
-            <string>File</string>
-           </attribute>
-           <layout class="QGridLayout" name="gridLayout_3" columnstretch="1,0">
-            <item row="0" column="0">
-             <widget class="MantidQt::API::FileFinderWidget" name="dsInputFiles" native="true">
-              <property name="sizePolicy">
-               <sizepolicy hsizetype="Expanding" vsizetype="Fixed">
-                <horstretch>0</horstretch>
-                <verstretch>41</verstretch>
-               </sizepolicy>
-              </property>
-              <property name="findRunFiles" stdset="0">
-               <bool>false</bool>
-=======
+         <widget class="MantidQt::API::FileFinderWidget" name="dsInputFiles" native="true">
+          <property name="sizePolicy">
+           <sizepolicy hsizetype="Expanding" vsizetype="Fixed">
+            <horstretch>0</horstretch>
+            <verstretch>41</verstretch>
+           </sizepolicy>
+          </property>
+          <property name="findRunFiles" stdset="0">
+           <bool>false</bool>
+          </property>
+          <property name="label" stdset="0">
+           <string>Input File</string>
+          </property>
+          <property name="multipleFiles" stdset="0">
+           <bool>true</bool>
+          </property>
+          <property name="fileExtensions" stdset="0">
+           <stringlist>
+            <string>_red.nxs</string>
+            <string>_sqw.nxs</string>
+           </stringlist>
+          </property>
+         </widget>
+        </item>
+        <item row="0" column="1">
+         <widget class="QFrame" name="frame">
+          <property name="sizePolicy">
+           <sizepolicy hsizetype="Expanding" vsizetype="Expanding">
+            <horstretch>0</horstretch>
+            <verstretch>0</verstretch>
+           </sizepolicy>
+          </property>
+          <layout class="QVBoxLayout" name="verticalLayout_2">
+           <property name="spacing">
+            <number>3</number>
+           </property>
+           <property name="leftMargin">
+            <number>0</number>
+           </property>
+           <property name="topMargin">
+            <number>0</number>
+           </property>
+           <property name="rightMargin">
+            <number>0</number>
+           </property>
+           <property name="bottomMargin">
+            <number>0</number>
+           </property>
+           <item>
+            <widget class="QCheckBox" name="ckGroupInput">
+             <property name="text">
+              <string>Group Input</string>
+             </property>
+             <property name="checked">
+              <bool>true</bool>
+             </property>
+            </widget>
+           </item>
+           <item>
+            <widget class="QCheckBox" name="ckLoadHistory">
+             <property name="text">
+              <string>Load History</string>
+             </property>
+            </widget>
+           </item>
+          </layout>
+         </widget>
+        </item>
+       </layout>
+      </widget>
+      <widget class="QWidget" name="workspace">
+       <attribute name="title">
+        <string>Workspace</string>
+       </attribute>
+       <layout class="QGridLayout" name="gridLayout_2" columnstretch="1,0">
+        <item row="0" column="1">
+         <widget class="QFrame" name="frame_2">
+          <property name="sizePolicy">
+           <sizepolicy hsizetype="Expanding" vsizetype="Expanding">
+            <horstretch>0</horstretch>
+            <verstretch>0</verstretch>
+           </sizepolicy>
+          </property>
+          <property name="frameShape">
+           <enum>QFrame::StyledPanel</enum>
+          </property>
+          <property name="frameShadow">
+           <enum>QFrame::Raised</enum>
+          </property>
+          <layout class="QVBoxLayout" name="verticalLayout_4">
+           <item>
+            <widget class="QPushButton" name="wkspAdd">
+             <property name="text">
+              <string>Add Workspace</string>
+             </property>
+            </widget>
+           </item>
+           <item>
+            <widget class="QPushButton" name="wkspRemove">
+             <property name="text">
+              <string>Remove</string>
+             </property>
+            </widget>
+           </item>
+          </layout>
+         </widget>
+        </item>
+        <item row="0" column="0">
+         <widget class="QTableWidget" name="tbElwinData">
+          <property name="sizePolicy">
+           <sizepolicy hsizetype="Expanding" vsizetype="Expanding">
+            <horstretch>0</horstretch>
+            <verstretch>0</verstretch>
+           </sizepolicy>
+          </property>
+          <property name="minimumSize">
+           <size>
+            <width>400</width>
+            <height>0</height>
+           </size>
+          </property>
          </widget>
         </item>
        </layout>
@@ -164,88 +259,17 @@
                 <width>33</width>
                 <height>22</height>
                </rect>
->>>>>>> 534dfbcf
               </property>
-              <property name="label" stdset="0">
-               <string>Input File</string>
-              </property>
-              <property name="multipleFiles" stdset="0">
-               <bool>true</bool>
-              </property>
-              <property name="fileExtensions" stdset="0">
-               <stringlist>
-                <string>_red.nxs</string>
-                <string>_sqw.nxs</string>
-               </stringlist>
-              </property>
-             </widget>
-            </item>
-            <item row="0" column="1">
-             <widget class="QFrame" name="frame">
               <property name="sizePolicy">
-               <sizepolicy hsizetype="Expanding" vsizetype="Expanding">
+               <sizepolicy hsizetype="Fixed" vsizetype="Expanding">
                 <horstretch>0</horstretch>
                 <verstretch>0</verstretch>
                </sizepolicy>
               </property>
-              <layout class="QVBoxLayout" name="verticalLayout_2">
-               <property name="spacing">
-                <number>3</number>
-               </property>
-               <property name="leftMargin">
-                <number>0</number>
-               </property>
-               <property name="topMargin">
-                <number>0</number>
-               </property>
-               <property name="rightMargin">
-                <number>0</number>
-               </property>
-               <property name="bottomMargin">
-                <number>0</number>
-               </property>
-               <item>
-                <widget class="QCheckBox" name="ckGroupInput">
-                 <property name="text">
-                  <string>Group Input</string>
-                 </property>
-                 <property name="checked">
-                  <bool>true</bool>
-                 </property>
-                </widget>
-               </item>
-               <item>
-                <widget class="QCheckBox" name="ckLoadHistory">
-                 <property name="text">
-                  <string>Load History</string>
-                 </property>
-                </widget>
-               </item>
-              </layout>
+              <property name="maximum">
+               <number>0</number>
+              </property>
              </widget>
-<<<<<<< HEAD
-            </item>
-           </layout>
-          </widget>
-          <widget class="QWidget" name="workspace">
-           <attribute name="title">
-            <string>Workspace</string>
-           </attribute>
-           <layout class="QGridLayout" name="gridLayout_2" columnstretch="1,0">
-            <item row="0" column="0">
-             <widget class="QTableWidget" name="tbElwinData">
-              <property name="sizePolicy">
-               <sizepolicy hsizetype="Expanding" vsizetype="Expanding">
-                <horstretch>0</horstretch>
-                <verstretch>0</verstretch>
-               </sizepolicy>
-              </property>
-              <property name="minimumSize">
-               <size>
-                <width>400</width>
-                <height>0</height>
-               </size>
-=======
             </widget>
             <widget class="QWidget" name="pgPlotCombo">
              <widget class="QComboBox" name="cbPlotSpectrum">
@@ -256,230 +280,76 @@
                 <width>73</width>
                 <height>22</height>
                </rect>
->>>>>>> 534dfbcf
               </property>
-             </widget>
-            </item>
-            <item row="0" column="1">
-             <widget class="QFrame" name="frame_2">
               <property name="sizePolicy">
-               <sizepolicy hsizetype="Expanding" vsizetype="Expanding">
+               <sizepolicy hsizetype="Fixed" vsizetype="Expanding">
                 <horstretch>0</horstretch>
                 <verstretch>0</verstretch>
                </sizepolicy>
               </property>
-              <property name="frameShape">
-               <enum>QFrame::StyledPanel</enum>
-              </property>
-              <property name="frameShadow">
-               <enum>QFrame::Raised</enum>
-              </property>
-              <layout class="QVBoxLayout" name="verticalLayout_4">
-               <item>
-                <widget class="QPushButton" name="wkspAdd">
-                 <property name="text">
-                  <string>Add Workspace</string>
-                 </property>
-                </widget>
-               </item>
-               <item>
-                <widget class="QPushButton" name="wkspRemove">
-                 <property name="text">
-                  <string>Remove</string>
-                 </property>
-                </widget>
-               </item>
-              </layout>
              </widget>
-            </item>
-           </layout>
-          </widget>
+            </widget>
+           </widget>
+          </item>
+         </layout>
+        </item>
+        <item>
+         <widget class="MantidQt::MantidWidgets::PreviewPlot" name="ppPlot" native="true">
+          <property name="sizePolicy">
+           <sizepolicy hsizetype="Preferred" vsizetype="MinimumExpanding">
+            <horstretch>0</horstretch>
+            <verstretch>1</verstretch>
+           </sizepolicy>
+          </property>
+          <property name="minimumSize">
+           <size>
+            <width>0</width>
+            <height>125</height>
+           </size>
+          </property>
+          <property name="canvasColour" stdset="0">
+           <color>
+            <red>255</red>
+            <green>255</green>
+            <blue>255</blue>
+           </color>
+          </property>
          </widget>
         </item>
        </layout>
       </widget>
      </widget>
-     <widget class="QScrollArea" name="scrollArea_2">
-      <property name="minimumSize">
-       <size>
-        <width>0</width>
-        <height>280</height>
-       </size>
-      </property>
-      <property name="widgetResizable">
-       <bool>true</bool>
-      </property>
-      <widget class="QWidget" name="scrollAreaWidgetContents">
-       <property name="geometry">
-        <rect>
-         <x>0</x>
-         <y>0</y>
-         <width>569</width>
-         <height>331</height>
-        </rect>
+     <widget class="QFrame" name="fResults">
+      <layout class="QVBoxLayout" name="verticalLayout">
+       <property name="spacing">
+        <number>0</number>
        </property>
-       <property name="minimumSize">
-        <size>
-         <width>0</width>
-         <height>280</height>
-        </size>
+       <property name="leftMargin">
+        <number>0</number>
        </property>
-       <layout class="QVBoxLayout" name="verticalLayout_3">
-        <item>
-         <widget class="QSplitter" name="splitter_2">
-          <property name="orientation">
-           <enum>Qt::Horizontal</enum>
-          </property>
-          <widget class="QWidget" name="layoutWidget">
-           <layout class="QVBoxLayout" name="properties"/>
-          </widget>
-          <widget class="QWidget" name="layoutWidget">
-           <layout class="QVBoxLayout" name="loPlotAndOptions" stretch="0,1">
-            <item>
-             <layout class="QHBoxLayout" name="loPreviewSelection">
-              <item>
-               <widget class="QLabel" name="lbPreviewFile">
-                <property name="text">
-                 <string>Preview file:</string>
-                </property>
-               </widget>
-              </item>
-              <item>
-               <widget class="QComboBox" name="cbPreviewFile">
-                <property name="sizePolicy">
-                 <sizepolicy hsizetype="Expanding" vsizetype="Fixed">
-                  <horstretch>0</horstretch>
-                  <verstretch>0</verstretch>
-                 </sizepolicy>
-                </property>
-               </widget>
-              </item>
-              <item>
-               <widget class="QLabel" name="lbPreviewSpec">
-                <property name="text">
-                 <string>Spectrum:</string>
-                </property>
-               </widget>
-              </item>
-              <item>
-               <widget class="QStackedWidget" name="elwinPreviewSpec">
-                <property name="sizePolicy">
-                 <sizepolicy hsizetype="Preferred" vsizetype="Preferred">
-                  <horstretch>0</horstretch>
-                  <verstretch>0</verstretch>
-                 </sizepolicy>
-                </property>
-                <property name="minimumSize">
-                 <size>
-                  <width>0</width>
-                  <height>50</height>
-                 </size>
-                </property>
-                <property name="lineWidth">
-                 <number>-1</number>
-                </property>
-                <widget class="QWidget" name="pgPlotSpinBox">
-                 <widget class="QSpinBox" name="spPlotSpectrum">
-                  <property name="geometry">
-                   <rect>
-                    <x>150</x>
-                    <y>10</y>
-                    <width>33</width>
-                    <height>22</height>
-                   </rect>
-                  </property>
-                  <property name="sizePolicy">
-                   <sizepolicy hsizetype="Fixed" vsizetype="Expanding">
-                    <horstretch>0</horstretch>
-                    <verstretch>0</verstretch>
-                   </sizepolicy>
-                  </property>
-                  <property name="maximum">
-                   <number>0</number>
-                  </property>
-                 </widget>
-                </widget>
-                <widget class="QWidget" name="pgPlotCombo">
-                 <widget class="QComboBox" name="cbPlotSpectrum">
-                  <property name="geometry">
-                   <rect>
-                    <x>170</x>
-                    <y>10</y>
-                    <width>73</width>
-                    <height>22</height>
-                   </rect>
-                  </property>
-                  <property name="sizePolicy">
-                   <sizepolicy hsizetype="Fixed" vsizetype="Expanding">
-                    <horstretch>0</horstretch>
-                    <verstretch>0</verstretch>
-                   </sizepolicy>
-                  </property>
-                 </widget>
-                </widget>
-               </widget>
-              </item>
-             </layout>
-            </item>
-            <item>
-             <widget class="MantidQt::MantidWidgets::PreviewPlot" name="ppPlot" native="true">
-              <property name="sizePolicy">
-               <sizepolicy hsizetype="Preferred" vsizetype="MinimumExpanding">
-                <horstretch>0</horstretch>
-                <verstretch>1</verstretch>
-               </sizepolicy>
-              </property>
-              <property name="minimumSize">
-               <size>
-                <width>0</width>
-                <height>125</height>
-               </size>
-              </property>
-              <property name="canvasColour" stdset="0">
-               <color>
-                <red>255</red>
-                <green>255</green>
-                <blue>255</blue>
-               </color>
-              </property>
-             </widget>
-            </item>
-           </layout>
-          </widget>
-         </widget>
-        </item>
-        <item>
-         <layout class="QHBoxLayout" name="loSampleLog">
-          <item>
-           <widget class="QLabel" name="label_2">
-            <property name="text">
-             <string>SE log name: </string>
-            </property>
-           </widget>
-          </item>
-          <item>
-           <widget class="QLineEdit" name="leLogName">
-            <property name="text">
-             <string/>
-            </property>
-           </widget>
-          </item>
-          <item>
-           <widget class="QComboBox" name="leLogValue">
-            <item>
-             <property name="text">
-              <string>last_value</string>
-             </property>
-            </item>
-            <item>
-             <property name="text">
-              <string>average</string>
-             </property>
-            </item>
-           </widget>
-          </item>
-          <item>
-           <spacer name="horizontalSpacer_2">
+       <property name="topMargin">
+        <number>0</number>
+       </property>
+       <property name="rightMargin">
+        <number>0</number>
+       </property>
+       <property name="bottomMargin">
+        <number>0</number>
+       </property>
+       <item>
+        <widget class="QGroupBox" name="gbRun">
+         <property name="title">
+          <string>Run</string>
+         </property>
+         <layout class="QHBoxLayout" name="horizontalLayout">
+          <property name="topMargin">
+           <number>0</number>
+          </property>
+          <property name="bottomMargin">
+           <number>7</number>
+          </property>
+          <item>
+           <spacer name="horizontalSpacer">
             <property name="orientation">
              <enum>Qt::Horizontal</enum>
             </property>
@@ -492,126 +362,122 @@
            </spacer>
           </item>
           <item>
-           <widget class="QPushButton" name="pbPlotPreview">
+           <widget class="QPushButton" name="pbRun">
             <property name="text">
-             <string>Plot Current Preview</string>
+             <string>Run</string>
             </property>
            </widget>
           </item>
+          <item>
+           <spacer name="horizontalSpacer_3">
+            <property name="orientation">
+             <enum>Qt::Horizontal</enum>
+            </property>
+            <property name="sizeHint" stdset="0">
+             <size>
+              <width>40</width>
+              <height>20</height>
+             </size>
+            </property>
+           </spacer>
+          </item>
          </layout>
-        </item>
-        <item>
-         <widget class="QFrame" name="fResults">
-          <layout class="QVBoxLayout" name="verticalLayout">
-           <property name="spacing">
-            <number>0</number>
-           </property>
-           <property name="leftMargin">
-            <number>0</number>
-           </property>
-           <property name="topMargin">
-            <number>0</number>
-           </property>
-           <property name="rightMargin">
-            <number>0</number>
-           </property>
-           <property name="bottomMargin">
-            <number>0</number>
-           </property>
-           <item>
-            <widget class="QGroupBox" name="gbRun">
-             <property name="title">
-              <string>Run</string>
-             </property>
-             <layout class="QHBoxLayout" name="horizontalLayout">
-              <property name="topMargin">
-               <number>0</number>
-              </property>
-              <property name="bottomMargin">
-               <number>7</number>
-              </property>
-              <item>
-               <spacer name="horizontalSpacer">
-                <property name="orientation">
-                 <enum>Qt::Horizontal</enum>
-                </property>
-                <property name="sizeHint" stdset="0">
-                 <size>
-                  <width>40</width>
-                  <height>20</height>
-                 </size>
-                </property>
-               </spacer>
-              </item>
-              <item>
-               <widget class="QPushButton" name="pbRun">
-                <property name="text">
-                 <string>Run</string>
-                </property>
-               </widget>
-              </item>
-              <item>
-               <spacer name="horizontalSpacer_3">
-                <property name="orientation">
-                 <enum>Qt::Horizontal</enum>
-                </property>
-                <property name="sizeHint" stdset="0">
-                 <size>
-                  <width>40</width>
-                  <height>20</height>
-                 </size>
-                </property>
-               </spacer>
-              </item>
-             </layout>
-            </widget>
-           </item>
-           <item>
-            <widget class="QGroupBox" name="gbOutput">
-             <property name="title">
-              <string>Output</string>
-             </property>
-             <layout class="QHBoxLayout" name="horizontalLayout_5">
-              <property name="topMargin">
-               <number>0</number>
-              </property>
-              <property name="bottomMargin">
-               <number>7</number>
-              </property>
-              <item>
-               <widget class="MantidQt::CustomInterfaces::IndirectPlotOptionsView" name="ipoPlotOptions" native="true"/>
-              </item>
-              <item>
-               <spacer name="horizontalSpacer_1">
-                <property name="orientation">
-                 <enum>Qt::Horizontal</enum>
-                </property>
-                <property name="sizeHint" stdset="0">
-                 <size>
-                  <width>40</width>
-                  <height>20</height>
-                 </size>
-                </property>
-               </spacer>
-              </item>
-              <item>
-               <widget class="QPushButton" name="pbSave">
-                <property name="enabled">
-                 <bool>false</bool>
-                </property>
-                <property name="text">
-                 <string>Save Result</string>
-                </property>
-               </widget>
-              </item>
-             </layout>
-            </widget>
-           </item>
-          </layout>
-         </widget>
-        </item>
-       </layout>
-      </widget>
+        </widget>
+       </item>
+       <item>
+        <widget class="QGroupBox" name="gbOutput">
+         <property name="title">
+          <string>Output</string>
+         </property>
+         <layout class="QHBoxLayout" name="horizontalLayout_5">
+          <property name="topMargin">
+           <number>0</number>
+          </property>
+          <property name="bottomMargin">
+           <number>7</number>
+          </property>
+          <item>
+           <widget class="MantidQt::CustomInterfaces::IndirectPlotOptionsView" name="ipoPlotOptions" native="true"/>
+          </item>
+          <item>
+           <spacer name="horizontalSpacer_1">
+            <property name="orientation">
+             <enum>Qt::Horizontal</enum>
+            </property>
+            <property name="sizeHint" stdset="0">
+             <size>
+              <width>40</width>
+              <height>20</height>
+             </size>
+            </property>
+           </spacer>
+          </item>
+          <item>
+           <widget class="QPushButton" name="pbSave">
+            <property name="enabled">
+             <bool>false</bool>
+            </property>
+            <property name="text">
+             <string>Save Result</string>
+            </property>
+           </widget>
+          </item>
+         </layout>
+        </widget>
+       </item>
+      </layout>
+     </widget>
+     <widget class="QWidget" name="">
+      <layout class="QHBoxLayout" name="loSampleLog">
+       <item>
+        <widget class="QLabel" name="label_2">
+         <property name="text">
+          <string>SE log name: </string>
+         </property>
+        </widget>
+       </item>
+       <item>
+        <widget class="QLineEdit" name="leLogName">
+         <property name="text">
+          <string/>
+         </property>
+        </widget>
+       </item>
+       <item>
+        <widget class="QComboBox" name="leLogValue">
+         <item>
+          <property name="text">
+           <string>last_value</string>
+          </property>
+         </item>
+         <item>
+          <property name="text">
+           <string>average</string>
+          </property>
+         </item>
+        </widget>
+       </item>
+       <item>
+        <spacer name="horizontalSpacer_2">
+         <property name="orientation">
+          <enum>Qt::Horizontal</enum>
+         </property>
+         <property name="sizeHint" stdset="0">
+          <size>
+           <width>40</width>
+           <height>20</height>
+          </size>
+         </property>
+        </spacer>
+       </item>
+       <item>
+        <widget class="QPushButton" name="pbPlotPreview">
+         <property name="text">
+          <string>Plot Current Preview</string>
+         </property>
+        </widget>
+       </item>
+      </layout>
      </widget>
     </widget>
    </item>
