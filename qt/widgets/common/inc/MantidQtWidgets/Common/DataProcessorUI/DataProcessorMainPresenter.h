#ifndef MANTIDQTMANTIDWIDGETS_DATAPROCESSORMAINPRESENTER_H
#define MANTIDQTMANTIDWIDGETS_DATAPROCESSORMAINPRESENTER_H

#include "MantidKernel/System.h"
#include "MantidQtWidgets/Common/DataProcessorUI/OptionsQMap.h"

#include <QSet>
#include <QString>
#include <map>

namespace MantidQt {
namespace MantidWidgets {
namespace DataProcessor {

/** @class DataProcessorMainPresenter

DataProcessorMainPresenter is an interface that defines the functions that
need to be implemented to communicate (send/receive information) with a
DataProcessor presenter. Any interface that uses a DataProcessor widget should
have a concrete presenter inheriting from this interface. As an example,
ReflRunsTabPresenter (the presenter of the 'Runs' tab in the ISIS Reflectometry
(Polref) interface implements this interface to receive the list of actions,
including the list of available workspaces in the ADS, and populate the menus
'Reflectometry' and 'Edit'.

Copyright &copy; 2011-16 ISIS Rutherford Appleton Laboratory, NScD Oak Ridge
National Laboratory & European Spallation Source

This file is part of Mantid.

Mantid is free software; you can redistribute it and/or modify
it under the terms of the GNU General Public License as published by
the Free Software Foundation; either version 3 of the License, or
(at your option) any later version.

Mantid is distributed in the hope that it will be useful,
but WITHOUT ANY WARRANTY; without even the implied warranty of
MERCHANTABILITY or FITNESS FOR A PARTICULAR PURPOSE.  See the
GNU General Public License for more details.

You should have received a copy of the GNU General Public License
along with this program.  If not, see <http://www.gnu.org/licenses/>.

File change history is stored at: <https://github.com/mantidproject/mantid>.
Code Documentation is available at: <http://doxygen.mantidproject.org>
*/
class DataProcessorMainPresenter {
public:
  virtual ~DataProcessorMainPresenter() {}

  /// Notify this receiver with the list of table workspaces in the ADS that can
  /// be loaded into the interface
  virtual void notifyADSChanged(const QSet<QString> &workspaceList) {
    UNUSED_ARG(workspaceList);
  }

  /// Return global options for pre-processing
<<<<<<< HEAD
  virtual ColumnOptionsMap getPreprocessingOptions() const {
    return ColumnOptionsMap();
  }
  /// Return global options for pre-processing as a string
  virtual QString getPreprocessingOptionsAsString() const { return QString(); }
=======
  virtual OptionsQMap getPreprocessingOptions() const { return OptionsQMap(); }
>>>>>>> 578164dc
  /// Return global options for reduction
  virtual OptionsQMap getProcessingOptions() const { return OptionsQMap(); }
  /// Return global options for post-processing as a string
  virtual QString getPostprocessingOptionsAsString() const { return QString(); }
  /// Return time-slicing values
  virtual QString getTimeSlicingValues() const { return QString(); }
  /// Return time-slicing type
  virtual QString getTimeSlicingType() const { return QString(); }

  /// Handle data reduction paused/resumed
  virtual void pause() const {}
  virtual void resume() const {}

  /// Handle data reduction paused/resumed confirmation
  virtual void confirmReductionPaused() const {}
  virtual void confirmReductionResumed() const {}
};
}
}
}
#endif /* MANTIDQTMANTIDWIDGETS_DATAPROCESSORMAINPRESENTER_H */<|MERGE_RESOLUTION|>--- conflicted
+++ resolved
@@ -55,15 +55,9 @@
   }
 
   /// Return global options for pre-processing
-<<<<<<< HEAD
-  virtual ColumnOptionsMap getPreprocessingOptions() const {
-    return ColumnOptionsMap();
+  virtual ColumnOptionsQMap getPreprocessingOptions() const {
+    return ColumnOptionsQMap();
   }
-  /// Return global options for pre-processing as a string
-  virtual QString getPreprocessingOptionsAsString() const { return QString(); }
-=======
-  virtual OptionsQMap getPreprocessingOptions() const { return OptionsQMap(); }
->>>>>>> 578164dc
   /// Return global options for reduction
   virtual OptionsQMap getProcessingOptions() const { return OptionsQMap(); }
   /// Return global options for post-processing as a string
