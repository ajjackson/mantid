--- conflicted
+++ resolved
@@ -146,11 +146,7 @@
 class QtBoolEdit : public QWidget {
   Q_OBJECT
 public:
-<<<<<<< HEAD
-  QtBoolEdit(QWidget *parent = 0);
-=======
   QtBoolEdit(QWidget *parent = nullptr);
->>>>>>> 9519fe64
 
   bool textVisible() const { return m_textVisible; }
   void setTextVisible(bool textVisible);
@@ -177,11 +173,7 @@
 class QtKeySequenceEdit : public QWidget {
   Q_OBJECT
 public:
-<<<<<<< HEAD
-  QtKeySequenceEdit(QWidget *parent = 0);
-=======
   QtKeySequenceEdit(QWidget *parent = nullptr);
->>>>>>> 9519fe64
 
   QKeySequence keySequence() const;
   bool eventFilter(QObject *o, QEvent *e) override;
