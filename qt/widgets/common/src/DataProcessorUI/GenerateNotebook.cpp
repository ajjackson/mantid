#include "MantidQtWidgets/Common/DataProcessorUI/GenerateNotebook.h"
#include "MantidAPI/AlgorithmManager.h"
#include "MantidAPI/NotebookWriter.h"
#include "MantidKernel/make_unique.h"
#include "MantidQtWidgets/Common/DataProcessorUI/OptionsMap.h"
#include "MantidQtWidgets/Common/DataProcessorUI/VectorString.h"
#include "MantidQtWidgets/Common/DataProcessorUI/WorkspaceNameUtils.h"
#include "MantidQtWidgets/Common/ParseKeyValueString.h"

#include <boost/algorithm/string.hpp>
#include <boost/regex.hpp>
#include <boost/tokenizer.hpp>
#include <fstream>
#include <memory>
#include <sstream>

namespace MantidQt {
namespace MantidWidgets {
namespace DataProcessor {

/*
 * Split the input string on commas and trim leading and trailing whitespace
 * from the results
 */
QStringList splitByCommas(const QString &namesString) {
  auto splitByCommas = namesString.split(',');
  // Remove leading/trailing whitespace from each resulting string
  for (auto &name : splitByCommas) {
    name = name.trimmed();
  }
  return splitByCommas;
}

/**
Constructor
@param name : the name of the table workspace used for the reduction
@param instrument : the instrument
@param whitelist : the white list defining the columns
@param preprocessMap : a map indicating which columns were pre-processed and the
corresponding pre-processing algorithms
@param processor : the reduction algorithm
@param postprocessingStep : the post-processing algorithm and options for the
post-processing algorithms specified via hinting line edits in the view
@param preprocessingOptionsMap : options passed to the preprocessing algorithm.
@param processingOptions : options to the reduction algorithm specified via
the corresponding hinting line edit in the view
@returns ipython notebook string
*/
GenerateNotebook::GenerateNotebook(
    QString name, QString instrument, WhiteList whitelist,
    std::map<QString, PreprocessingAlgorithm> preprocessMap,
<<<<<<< HEAD
    ProcessingAlgorithm processor, PostprocessingStep postprocessingStep,
    OptionsMap preprocessingOptionsMap, OptionsMap processingOptions)
=======
    ProcessingAlgorithm processor,
    boost::optional<PostprocessingStep> postprocessingStep,
    ColumnOptionsMap preprocessingOptionsMap, OptionsMap processingOptions)
>>>>>>> 205266a3
    : m_wsName(std::move(name)), m_instrument(std::move(instrument)),
      m_whitelist(std::move(whitelist)),
      m_preprocessMap(std::move(preprocessMap)),
      m_processor(std::move(processor)),
      m_postprocessingStep(std::move(postprocessingStep)),
      m_preprocessingOptionsMap(std::move(preprocessingOptionsMap)),
      m_processingOptions(std::move(processingOptions)) {

  if (m_whitelist.size() < 2)
    throw std::invalid_argument(
        "A valid WhiteList must have at least two columns");
}

/** Check whether post-processing is applicable
 * @return : true if there is a post-processing step
 * */
bool GenerateNotebook::hasPostprocessing() const {
  return bool(m_postprocessingStep);
}

/**
  Generate an ipython notebook
  @param data : the processed data
  @returns ipython notebook string
  */
QString GenerateNotebook::generateNotebook(const TreeData &data) {

  auto notebook = Mantid::Kernel::make_unique<Mantid::API::NotebookWriter>();

  notebook->markdownCell(titleString(m_wsName).toStdString());
  notebook->markdownCell(tableString(data, m_whitelist).toStdString());

  for (const auto &item : data) {

    const int groupId = item.first;
    const auto rowMap = item.second;

    /** Announce the stitch group in the notebook **/
    QString groupTitle = "Group " + QString::number(groupId);
    notebook->markdownCell(groupTitle.toStdString());

    // Record processing options used for each row
    std::vector<OptionsMap> processingOptionsPerRow;

    /**  Reduce all rows **/

    // The python code
    QString codeString;
    for (const auto &row : rowMap) {
      codeString += "#Load and reduce\n";

      auto reducedRowStr = reduceRowString(
          row.second, m_instrument, m_whitelist, m_preprocessMap, m_processor,
          m_preprocessingOptionsMap, m_processingOptions,
          processingOptionsPerRow);

      // The reduction code
      codeString += reducedRowStr;
    }
    notebook->codeCell(codeString.toStdString());

    /** Post-process string **/
    boost::tuple<QString, QString> postProcessString;
    if (hasPostprocessing() && rowMap.size() > 1) {
      // If there was only one run selected, it could not be post-processed
      postProcessString = postprocessGroupString(
          rowMap, m_whitelist, m_processor, *m_postprocessingStep);
    }
    notebook->codeCell(boost::get<0>(postProcessString).toStdString());

    /** Draw plots **/

    notebook->codeCell(plotsString(processingOptionsPerRow,
                                   boost::get<1>(postProcessString),
                                   m_processor).toStdString());
  }

  return QString::fromStdString(notebook->writeNotebook());
}

/**
  Create string of markdown code for title of the data processing part of the
  notebook
  @param wsName : name of the table workspace
  @return string containing markdown code
  */
QString titleString(const QString &wsName) {
  QString title_string;

  if (!wsName.isEmpty()) {
    title_string =
        "Processed data from workspace: " + wsName + "\n---------------";
  } else {
    title_string = "Processed data\n---------------";
  }

  return title_string;
}

/**
  Create string of python code to call plots() with the required workspaces
  @param processingOptionsPerRow : the properties that were used in the
  reduction for each row
  @param stitched_wsStr : string containing the name of the stitched
  (post-processed workspace)
  @param processor : the data processor algorithm
  @return string containing the python code
  */
QString plotsString(const std::vector<OptionsMap> &processingOptionsPerRow,
                    const QString &stitched_wsStr,
                    const ProcessingAlgorithm &processor) {

  // First, we have to parse 'output_ws'
  // This is a vector containing all the output workspace produced during the
  // reduction for a specific group
  // For example, in the Reflectometry case, assuming the following table (only
  // relevant information is shown below):
  // Run(s), Group
  // 13460,  0
  // 13462,  0
  // 13463,  0
  // output_ws will be:
  // output_ws [0] = 'IvsQ_binned_TOF_13460, IvsQ_TOF_13460, IvsLam_TOF_13460'
  // output_ws [1] = 'IvsQ_binned_TOF_13462, IvsQ_TOF_13462, IvsLam_TOF_13462'
  // output_ws [3] = 'IvsQ_binned_TOF_13463, IvsQ_TOF_13463, IvsLam_TOF_13463'
  // As the reduction algorithm, ReflectometryReductionOneAuto, produces two
  // output workspaces
  // We need to group the 'IvsQ_' workspaces and the 'IvsLam_' workspaces

  auto plotString = QString("#Group workspaces to be plotted on same axes\n");

  // Group workspaces which should be plotted on same axes
  // But first we need to determine how many groups of ws we have
  // We can do that from the processing algorithm
  size_t nGroups = processor.numberOfOutputProperties();

  // A vector to store the list of groups
  QStringList workspaceList;

  // Now we iterate through groups to get the relevant workspace
  for (auto group = 0u; group < nGroups; group++) {

    QString propertyName = processor.outputPropertyName(group);

    // From the reduction (processing) algorithm, get the prefix for the
    // output workspace, we'll use it to give name to this group
    QString prefix = processor.prefix(group);

    // Save this group to workspaceList
    workspaceList.append(prefix + "groupWS");

    QStringList wsNames;

    // Add the output name for this property from each reduced row
    for (auto const &processingOptions : processingOptionsPerRow) {
      if (processingOptions.count(propertyName) > 0)
        wsNames.append(processingOptions.at(propertyName));
    }

    plotString +=
        "GroupWorkspaces(InputWorkspaces = '" + wsNames.join(", ") + "', ";
    plotString += "OutputWorkspace = '" + prefix + "groupWS'";
    plotString += ")\n";
  }

  // Add the post-processed workspace to the list of workspaces to plot
  workspaceList.append(stitched_wsStr);

  // Plot I vs Q and I vs Lambda graphs
  plotString += "#Plot workspaces\n";

  // Remove empty values
  workspaceList.removeAll("");

  plotString += plot1DString(workspaceList);

  return plotString;
}

/**
  Create string of markdown code to display a table of data from the GUI
  @param treeData : the processed data
  @param whitelist : the whitelist defining the table columns
  @return string containing the markdown code
  */
QString tableString(const TreeData &treeData, const WhiteList &whitelist) {

  QString tableString;

  const int ncols = static_cast<int>(whitelist.size());

  tableString += "Group | ";
  for (int i = 0; i < ncols - 1; i++) {
    tableString += whitelist.name(i);
    tableString += " | ";
  }
  tableString += whitelist.name(ncols - 1);
  tableString += "\n";
  for (int i = 0; i < ncols - 1; i++) {
    tableString += "---";
    tableString += " | ";
  }
  tableString += "---";
  tableString += "\n";

  for (const auto &group : treeData) {
    auto groupId = group.first;
    auto rowMap = group.second;

    for (const auto &row : rowMap) {
      QStringList values;
      values.append(QString::number(groupId));

      if (row.second.size() != ncols)
        throw std::invalid_argument("Can't generate table for notebook");

      for (const auto &datum : row.second)
        values.append(datum);

      tableString += values.join(QString(" | "));
      tableString += "\n";
    }
  }
  return tableString;
}

/**
  Create string of python code to post-process rows in the same group
  @param rowMap : map where keys are row indices and values are vectors
  containing the data
  @param whitelist : the whitelist
  @param processor : the reduction algorithm
  @param postprocessingStep : the algorithm responsible for post-processing
  groups and the options specified for post-processing via HintingLineEdit.
  @return tuple containing the python code string and the output workspace name
  */
boost::tuple<QString, QString>
postprocessGroupString(const GroupData &rowMap, const WhiteList &whitelist,
                       const ProcessingAlgorithm &processor,
                       const PostprocessingStep &postprocessingStep) {

  QString postprocessString;

  postprocessString += "#Post-process workspaces\n";

  // Properties for post-processing algorithm
  // Vector containing the list of input workspaces
  QStringList inputNames;
  // Vector containing the different bits of the output ws name
  QStringList outputName;

  // Go through each row and prepare the input and output properties
  for (const auto &row : rowMap) {
    // The reduced ws name without prefix (for example 'TOF_13460_13462')
    auto suffix = getReducedWorkspaceName(row.second, whitelist);
    // The reduced ws name: 'IvsQ_TOF_13460_13462'
    inputNames.append(processor.prefix(0) + suffix);
    // Add the suffix (i.e. 'TOF_13460_13462') to the output ws name
    outputName.append(suffix);
  }

  auto &postprocessingAlgorithm = postprocessingStep.m_algorithm;

  auto outputWSName = postprocessingAlgorithm.prefix() + outputName.join("_");
  postprocessString += postprocessingAlgorithm.name() + "(";
  postprocessString += postprocessingAlgorithm.inputProperty() + " = '";
  postprocessString += inputNames.join(", ");
  postprocessString += "'";
  if (!postprocessingStep.m_options.isEmpty()) {
    postprocessString += ", ";
    postprocessString += postprocessingStep.m_options;
  }
  postprocessString += ", " + postprocessingStep.m_algorithm.outputProperty() +
                       " = '" + outputWSName + "'";
  postprocessString += ")";

  return boost::make_tuple(postprocessString, outputWSName);
}

/**
  Create string of python code to create 1D plots from workspaces
  @param ws_names : vector of workspace names to plot
  @return string  of python code to plot I vs Q
  */
QString plot1DString(const QStringList &ws_names) {

  // Edit workspace names to access workspaces from the ADS. Note
  // that we avoid creating python variables based on the workspace
  // names because they may contain invalid characters
  QStringList ads_workspaces;
  for (const auto &ws_name : ws_names) {
    ads_workspaces.push_back("mtd['" + ws_name + "']");
  }

  // Use a legend location of 1 (meaning top-right) for all
  // plots by default.
  auto legendLocations = std::string("legendLocation=[1");
  for (auto i = 1; i < ws_names.size(); ++i) {
    // For the 3rd plot (IvsLam) use location=4 (bottom-right).
    // It's not ideal to hard-code this here so longer term I'd
    // like to refactor this to store the locations alongside the
    // output properties.
    if (i == 2)
      legendLocations += ", 4";
    else
      legendLocations += ", 1";
  }
  legendLocations += "]";

  QString plotString;
  plotString += "fig = plots([";
  plotString += vectorString(ads_workspaces);
  plotString += "], title=['";
  plotString += ws_names.join("', '");
  plotString += "'], ";
  plotString += QString::fromStdString(legendLocations);
  plotString += ")\n";
  return plotString;
}

template <typename Map>
void addProperties(QStringList &algProperties, const Map &optionsMap) {
  for (auto &&kvp : optionsMap) {
    algProperties.append(kvp.first + " = '" + kvp.second + "'");
  }
}

/**
 Create string of python code to run pre-processing and reduction algorithms on
 the specified row
 @param data : the data used in the reduction
 @param instrument : name of the instrument
 @param whitelist : the whitelist
 @param preprocessMap : the pre-processing instructions as a map
 @param processor : the processing algorithm
 @param globalPreprocessingOptionsMap : a map containing the pre-processing
 options
 @param globalProcessingOptions : the pre-processing options specified via
 hinting
 line edit
 @param processingOptionsPerRow [inout] : the processing options used for each
 row
 @return tuple containing the python string and the output workspace names.
 First item in the tuple is the python code that performs the reduction, and
 second item are the names of the output workspaces.
*/
QString
reduceRowString(const RowData &data, const QString &instrument,
                const WhiteList &whitelist,
                const std::map<QString, PreprocessingAlgorithm> &preprocessMap,
                const ProcessingAlgorithm &processor,
<<<<<<< HEAD
                const OptionsMap &preprocessingOptionsMap,
                const OptionsMap &processingOptions) {
=======
                const ColumnOptionsMap &globalPreprocessingOptionsMap,
                const OptionsMap &globalProcessingOptions,
                std::vector<OptionsMap> &processingOptionsPerRow) {
>>>>>>> 205266a3

  if (static_cast<int>(whitelist.size()) != data.size()) {
    throw std::invalid_argument("Can't generate notebook");
  }

  QString preprocessString;

  // Add algorithm properties for the main processing algorithm. Some of
  // these may get overwritten by preprocessing below
  OptionsMap processingOptions =
      getCanonicalOptions(&data, globalProcessingOptions, whitelist, true,
                          processor.outputProperties(), processor.prefixes());
  processingOptionsPerRow.push_back(processingOptions);

  // Loop through all columns, excluding 'Options'  and 'Hidden Options'
  int ncols = static_cast<int>(whitelist.size());
  for (int col = 0; col < ncols - 2; col++) {
    // The column's name
    const QString colName = whitelist.name(col);
    // The algorithm property name linked to this column
    const QString algProp = whitelist.algorithmProperty(col);

    // If the column doesn't have a value, there's nothing to do
    if (processingOptions.find(algProp) == processingOptions.end())
      continue;

    const auto colValue = processingOptions[algProp];

    if (preprocessMap.count(colName) > 0) {
      // This column was pre-processed. We need to print pre-processing
      // instructions

      // The pre-processing alg
      const PreprocessingAlgorithm &preprocessor = preprocessMap.at(colName);

      // The options for the pre-processing alg
      // Only include options in the given preprocessing options map,
      // but override them if they are set in the row data
      QString options;
      if (globalPreprocessingOptionsMap.count(colName) > 0) {
        OptionsMap preprocessingOptions = getCanonicalOptions(
            &data, globalPreprocessingOptionsMap.at(colName), whitelist, false);
        options = convertMapToString(preprocessingOptions);
      }

      // Python code ran to load and pre-process runs
      const boost::tuple<QString, QString> load_ws_string =
          loadWorkspaceString(colValue, instrument, preprocessor, options);
      preprocessString += boost::get<0>(load_ws_string);

      // Update the options map with the result of preprocessing
      processingOptions[algProp] = boost::get<1>(load_ws_string);
    }
  }

<<<<<<< HEAD
  auto options = processingOptions;

  const auto &hiddenOptionsStr = data.back();
  // Parse and set any user-specified options
  auto hiddenOptionsMap = parseKeyValueString(hiddenOptionsStr.toStdString());
  // Options specified via 'Hidden Options' column will be preferred
  addProperties(algProperties, hiddenOptionsMap);

  // 'Options' specified either via 'Options' column or HintinLineEdit
  const auto &optionsStr = data.at(ncols - 2);
  // Parse and set any user-specified options
  auto optionsMap = parseKeyValueString(optionsStr.toStdString());
  // Options specified via 'Options' column will be preferred
  for (auto &kvp : options)
    optionsMap[kvp.first.toStdString()] = kvp.second.toStdString();
  addProperties(algProperties, optionsMap);

  /* Now construct the names of the reduced workspaces*/

  // Vector containing the output ws names
=======
  // Vector to store the algorithm properties with values
>>>>>>> 205266a3
  // For example
  // InputWorkspace = 'TOF_13460_13463'
  // ThetaIn = 0.2
  // etc
  QStringList algProperties;
  addProperties(algProperties, processingOptions);

  // Populate processString
  QString processString;
  processString += processor.name();
  processString += "(";
  processString += algProperties.join(", ");
  processString += ")";

  // Populate codeString, which contains both pre-processing and processing
  // python code
  QString codeString;
  codeString += preprocessString;
  codeString += processString;
  codeString += "\n";

  // Return the python code + the output properties
  return codeString;
}

/**
 Create string of python code to load workspaces
 @param runStr : string of workspaces to load
 @param instrument : name of the instrument
 @param preprocessor : the pre-processing algorithm
 @param options : options given to this pre-processing algorithm
 @return : tuple of strings of python code and output workspace name
*/
boost::tuple<QString, QString>
loadWorkspaceString(const QString &runStr, const QString &instrument,
                    const PreprocessingAlgorithm &preprocessor,
                    const QString &options) {

  auto runs = preprocessingStringToList(runStr);

  QString loadStrings;

  // Remove leading/trailing whitespace from each run
  for (auto &run : runs) {
    run = run.trimmed();
  }

  const QString prefix = preprocessor.prefix();
  const QString outputName = preprocessingListToString(runs, prefix);

  boost::tuple<QString, QString> loadString;

  loadString = loadRunString(runs[0], instrument, prefix, outputName);
  loadStrings += boost::get<0>(loadString);

  // EXIT POINT if there is only one run
  if (runs.size() == 1) {
    return boost::make_tuple(loadStrings, boost::get<1>(loadString));
  }

  auto inputName1 = boost::get<1>(loadString);

  // Load each subsequent run and add it to the first run
  for (auto runIt = runs.begin() + 1; runIt != runs.end(); ++runIt) {
    loadString = loadRunString(*runIt, instrument, prefix);
    loadStrings += boost::get<0>(loadString);
    auto inputName2 = boost::get<1>(loadString);
    loadStrings += preprocessString(inputName1, inputName2, outputName,
                                    preprocessor, options);
  }

  return boost::make_tuple(loadStrings, outputName);
}

/**
 Create string of python code to run the preprocessing algorithm on specified
 workspaces
 @param input_name1 : the name of the 1st workspace to combine
 @param input_name2 : the name of the 2nd workspace to combine
 @param output_name : the name to give to the output workspace
 @param preprocessor : the preprocessor algorithm
 @param options : the properties to pass to the pre-processing algorithm
 @return string of python code
*/
QString preprocessString(const QString &input_name1, const QString &input_name2,
                         const QString &output_name,
                         const PreprocessingAlgorithm &preprocessor,
                         const QString &options) {
  QString preprocessString;

  preprocessString += preprocessor.name();
  preprocessString += "(";
  preprocessString += preprocessor.lhsProperty() + " = '" + input_name1 + "', ";
  preprocessString += preprocessor.rhsProperty() + " = '" + input_name2 + "'";
  if (!options.isEmpty()) {
    preprocessString += ", " + options;
  }
  preprocessString +=
      ", " + preprocessor.outputProperty() + " = '" + output_name + "'";
  preprocessString += ")\n";
  return preprocessString;
}

/**
 Create string of python code to load a single workspace
 @param run : the run to load
 @param instrument : the name of the instrument
 @param prefix : if the outputName is not given, the output name will
 be constructed using the run number and this prefix
 @param outputName : the output name to use. If empty, a default name
 will be created based on the run number and prefix
 @return tuple of strings of python code and output workspace name
*/
boost::tuple<QString, QString> loadRunString(const QString &run,
                                             const QString &instrument,
                                             const QString &prefix,
                                             const QString &outputName) {
  QString loadString;
  // We do not have access to AnalysisDataService from notebook, so must load
  // run from file
  const QString filename = instrument + run;
  // Use the given output name, if given, otherwise construct it from the run
  // number
  const QString ws_name = outputName.isEmpty() ? prefix + run : outputName;
  loadString += "Load(";
  loadString += "Filename = '" + filename + "'";
  loadString += ", OutputWorkspace = '" + ws_name + "'";
  loadString += ")\n";

  return boost::make_tuple(loadString, ws_name);
}

/** Given an algorithm's name, completes the list of output properties
* @param algName : The name of the algorithm
* @param currentProperties : The number of output properties that are workspaces
* @return : The list of output properties as a string
*/
QString completeOutputProperties(const QString &algName,
                                 size_t currentProperties) {

  // In addition to output ws properties, our reduction and post-processing
  // algorithms could return other types of properties, for instance,
  // ReflectometryReductionOneAuto also returns a number called 'ThetaOut'
  // We need to specify those too in our python code

  Mantid::API::IAlgorithm_sptr alg =
      Mantid::API::AlgorithmManager::Instance().create(algName.toStdString());
  auto properties = alg->getProperties();
  int totalOutputProp = 0;
  for (auto &prop : properties) {
    if (prop->direction())
      totalOutputProp++;
  }
  totalOutputProp -= static_cast<int>(currentProperties);

  QString outString;
  for (int i = 0; i < totalOutputProp; i++)
    outString += ", _";

  return outString;
}
}
}
}<|MERGE_RESOLUTION|>--- conflicted
+++ resolved
@@ -49,14 +49,9 @@
 GenerateNotebook::GenerateNotebook(
     QString name, QString instrument, WhiteList whitelist,
     std::map<QString, PreprocessingAlgorithm> preprocessMap,
-<<<<<<< HEAD
-    ProcessingAlgorithm processor, PostprocessingStep postprocessingStep,
-    OptionsMap preprocessingOptionsMap, OptionsMap processingOptions)
-=======
     ProcessingAlgorithm processor,
     boost::optional<PostprocessingStep> postprocessingStep,
     ColumnOptionsMap preprocessingOptionsMap, OptionsMap processingOptions)
->>>>>>> 205266a3
     : m_wsName(std::move(name)), m_instrument(std::move(instrument)),
       m_whitelist(std::move(whitelist)),
       m_preprocessMap(std::move(preprocessMap)),
@@ -408,14 +403,9 @@
                 const WhiteList &whitelist,
                 const std::map<QString, PreprocessingAlgorithm> &preprocessMap,
                 const ProcessingAlgorithm &processor,
-<<<<<<< HEAD
-                const OptionsMap &preprocessingOptionsMap,
-                const OptionsMap &processingOptions) {
-=======
                 const ColumnOptionsMap &globalPreprocessingOptionsMap,
                 const OptionsMap &globalProcessingOptions,
                 std::vector<OptionsMap> &processingOptionsPerRow) {
->>>>>>> 205266a3
 
   if (static_cast<int>(whitelist.size()) != data.size()) {
     throw std::invalid_argument("Can't generate notebook");
@@ -471,30 +461,7 @@
     }
   }
 
-<<<<<<< HEAD
-  auto options = processingOptions;
-
-  const auto &hiddenOptionsStr = data.back();
-  // Parse and set any user-specified options
-  auto hiddenOptionsMap = parseKeyValueString(hiddenOptionsStr.toStdString());
-  // Options specified via 'Hidden Options' column will be preferred
-  addProperties(algProperties, hiddenOptionsMap);
-
-  // 'Options' specified either via 'Options' column or HintinLineEdit
-  const auto &optionsStr = data.at(ncols - 2);
-  // Parse and set any user-specified options
-  auto optionsMap = parseKeyValueString(optionsStr.toStdString());
-  // Options specified via 'Options' column will be preferred
-  for (auto &kvp : options)
-    optionsMap[kvp.first.toStdString()] = kvp.second.toStdString();
-  addProperties(algProperties, optionsMap);
-
-  /* Now construct the names of the reduced workspaces*/
-
-  // Vector containing the output ws names
-=======
   // Vector to store the algorithm properties with values
->>>>>>> 205266a3
   // For example
   // InputWorkspace = 'TOF_13460_13463'
   // ThetaIn = 0.2
