--- conflicted
+++ resolved
@@ -122,7 +122,6 @@
 	inc/MantidQtWidgets/InstrumentView/UCorrectionDialog.ui)
 
 # Target
-<<<<<<< HEAD
 mtd_add_qt_library(TARGET_NAME MantidQtWidgetsInstrumentView
                    QT_VERSION 4
                    SRC
@@ -142,6 +141,8 @@
                      IN_MANTIDQT_INSTRUMENTVIEW
                    INCLUDE_DIRS
                      inc
+                   SYSTEM_INCLUDE_DIRS
+                     ${Boost_INCLUDE_DIRS}
                    LINK_LIBS
                      ${TCMALLOC_LIBRARIES_LINKTIME}
                      ${CORE_MANTIDLIBS}
@@ -155,7 +156,7 @@
                      Qwt5
                    MTD_QT_LINK_LIBS
                      MantidQtWidgetsCommon
-                     MantidQtWidgetsLegacyQwt
+                     MantidQtWidgetsPlotting
                    INSTALL_DIR
                      ${LIB_DIR}
                    OSX_INSTALL_RPATH
@@ -163,50 +164,6 @@
                      @loader_path/../Libraries
                    LINUX_INSTALL_RPATH
                      "\$ORIGIN/../${LIB_DIR}")
-=======
-mtd_add_qt_library (TARGET_NAME MantidQtWidgetsInstrumentView
-  QT_VERSION 4
-  SRC
-    ${SRC_FILES}
-    ${QT4_SRC_FILES}
-  MOC
-    ${MOC_FILES}
-    ${QT4_MOC_FILES}
-  NOMOC
-    ${INC_FILES}
-    ${QT4_INC_FILES}
-  UI ${UI_FILES}
-  RES
-    ../../../images/instrumentview.qrc
-  DEFS
-    IN_MANTIDQT_INSTRUMENTVIEW
-  INCLUDE_DIRS
-    inc
-  SYSTEM_INCLUDE_DIRS
-    ${Boost_INCLUDE_DIRS}
-  LINK_LIBS
-    ${TCMALLOC_LIBRARIES_LINKTIME}
-    ${CORE_MANTIDLIBS}
-    ${POCO_LIBRARIES}
-    ${Boost_LIBRARIES}
-    ${PYTHON_LIBRARIES}
-    ${OPENGL_gl_LIBRARY}
-    ${OPENGL_glu_LIBRARY}
-  QT4_LINK_LIBS
-    Qt4::QtOpenGL
-    Qwt5
-  MTD_QT_LINK_LIBS
-    MantidQtWidgetsCommon
-    MantidQtWidgetsPlotting
-  INSTALL_DIR
-    ${LIB_DIR}
-  OSX_INSTALL_RPATH
-    @loader_path/../MacOS
-    @loader_path/../Libraries
-  LINUX_INSTALL_RPATH
-    "\$ORIGIN/../${LIB_DIR}"
-)
->>>>>>> a908e4af
 
 find_package(BoostPython REQUIRED)
 mtd_add_qt_library(TARGET_NAME MantidQtWidgetsInstrumentView
