--- conflicted
+++ resolved
@@ -26,7 +26,6 @@
 	inc/MantidQtWidgets/RefDetectorView/RefImageView.ui)
 
 # Main Library Target
-<<<<<<< HEAD
 mtd_add_qt_library(TARGET_NAME MantidQtWidgetsRefDetectorView
                    QT_VERSION 4
                    SRC ${SRC_FILES}
@@ -37,6 +36,8 @@
                      IN_MANTIDQT_REFDETECTORVIEWER
                    INCLUDE_DIRS
                      inc
+                   SYSTEM_INCLUDE_DIRS
+                     ${Boost_INCLUDE_DIRS}
                    LINK_LIBS
                      ${TCMALLOC_LIBRARIES_LINKTIME}
                      ${CORE_MANTIDLIBS}
@@ -52,43 +53,12 @@
                      @loader_path/../MacOS
                    LINUX_INSTALL_RPATH
                      "\$ORIGIN/../${LIB_DIR}")
-=======
-###########################################################################
-mtd_add_qt_library (TARGET_NAME MantidQtWidgetsRefDetectorView
-  QT_VERSION 4
-  SRC ${SRC_FILES}
-  MOC ${MOC_FILES}
-  NOMOC ${INC_FILES}
-  UI ${UI_FILES}
-  DEFS IN_MANTIDQT_REFDETECTORVIEWER
-  INCLUDE_DIRS
-    inc
-  SYSTEM_INCLUDE_DIRS
-    ${Boost_INCLUDE_DIRS}
-  LINK_LIBS
-    ${TCMALLOC_LIBRARIES_LINKTIME}
-    ${CORE_MANTIDLIBS}
-    ${Boost_LIBRARIES}
-    ${POCO_LIBRARIES}
-  QT4_LINK_LIBS
-    Qwt5
-  MTD_QT_LINK_LIBS
-    MantidQtWidgetsSpectrumViewer
-  INSTALL_DIR
-    ${LIB_DIR}
-  OSX_INSTALL_RPATH
-    @loader_path/../MacOS
-  LINUX_INSTALL_RPATH
-    "\$ORIGIN/../${LIB_DIR}"
-)
->>>>>>> a908e4af
 
 # DEMO/GUI TESTING APPLICATIONS
-<<<<<<< HEAD
 mtd_add_qt_executable(TARGET_NAME RefDetectorViewDemo
                       QT_VERSION 4
                       SRC src/RefDetectorViewDemo.cpp
-                      INCLUDE_DIRS
+                      SYSTEM_INCLUDE_DIRS
                         ${Boost_INCLUDE_DIRS}
                       LINK_LIBS
                         ${TCMALLOC_LIBRARIES_LINKTIME}
@@ -99,23 +69,4 @@
                       MTD_QT_LINK_LIBS
                         MantidQtWidgetsRefDetectorView
                         MantidQtWidgetsSpectrumViewer
-                      EXCLUDE_FROM_ALL)
-=======
-###########################################################################
-mtd_add_qt_executable (TARGET_NAME RefDetectorViewDemo
-  QT_VERSION 4
-  SRC src/RefDetectorViewDemo.cpp
-  SYSTEM_INCLUDE_DIRS
-    ${Boost_INCLUDE_DIRS}
-  LINK_LIBS
-      ${TCMALLOC_LIBRARIES_LINKTIME}
-      ${Boost_LIBRARIES}
-      ${POCO_LIBRARIES}
-  QT4_LINK_LIBS
-    Qwt5
-  MTD_QT_LINK_LIBS
-      MantidQtWidgetsRefDetectorView
-      MantidQtWidgetsSpectrumViewer
-  EXCLUDE_FROM_ALL
-)
->>>>>>> a908e4af
+                      EXCLUDE_FROM_ALL)