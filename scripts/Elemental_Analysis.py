from __future__ import absolute_import, print_function

from PyQt4 import QtGui

import sys

from itertools import cycle

from six import iteritems

from Muon.GUI.ElementalAnalysis.PeriodicTable.periodic_table_presenter import PeriodicTablePresenter
from Muon.GUI.ElementalAnalysis.PeriodicTable.periodic_table_view import PeriodicTableView
from Muon.GUI.ElementalAnalysis.PeriodicTable.periodic_table_model import PeriodicTableModel
from Muon.GUI.ElementalAnalysis.Plotting.plotting_view import PlotView
from Muon.GUI.ElementalAnalysis.Plotting.plotting_presenter import PlotPresenter
from Muon.GUI.Common import message_box
from Muon.GUI.ElementalAnalysis.LoadWidget.load_model import LoadModel, CoLoadModel
from Muon.GUI.Common.load_widget.load_view import LoadView
from Muon.GUI.Common.load_widget.load_presenter import LoadPresenter

from Muon.GUI.ElementalAnalysis.Detectors.detectors_presenter import DetectorsPresenter
from Muon.GUI.ElementalAnalysis.Detectors.detectors_view import DetectorsView
from Muon.GUI.ElementalAnalysis.Peaks.peaks_presenter import PeaksPresenter
from Muon.GUI.ElementalAnalysis.Peaks.peaks_view import PeaksView

from Muon.GUI.ElementalAnalysis.PeriodicTable.PeakSelector.peak_selector_presenter import PeakSelectorPresenter
from Muon.GUI.ElementalAnalysis.PeriodicTable.PeakSelector.peak_selector_view import PeakSelectorView

import mantid.simpleapi as mantid


class ElementalAnalysisGui(QtGui.QMainWindow):
    def __init__(self, parent=None):
        super(ElementalAnalysisGui, self).__init__(parent)
        self.menu = self.menuBar()
        self.menu.addAction("File")
        edit_menu = self.menu.addMenu("Edit")
        edit_menu.addAction("Change Peak Data file", self.select_data_file)
        self.menu.addAction("Binning")
        self.menu.addAction("Normalise")

        self.ptable = PeriodicTablePresenter(
            PeriodicTableView(), PeriodicTableModel())
        self.ptable.register_table_lclicked(self.table_left_clicked)
        self.ptable.register_table_rclicked(self.table_right_clicked)

        self.load_widget = LoadPresenter(
            LoadView(), LoadModel(), CoLoadModel())
<<<<<<< HEAD
=======
        self.widget_list = QtGui.QVBoxLayout()

        self.detectors = DetectorsPresenter(DetectorsView())
        self.peaks = PeaksPresenter(PeaksView())

        self.widget_list.addWidget(self.peaks.view)
        self.widget_list.addWidget(self.detectors.view)
        self.widget_list.addWidget(self.load_widget.view)
        self.plotting = PlotPresenter(PlotView())
        self.plotting.view.setFixedSize(self.plotting.view.sizeHint())
>>>>>>> 9d4e861c

        self.load_widget.on_loading_finished(self.loading_finished)

        self.widget_list = QtGui.QVBoxLayout()

        self.detectors = DetectorsPresenter(DetectorsView())
        for detector in self.detectors.detectors:
            detector.on_checkbox_checked(self.add_plot)
            detector.on_checkbox_unchecked(self.del_plot)
        self.peaks = PeaksPresenter(PeaksView())
        self.peaks.major.on_checkbox_checked(self.major_peaks_checked)
        self.peaks.major.on_checkbox_unchecked(self.major_peaks_unchecked)
        self.peaks.minor.on_checkbox_checked(self.minor_peaks_checked)
        self.peaks.minor.on_checkbox_unchecked(self.minor_peaks_unchecked)
        self.peaks.gamma.on_checkbox_checked(self.gammas_checked)
        self.peaks.gamma.on_checkbox_unchecked(self.gammas_unchecked)
        self.peaks.electron.on_checkbox_checked(self.electrons_checked)
        self.peaks.electron.on_checkbox_unchecked(self.electrons_unchecked)

        self.widget_list.addWidget(self.peaks.view)
        self.widget_list.addWidget(self.detectors.view)
        self.widget_list.addWidget(self.load_widget.view)
        self.plotting = PlotPresenter(PlotView())
        self.plotting.view.setMinimumSize(self.plotting.view.sizeHint())

        self.box = QtGui.QHBoxLayout()
        self.box.addWidget(self.ptable.view)
        self.box.addLayout(self.widget_list)
<<<<<<< HEAD

=======
        self.box.addWidget(self.load_widget.view)
        self.box.addWidget(self.add)
        self.box.addWidget(self.rem)
        # layout.addWidget(self.plot_view)
>>>>>>> 9d4e861c
        self.setCentralWidget(QtGui.QWidget(self))
        self.centralWidget().setLayout(self.box)
        self.setWindowTitle("Elemental Analysis")

        self.element_widgets = {}
        self.element_data = {}
        self.element_lines = {}
        self.gamma_lines = []
        self.gamma_peaks = self.ptable.peak_data["Gammas"]
        self.electron_peaks = self._get_electron_peaks()
        self.electron_lines = []
        self._generate_element_widgets()
        self._generate_element_data()

        self.line_colours = cycle(["r", "g", "b", "c", "m", "y"])

    def iterate_over_selectors(self, check_state, primary_checkboxes=True):
        """
        Iterates over element popups.

        :param check_state: True or False - i.e. check boxes or not
        :param primary_checkboxes: True if Primary, False if Secondary
        """
        for element, selector in iteritems(self.element_widgets):
            for checkbox in selector.primary_checkboxes if primary_checkboxes else selector.secondary_checkboxes:
                checkbox.setChecked(check_state)
            selector.finish_selection()

    def major_peaks_checked(self):
        self.iterate_over_selectors(True, primary_checkboxes=True)

    def major_peaks_unchecked(self):
        self.iterate_over_selectors(False, primary_checkboxes=True)
        self.plotting.update_canvas()

    def minor_peaks_checked(self):
        self.iterate_over_selectors(True, primary_checkboxes=False)

    def minor_peaks_unchecked(self):
        self.iterate_over_selectors(False, primary_checkboxes=False)
        self.plotting.update_canvas()

    def _plot_gammas(self, subplot, colour=None):
        if colour is None:
            colour = self.line_colours.next()
        for element, peaks in iteritems(self.gamma_peaks):
            for peak_type, peak in iteritems(peaks):
                if peak is None:
                    continue
                self.gamma_lines.append(
                    subplot.axvline(
                        peak, 0, 1, color=colour))
        self.plotting.update_canvas()

    def _iterate_over_gamma_selectors(self, check_state):
        for element, selector in iteritems(self.element_widgets):
            for checkbox in selector.gamma_checkboxes:
                checkbox.setChecked(check_state)
            selector.finish_selection()

    def gammas_checked(self):
        self._iterate_over_gamma_selectors(True)

    def gammas_unchecked(self):
        self._iterate_over_gamma_selectors(False)
        for line in self.gamma_lines:
            line.remove()
            del line
        self.gamma_lines = []
        self.plotting.update_canvas()

    def _get_electron_peaks(self):
        return self.ptable.peak_data["Electrons"].copy()

    def _plot_electrons(self, subplot, colour=None):
        if colour is None:
            colour = self.line_colours.next()
        for peak, intensity in iteritems(self.electron_peaks):
            self.electron_lines.append(
                subplot.axvline(
                    float(peak), 0, 1, color=colour))
        self.plotting.update_canvas()

    def electrons_checked(self):
        colour = self.line_colours.next()
        for subplot_name, subplot in iteritems(self.plotting.get_subplots()):
            self._plot_electrons(subplot, colour=colour)

    def electrons_unchecked(self):
        for line in self.electron_lines:
            line.remove()
            del line
        self.electron_lines = []
        self.plotting.update_canvas()

    def load_run(self, detector, run):
        name = "{}; Detector {}".format(run, detector[-1])
        subplot = self.plotting.add_subplot(detector)
        subplot.set_title(detector)
        for plot in mantid.mtd[name]:
            self.plotting.plot(detector, plot)
        if self.plotting.view.isHidden():
            self.plotting.view.show()
        if self.peaks.gamma.isChecked():
            self._plot_gammas(subplot)
        if self.peaks.electron.isChecked():
            self._plot_electrons(subplot)
        self.plotting.update_canvas()

    def load_last_run(self, detector):
        self.load_run(detector, self.load_widget.last_loaded_run())

    def loading_finished(self):
        last_run = self.load_widget.last_loaded_run()
        if last_run is None:
            return
        self.plotting.view.setWindowTitle(str(last_run))
        for plot in self.plotting.get_subplots():
            self.plotting.remove_subplot(plot)
        for detector in self.detectors.detectors:
            if detector.isChecked():
                self.load_run(detector.name, last_run)
        for item in self.ptable.selection:
            self._add_element_lines(
                item.symbol, self.element_data[item.symbol])

    def _generate_element_data(self):
        for element in self.ptable.peak_data:
            if element in ["Gammas", "Electrons"]:
                continue
            try:
                self.element_data[element] = self.ptable.peak_data[element]["Primary"].copy(
                )
            except KeyError:
                continue

    def _add_element_line(self, x_value, element, colour="b"):
        if x_value is None:
            return
        for plot_name in self.plotting.get_subplots():
            line = self.plotting.get_subplot(
                plot_name).axvline(x_value, 0, 1, color=colour)
            try:
                self.element_lines[element][x_value].append(line)
            except KeyError:
                self.element_lines[element][x_value] = [line]
        self.plotting.update_canvas()

    def _add_element_lines(self, element, data):
        self.element_lines[element] = {}
        colour = self.line_colours.next()
        for label, x_value in iteritems(data):
            self._add_element_line(x_value, element, colour=colour)

    def _remove_element_lines(self, element):
        for x_value, lines in iteritems(self.element_lines[element]):
            for line in lines:
                line.remove()
                del line
        self.plotting.update_canvas()
        self.element_lines[element] = {}

    def _update_element_lines(self, element, current_dict, new_dict):
        if len(current_dict) > len(new_dict):  # i.e. item removed
            dict_difference = {k: current_dict[k]
                               for k in set(current_dict) - set(new_dict)}
            for label, x_value in iteritems(dict_difference):
                for line in self.element_lines[element][x_value]:
                    line.remove()
                    del line
                self.element_lines[element][x_value] = []
                del current_dict[label]
            self.plotting.update_canvas()
        elif current_dict != new_dict:
            colour = self.line_colours.next()
            dict_difference = {k: new_dict[k]
                               for k in set(new_dict) - set(current_dict)}
            for label, x_value in iteritems(dict_difference):
                self._add_element_line(x_value, element, colour)
            current_dict.update(dict_difference)

    def _update_peak_data(self, element, data):
        if self.ptable.is_selected(element):
            self._update_element_lines(
                element, self.element_data[element], data)
        else:
            self.element_data[element] = data.copy()

    def _generate_element_widgets(self):
        self.element_widgets = {}
        for element in self.ptable.peak_data:
            if element in ["Gammas", "Electrons"]:
                continue
            data = self.ptable.element_data(element)
            try:
                data["Gammas"] = self.ptable.peak_data["Gammas"][element]
            except KeyError:
                pass
            widget = PeakSelectorPresenter(PeakSelectorView(data, element))
            widget.on_finished(self._update_peak_data)
            self.element_widgets[element] = widget

        self.element_widgets = {}
        self.element_data = {}
        self._generate_element_widgets()
        self._generate_element_data()

    def _generate_element_data(self):
        for element in self.ptable.peak_data:
            if element in ["Gammas", "Electrons"]:
                continue
            try:
                self.element_data[element] = self.ptable.peak_data[element]["Primary"].copy(
                )
            except KeyError:
                continue

    def _update_peak_data(self, element, data):
        self.element_data[element] = data

    def _generate_element_widgets(self):
        self.element_widgets = {}
        for element in self.ptable.peak_data:
            if element in ["Gammas", "Electrons"]:
                continue
            data = self.ptable.element_data(element)
            widget = PeakSelectorPresenter(PeakSelectorView(data, element))
            widget.on_finished(self._update_peak_data)
            self.element_widgets[element] = widget

    def table_left_clicked(self, item):
<<<<<<< HEAD
        if self.ptable.is_selected(item.symbol):
            self._add_element_lines(
                item.symbol, self.element_data[item.symbol])
        else:
            self._remove_element_lines(item.symbol)

    def table_right_clicked(self, item):
        self.element_widgets[item.symbol].view.show()
=======
        print("Element Left Clicked: {}".format(
            self.element_data[item.symbol]))

    def table_right_clicked(self, item):
        self.element_widgets[item.symbol].view.show()
        print("Element Right Clicked: {}".format(item.symbol))
>>>>>>> 9d4e861c

    def _clear_lines(self, lines):
        for line in lines:
            line.remove()
            del line
        return []

    def _clear_lines_after_data_file_selected(self):
        for element in self.element_lines.keys():
            self._remove_element_lines(element)
        self.electron_lines = self._clear_lines(self.electron_lines)
        self.gamma_lines = self._clear_lines(self.gamma_lines)
        for checkbox in self.peaks.peak_checkboxes:
            checkbox.setChecked(False)

    def select_data_file(self):
        filename = str(QtGui.QFileDialog.getOpenFileName())
        if filename:
            self.ptable.set_peak_datafile(filename)
<<<<<<< HEAD
        self._clear_lines_after_data_file_selected()
        self._generate_element_widgets()
        self._generate_element_data()

    def add_plot(self, checkbox):
        detector = checkbox.name
        last_run = self.load_widget.last_loaded_run()
        # not using load_last_run prevents two calls to last_loaded_run()
        if last_run is not None:
            self.load_run(detector, last_run)
        colour = self.line_colours.next()
        for element in self.ptable.selection:
            for label, x_value in iteritems(self.element_data[element.symbol]):
                l = self.plotting.get_subplot(detector).axvline(
                    x_value, 1, 0, color=colour)
                try:
                    self.element_lines[element.symbol][x_value].append(l)
                except KeyError:
                    self.element_lines[element.symbol][x_value] = [l]
        self.plotting.update_canvas()
=======
        self._generate_element_widgets()
        self._generate_element_data()
>>>>>>> 9d4e861c

    def del_plot(self, checkbox):
        if self.load_widget.last_loaded_run() is not None:
            self.plotting.remove_subplot(checkbox.name)
            if not self.plotting.get_subplots():
                self.plotting.view.close()


def qapp():
    if QtGui.QApplication.instance():
        _app = QtGui.QApplication.instance()
    else:
        _app = QtGui.QApplication(sys.argv)
    return _app


app = qapp()
try:
    window = ElementalAnalysisGui()
    window.show()
    app.exec_()
except RuntimeError as error:
    message_box.warning(str(error))<|MERGE_RESOLUTION|>--- conflicted
+++ resolved
@@ -46,19 +46,6 @@
 
         self.load_widget = LoadPresenter(
             LoadView(), LoadModel(), CoLoadModel())
-<<<<<<< HEAD
-=======
-        self.widget_list = QtGui.QVBoxLayout()
-
-        self.detectors = DetectorsPresenter(DetectorsView())
-        self.peaks = PeaksPresenter(PeaksView())
-
-        self.widget_list.addWidget(self.peaks.view)
-        self.widget_list.addWidget(self.detectors.view)
-        self.widget_list.addWidget(self.load_widget.view)
-        self.plotting = PlotPresenter(PlotView())
-        self.plotting.view.setFixedSize(self.plotting.view.sizeHint())
->>>>>>> 9d4e861c
 
         self.load_widget.on_loading_finished(self.loading_finished)
 
@@ -87,14 +74,7 @@
         self.box = QtGui.QHBoxLayout()
         self.box.addWidget(self.ptable.view)
         self.box.addLayout(self.widget_list)
-<<<<<<< HEAD
-
-=======
-        self.box.addWidget(self.load_widget.view)
-        self.box.addWidget(self.add)
-        self.box.addWidget(self.rem)
-        # layout.addWidget(self.plot_view)
->>>>>>> 9d4e861c
+
         self.setCentralWidget(QtGui.QWidget(self))
         self.centralWidget().setLayout(self.box)
         self.setWindowTitle("Elemental Analysis")
@@ -326,7 +306,6 @@
             self.element_widgets[element] = widget
 
     def table_left_clicked(self, item):
-<<<<<<< HEAD
         if self.ptable.is_selected(item.symbol):
             self._add_element_lines(
                 item.symbol, self.element_data[item.symbol])
@@ -335,14 +314,6 @@
 
     def table_right_clicked(self, item):
         self.element_widgets[item.symbol].view.show()
-=======
-        print("Element Left Clicked: {}".format(
-            self.element_data[item.symbol]))
-
-    def table_right_clicked(self, item):
-        self.element_widgets[item.symbol].view.show()
-        print("Element Right Clicked: {}".format(item.symbol))
->>>>>>> 9d4e861c
 
     def _clear_lines(self, lines):
         for line in lines:
@@ -362,7 +333,6 @@
         filename = str(QtGui.QFileDialog.getOpenFileName())
         if filename:
             self.ptable.set_peak_datafile(filename)
-<<<<<<< HEAD
         self._clear_lines_after_data_file_selected()
         self._generate_element_widgets()
         self._generate_element_data()
@@ -383,10 +353,6 @@
                 except KeyError:
                     self.element_lines[element.symbol][x_value] = [l]
         self.plotting.update_canvas()
-=======
-        self._generate_element_widgets()
-        self._generate_element_data()
->>>>>>> 9d4e861c
 
     def del_plot(self, checkbox):
         if self.load_widget.last_loaded_run() is not None:
