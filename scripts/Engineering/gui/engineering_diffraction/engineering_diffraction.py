--- conflicted
+++ resolved
@@ -109,31 +109,4 @@
         self.lineEdit_RBNumber.textChanged.connect(slot)
 
     def set_on_instrument_changed(self, slot):
-<<<<<<< HEAD
         self.comboBox_instrument.currentIndexChanged.connect(slot)
-=======
-        self.comboBox_instrument.currentIndexChanged.connect(slot)
-
-    def open_help_window(self):
-        InterfaceManager().showCustomInterfaceHelp(self.doc,'diffraction')
-
-    def open_settings(self):
-        self.settings_presenter.show()
-
-    def get_rb_no(self):
-        return self.lineEdit_RBNumber.text()
-
-    def update_calibration(self, calibration):
-        instrument = calibration.get_instrument()
-        van_no = get_run_number_from_path(calibration.get_vanadium(), instrument)
-        sample_no = get_run_number_from_path(calibration.get_sample(), instrument)
-        self.set_statusbar_text(f"V: {van_no}, CeO2: {sample_no}, Instrument: {instrument}")
-
-    def set_statusbar_text(self, text):
-        self.status_label.setText(text)
-
-    def update_savedir(self, savedir):
-        savedir_text = "SaveDir: " + savedir
-        self.savedir_label.setToolTip(savedir_text)
-        self.savedir_label.setText(savedir_text)
->>>>>>> 44daa741
