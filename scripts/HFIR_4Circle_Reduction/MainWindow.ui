<?xml version="1.0" encoding="UTF-8"?>
<ui version="4.0">
 <class>MainWindow</class>
 <widget class="QMainWindow" name="MainWindow">
  <property name="geometry">
   <rect>
    <x>0</x>
    <y>0</y>
    <width>1568</width>
    <height>1147</height>
   </rect>
  </property>
  <property name="windowTitle">
   <string>4-Circle Reduction</string>
  </property>
  <widget class="QWidget" name="centralwidget">
   <layout class="QHBoxLayout" name="horizontalLayout_11">
    <item>
     <layout class="QVBoxLayout" name="verticalLayout_3">
      <item>
       <layout class="QHBoxLayout" name="horizontalLayout_General">
        <item>
         <widget class="QLabel" name="label_71">
          <property name="font">
           <font>
            <weight>75</weight>
            <bold>true</bold>
           </font>
          </property>
          <property name="text">
           <string>IPTS</string>
          </property>
         </widget>
        </item>
        <item>
         <widget class="QLineEdit" name="lineEdit_iptsNumber">
          <property name="sizePolicy">
           <sizepolicy hsizetype="Maximum" vsizetype="Fixed">
            <horstretch>0</horstretch>
            <verstretch>0</verstretch>
           </sizepolicy>
          </property>
          <property name="minimumSize">
           <size>
            <width>40</width>
            <height>0</height>
           </size>
          </property>
          <property name="maximumSize">
           <size>
            <width>60</width>
            <height>16777215</height>
           </size>
          </property>
         </widget>
        </item>
        <item>
         <widget class="QLabel" name="label_exp">
          <property name="font">
           <font>
            <weight>75</weight>
            <bold>true</bold>
           </font>
          </property>
          <property name="text">
           <string>Experiment</string>
          </property>
         </widget>
        </item>
        <item>
         <widget class="QLineEdit" name="lineEdit_exp">
          <property name="minimumSize">
           <size>
            <width>40</width>
            <height>0</height>
           </size>
          </property>
          <property name="maximumSize">
           <size>
            <width>60</width>
            <height>16777215</height>
           </size>
          </property>
         </widget>
        </item>
        <item>
         <widget class="QComboBox" name="comboBox_expNumberList">
          <property name="maximumSize">
           <size>
            <width>16777215</width>
            <height>60</height>
           </size>
          </property>
         </widget>
        </item>
        <item>
         <widget class="QPushButton" name="pushButton_setExp">
          <property name="text">
           <string>Set</string>
          </property>
         </widget>
        </item>
        <item>
         <widget class="QCheckBox" name="checkBox_isMagnetic">
          <property name="font">
           <font>
            <pointsize>10</pointsize>
            <weight>75</weight>
            <bold>true</bold>
           </font>
          </property>
          <property name="text">
           <string>Magnetic</string>
          </property>
         </widget>
        </item>
        <item>
         <spacer name="horizontalSpacer_5">
          <property name="orientation">
           <enum>Qt::Horizontal</enum>
          </property>
          <property name="sizeType">
           <enum>QSizePolicy::Preferred</enum>
          </property>
          <property name="sizeHint" stdset="0">
           <size>
            <width>40</width>
            <height>20</height>
           </size>
          </property>
         </spacer>
        </item>
        <item>
         <widget class="QLabel" name="label_11">
          <property name="text">
           <string>Detector Sample Distance</string>
          </property>
         </widget>
        </item>
        <item>
         <widget class="QLineEdit" name="lineEdit_infoDetSampleDistance">
          <property name="enabled">
           <bool>false</bool>
          </property>
          <property name="sizePolicy">
           <sizepolicy hsizetype="Preferred" vsizetype="Fixed">
            <horstretch>0</horstretch>
            <verstretch>0</verstretch>
           </sizepolicy>
          </property>
         </widget>
        </item>
        <item>
         <widget class="QLabel" name="label_12">
          <property name="text">
           <string>Wave length</string>
          </property>
         </widget>
        </item>
        <item>
         <widget class="QLineEdit" name="lineEdit_infoWavelength">
          <property name="enabled">
           <bool>false</bool>
          </property>
          <property name="sizePolicy">
           <sizepolicy hsizetype="Preferred" vsizetype="Fixed">
            <horstretch>0</horstretch>
            <verstretch>0</verstretch>
           </sizepolicy>
          </property>
         </widget>
        </item>
        <item>
         <widget class="QLabel" name="label_17">
          <property name="text">
           <string>Detector Center</string>
          </property>
         </widget>
        </item>
        <item>
         <widget class="QLineEdit" name="lineEdit_infoDetCenter">
          <property name="enabled">
           <bool>false</bool>
          </property>
          <property name="sizePolicy">
           <sizepolicy hsizetype="Preferred" vsizetype="Fixed">
            <horstretch>0</horstretch>
            <verstretch>0</verstretch>
           </sizepolicy>
          </property>
         </widget>
        </item>
        <item>
         <spacer name="horizontalSpacer_11">
          <property name="orientation">
           <enum>Qt::Horizontal</enum>
          </property>
          <property name="sizeHint" stdset="0">
           <size>
            <width>40</width>
            <height>20</height>
           </size>
          </property>
         </spacer>
        </item>
       </layout>
      </item>
      <item>
       <layout class="QHBoxLayout" name="horizontalLayout_Tab">
        <item>
         <widget class="QTabWidget" name="tabWidget">
          <property name="enabled">
           <bool>true</bool>
          </property>
          <property name="currentIndex">
           <number>0</number>
          </property>
          <widget class="QWidget" name="tab">
           <attribute name="title">
            <string>Setup &amp;&amp; Data Access</string>
           </attribute>
           <layout class="QGridLayout" name="gridLayout_5">
            <item row="0" column="0">
             <widget class="QTextEdit" name="textEdit">
              <property name="enabled">
               <bool>true</bool>
              </property>
              <property name="sizePolicy">
               <sizepolicy hsizetype="Expanding" vsizetype="Preferred">
                <horstretch>0</horstretch>
                <verstretch>0</verstretch>
               </sizepolicy>
              </property>
              <property name="readOnly">
               <bool>true</bool>
              </property>
              <property name="html">
               <string>&lt;!DOCTYPE HTML PUBLIC &quot;-//W3C//DTD HTML 4.0//EN&quot; &quot;http://www.w3.org/TR/REC-html40/strict.dtd&quot;&gt;
&lt;html&gt;&lt;head&gt;&lt;meta name=&quot;qrichtext&quot; content=&quot;1&quot; /&gt;&lt;style type=&quot;text/css&quot;&gt;
p, li { white-space: pre-wrap; }
&lt;/style&gt;&lt;/head&gt;&lt;body style=&quot; font-family:'Ubuntu'; font-size:11pt; font-weight:400; font-style:normal;&quot;&gt;
&lt;p style=&quot; margin-top:0px; margin-bottom:0px; margin-left:0px; margin-right:0px; -qt-block-indent:0; text-indent:0px;&quot;&gt;&lt;span style=&quot; font-size:14pt; font-weight:600; font-style:italic;&quot;&gt;DON'T PANIC! IT IS &lt;/span&gt;&lt;span style=&quot; font-size:7pt; font-style:italic; vertical-align:sub;&quot;&gt;(supposed to be)&lt;/span&gt;&lt;span style=&quot; font-size:14pt; font-weight:600; font-style:italic;&quot;&gt; EASY TO USE!&lt;/span&gt;&lt;/p&gt;
&lt;p style=&quot;-qt-paragraph-type:empty; margin-top:0px; margin-bottom:0px; margin-left:0px; margin-right:0px; -qt-block-indent:0; text-indent:0px; font-size:10pt; font-weight:600;&quot;&gt;&lt;br /&gt;&lt;/p&gt;
&lt;p style=&quot; margin-top:0px; margin-bottom:0px; margin-left:0px; margin-right:0px; -qt-block-indent:0; text-indent:0px;&quot;&gt;&lt;span style=&quot; font-size:10pt; font-weight:600;&quot;&gt;1. Configure the data reduction&lt;/span&gt;&lt;/p&gt;
&lt;p style=&quot; margin-top:0px; margin-bottom:0px; margin-left:0px; margin-right:0px; -qt-block-indent:0; text-indent:0px;&quot;&gt;&lt;span style=&quot; font-size:10pt; font-style:italic;&quot;&gt;(a) Set &lt;/span&gt;&lt;span style=&quot; font-size:10pt; font-weight:600; font-style:italic;&quot;&gt;Experiment &lt;/span&gt;&lt;span style=&quot; font-size:10pt; font-style:italic;&quot;&gt;;&lt;/span&gt;&lt;/p&gt;
&lt;p style=&quot; margin-top:0px; margin-bottom:0px; margin-left:0px; margin-right:0px; -qt-block-indent:0; text-indent:0px;&quot;&gt;&lt;span style=&quot; font-size:10pt; font-style:italic;&quot;&gt;(b) Set up Data Directory if it is red;&lt;/span&gt;&lt;/p&gt;
&lt;p style=&quot; margin-top:0px; margin-bottom:0px; margin-left:0px; margin-right:0px; -qt-block-indent:0; text-indent:0px;&quot;&gt;&lt;span style=&quot; font-size:10pt; font-style:italic;&quot;&gt;(c) Set up Working Directory if it is not what you want.&lt;/span&gt;&lt;/p&gt;
&lt;p style=&quot;-qt-paragraph-type:empty; margin-top:0px; margin-bottom:0px; margin-left:0px; margin-right:0px; -qt-block-indent:0; text-indent:0px; font-size:10pt; font-style:italic;&quot;&gt;&lt;br /&gt;&lt;/p&gt;
&lt;p style=&quot; margin-top:0px; margin-bottom:0px; margin-left:0px; margin-right:0px; -qt-block-indent:0; text-indent:0px;&quot;&gt;&lt;span style=&quot; font-size:10pt; font-weight:600;&quot;&gt;2. Set experiment and calibration parameters&lt;/span&gt;&lt;/p&gt;
&lt;p style=&quot; margin-top:0px; margin-bottom:0px; margin-left:0px; margin-right:0px; -qt-block-indent:0; text-indent:0px;&quot;&gt;&lt;span style=&quot; font-size:10pt; font-style:italic;&quot;&gt;(a) If sample distance is not 0.375 m, set it up;&lt;/span&gt;&lt;/p&gt;
&lt;p style=&quot; margin-top:0px; margin-bottom:0px; margin-left:0px; margin-right:0px; -qt-block-indent:0; text-indent:0px;&quot;&gt;&lt;span style=&quot; font-size:10pt; font-style:italic;&quot;&gt;(b) If wave length is not standard, set it up;&lt;/span&gt;&lt;/p&gt;
&lt;p style=&quot; margin-top:0px; margin-bottom:0px; margin-left:0px; margin-right:0px; -qt-block-indent:0; text-indent:0px;&quot;&gt;&lt;span style=&quot; font-size:10pt; font-style:italic;&quot;&gt;(c) Set up calibrated detector center&lt;/span&gt;&lt;/p&gt;&lt;/body&gt;&lt;/html&gt;</string>
              </property>
             </widget>
            </item>
            <item row="2" column="0">
             <widget class="QGroupBox" name="groupBox">
              <property name="title">
               <string>Directories Setup</string>
              </property>
              <layout class="QGridLayout" name="gridLayout_11">
               <item row="1" column="2">
                <widget class="QPushButton" name="pushButton_browseLocalDataDir">
                 <property name="text">
                  <string>Browse</string>
                 </property>
                </widget>
               </item>
               <item row="1" column="1">
                <widget class="QLineEdit" name="lineEdit_localSpiceDir">
                 <property name="sizePolicy">
                  <sizepolicy hsizetype="Expanding" vsizetype="Fixed">
                   <horstretch>0</horstretch>
                   <verstretch>0</verstretch>
                  </sizepolicy>
                 </property>
                 <property name="toolTip">
                  <string>&lt;html&gt;&lt;head/&gt;&lt;body&gt;&lt;p&gt;Directory for local data storage&lt;/p&gt;&lt;/body&gt;&lt;/html&gt;</string>
                 </property>
                </widget>
               </item>
               <item row="1" column="3">
                <spacer name="horizontalSpacer">
                 <property name="orientation">
                  <enum>Qt::Horizontal</enum>
                 </property>
                 <property name="sizeType">
                  <enum>QSizePolicy::Preferred</enum>
                 </property>
                 <property name="sizeHint" stdset="0">
                  <size>
                   <width>40</width>
                   <height>20</height>
                  </size>
                 </property>
                </spacer>
               </item>
               <item row="1" column="0">
                <widget class="QLabel" name="label_dir">
                 <property name="sizePolicy">
                  <sizepolicy hsizetype="Fixed" vsizetype="Preferred">
                   <horstretch>0</horstretch>
                   <verstretch>0</verstretch>
                  </sizepolicy>
                 </property>
                 <property name="minimumSize">
                  <size>
                   <width>80</width>
                   <height>0</height>
                  </size>
                 </property>
                 <property name="toolTip">
                  <string>&lt;html&gt;&lt;head/&gt;&lt;body&gt;&lt;p&gt;Directory for local data storage&lt;/p&gt;&lt;/body&gt;&lt;/html&gt;</string>
                 </property>
                 <property name="text">
                  <string>Data Directory</string>
                 </property>
                 <property name="alignment">
                  <set>Qt::AlignLeading|Qt::AlignLeft|Qt::AlignVCenter</set>
                 </property>
                </widget>
               </item>
               <item row="1" column="6">
                <widget class="QPushButton" name="pushButton_browseWorkDir">
                 <property name="text">
                  <string>Browse</string>
                 </property>
                </widget>
               </item>
               <item row="1" column="5">
                <widget class="QLineEdit" name="lineEdit_workDir">
                 <property name="sizePolicy">
                  <sizepolicy hsizetype="Expanding" vsizetype="Fixed">
                   <horstretch>0</horstretch>
                   <verstretch>0</verstretch>
                  </sizepolicy>
                 </property>
                 <property name="toolTip">
                  <string>&lt;html&gt;&lt;head/&gt;&lt;body&gt;&lt;p&gt;Directory to save outcome of the data reduction&lt;/p&gt;&lt;/body&gt;&lt;/html&gt;</string>
                 </property>
                </widget>
               </item>
               <item row="1" column="4">
                <widget class="QLabel" name="label_2">
                 <property name="sizePolicy">
                  <sizepolicy hsizetype="Fixed" vsizetype="Preferred">
                   <horstretch>0</horstretch>
                   <verstretch>0</verstretch>
                  </sizepolicy>
                 </property>
                 <property name="minimumSize">
                  <size>
                   <width>140</width>
                   <height>1</height>
                  </size>
                 </property>
                 <property name="maximumSize">
                  <size>
                   <width>140</width>
                   <height>16777215</height>
                  </size>
                 </property>
                 <property name="toolTip">
                  <string>&lt;html&gt;&lt;head/&gt;&lt;body&gt;&lt;p&gt;Directory to save outcome of the data reduction&lt;/p&gt;&lt;/body&gt;&lt;/html&gt;</string>
                 </property>
                 <property name="text">
                  <string>Working Direcotry</string>
                 </property>
                </widget>
               </item>
               <item row="2" column="7">
                <spacer name="horizontalSpacer_2">
                 <property name="orientation">
                  <enum>Qt::Horizontal</enum>
                 </property>
                 <property name="sizeType">
                  <enum>QSizePolicy::Preferred</enum>
                 </property>
                 <property name="sizeHint" stdset="0">
                  <size>
                   <width>40</width>
                   <height>20</height>
                  </size>
                 </property>
                </spacer>
               </item>
               <item row="2" column="0">
                <widget class="QLabel" name="label">
                 <property name="text">
                  <string>Pre-processed Data Directory</string>
                 </property>
                </widget>
               </item>
               <item row="2" column="8">
                <widget class="QPushButton" name="pushButton_applySetup">
                 <property name="font">
                  <font>
                   <weight>75</weight>
                   <bold>true</bold>
                  </font>
                 </property>
                 <property name="toolTip">
                  <string>&lt;html&gt;&lt;head/&gt;&lt;body&gt;&lt;p&gt;&lt;span style=&quot; font-weight:400;&quot;&gt;Check directories and apply!&lt;/span&gt;&lt;/p&gt;&lt;/body&gt;&lt;/html&gt;</string>
                 </property>
                 <property name="text">
                  <string>Apply</string>
                 </property>
                </widget>
               </item>
               <item row="2" column="1">
                <widget class="QLineEdit" name="lineEdit_preprocessedDir"/>
               </item>
               <item row="2" column="2">
                <widget class="QPushButton" name="pushButton_browsePreprocessed">
                 <property name="text">
                  <string>Browse</string>
                 </property>
                </widget>
               </item>
               <item row="3" column="1">
                <widget class="QCheckBox" name="checkBox_searchPreprocessedFirst">
                 <property name="text">
                  <string>Search Pre-processed Scan First</string>
                 </property>
                </widget>
               </item>
              </layout>
             </widget>
            </item>
            <item row="5" column="0">
             <widget class="QGroupBox" name="groupBox_11">
              <property name="title">
               <string>Instrument Calibration</string>
              </property>
              <layout class="QGridLayout" name="gridLayout_16">
               <item row="0" column="11">
                <spacer name="horizontalSpacer_26">
                 <property name="orientation">
                  <enum>Qt::Horizontal</enum>
                 </property>
                 <property name="sizeHint" stdset="0">
                  <size>
                   <width>40</width>
                   <height>20</height>
                  </size>
                 </property>
                </spacer>
               </item>
               <item row="1" column="11">
                <spacer name="horizontalSpacer_16">
                 <property name="orientation">
                  <enum>Qt::Horizontal</enum>
                 </property>
                 <property name="sizeHint" stdset="0">
                  <size>
                   <width>40</width>
                   <height>20</height>
                  </size>
                 </property>
                </spacer>
               </item>
               <item row="0" column="1">
                <widget class="QLineEdit" name="lineEdit_defaultSampleDetDistance">
                 <property name="enabled">
                  <bool>false</bool>
                 </property>
                 <property name="sizePolicy">
                  <sizepolicy hsizetype="Preferred" vsizetype="Fixed">
                   <horstretch>0</horstretch>
                   <verstretch>0</verstretch>
                  </sizepolicy>
                 </property>
                 <property name="text">
                  <string>0.3750</string>
                 </property>
                </widget>
               </item>
               <item row="1" column="0">
                <widget class="QLabel" name="label_38">
                 <property name="text">
                  <string>Calibrated Detector Sample Distance</string>
                 </property>
                </widget>
               </item>
               <item row="1" column="2">
                <widget class="QPushButton" name="pushButton_applyCalibratedSampleDistance">
                 <property name="enabled">
                  <bool>true</bool>
                 </property>
                 <property name="text">
                  <string>Apply</string>
                 </property>
                </widget>
               </item>
               <item row="1" column="1">
                <widget class="QLineEdit" name="lineEdit_userDetSampleDistance">
                 <property name="sizePolicy">
                  <sizepolicy hsizetype="Preferred" vsizetype="Fixed">
                   <horstretch>0</horstretch>
                   <verstretch>0</verstretch>
                  </sizepolicy>
                 </property>
                </widget>
               </item>
               <item row="0" column="3">
                <spacer name="horizontalSpacer_29">
                 <property name="orientation">
                  <enum>Qt::Horizontal</enum>
                 </property>
                 <property name="sizeType">
                  <enum>QSizePolicy::Preferred</enum>
                 </property>
                 <property name="sizeHint" stdset="0">
                  <size>
                   <width>40</width>
                   <height>20</height>
                  </size>
                 </property>
                </spacer>
               </item>
               <item row="0" column="0">
                <widget class="QLabel" name="label_33">
                 <property name="text">
                  <string>Default Detector Sample Distance</string>
                 </property>
                </widget>
               </item>
               <item row="0" column="8">
                <widget class="QLabel" name="label_36">
                 <property name="text">
                  <string>Wavelength</string>
                 </property>
                </widget>
               </item>
               <item row="1" column="4">
                <widget class="QLabel" name="label_10">
                 <property name="text">
                  <string>Calibrated Detector Center</string>
                 </property>
                </widget>
               </item>
               <item row="1" column="5">
                <layout class="QHBoxLayout" name="horizontalLayout_17">
                 <item>
                  <widget class="QLineEdit" name="lineEdit_detCenterPixHorizontal">
                   <property name="sizePolicy">
                    <sizepolicy hsizetype="Preferred" vsizetype="Fixed">
                     <horstretch>0</horstretch>
                     <verstretch>0</verstretch>
                    </sizepolicy>
                   </property>
                   <property name="maximumSize">
                    <size>
                     <width>100</width>
                     <height>16777215</height>
                    </size>
                   </property>
                   <property name="toolTip">
                    <string>&lt;html&gt;&lt;head/&gt;&lt;body&gt;&lt;p&gt;&lt;span style=&quot; font-weight:600;&quot;&gt;ROW NUMBER&lt;/span&gt; of User-specified detector center&lt;/p&gt;&lt;/body&gt;&lt;/html&gt;</string>
                   </property>
                  </widget>
                 </item>
                 <item>
                  <widget class="QLineEdit" name="lineEdit_detCenterPixVertical">
                   <property name="sizePolicy">
                    <sizepolicy hsizetype="Preferred" vsizetype="Fixed">
                     <horstretch>0</horstretch>
                     <verstretch>0</verstretch>
                    </sizepolicy>
                   </property>
                   <property name="maximumSize">
                    <size>
                     <width>100</width>
                     <height>16777215</height>
                    </size>
                   </property>
                   <property name="toolTip">
                    <string>&lt;html&gt;&lt;head/&gt;&lt;body&gt;&lt;p&gt;&lt;span style=&quot; font-weight:600;&quot;&gt;COLUMN NUMBER&lt;/span&gt; of User-specified detector center&lt;/p&gt;&lt;/body&gt;&lt;/html&gt;</string>
                   </property>
                  </widget>
                 </item>
                </layout>
               </item>
               <item row="1" column="6">
                <widget class="QPushButton" name="pushButton_applyUserDetCenter">
                 <property name="enabled">
                  <bool>true</bool>
                 </property>
                 <property name="text">
                  <string>Apply</string>
                 </property>
                </widget>
               </item>
               <item row="0" column="4">
                <widget class="QLabel" name="label_19">
                 <property name="text">
                  <string>Default Detector Center</string>
                 </property>
                </widget>
               </item>
               <item row="0" column="10">
                <widget class="QPushButton" name="pushButton_applyUserWavelength">
                 <property name="text">
                  <string>Apply</string>
                 </property>
                </widget>
               </item>
               <item row="0" column="7">
                <spacer name="horizontalSpacer_34">
                 <property name="orientation">
                  <enum>Qt::Horizontal</enum>
                 </property>
                 <property name="sizeType">
                  <enum>QSizePolicy::Preferred</enum>
                 </property>
                 <property name="sizeHint" stdset="0">
                  <size>
                   <width>40</width>
                   <height>20</height>
                  </size>
                 </property>
                </spacer>
               </item>
               <item row="0" column="9">
                <widget class="QLineEdit" name="lineEdit_userWaveLength">
                 <property name="sizePolicy">
                  <sizepolicy hsizetype="Preferred" vsizetype="Fixed">
                   <horstretch>0</horstretch>
                   <verstretch>0</verstretch>
                  </sizepolicy>
                 </property>
                 <property name="text">
                  <string/>
                 </property>
                </widget>
               </item>
               <item row="0" column="5">
                <widget class="QLineEdit" name="lineEdit_defaultDetCenter">
                 <property name="enabled">
                  <bool>false</bool>
                 </property>
                 <property name="text">
                  <string>115, 128</string>
                 </property>
                </widget>
               </item>
               <item row="1" column="8">
                <widget class="QLabel" name="label_70">
                 <property name="text">
                  <string>Detector Size</string>
                 </property>
                </widget>
               </item>
               <item row="1" column="10">
                <widget class="QPushButton" name="pushButton_applyDetectorSize">
                 <property name="text">
                  <string>Apply</string>
                 </property>
                </widget>
               </item>
               <item row="1" column="9">
                <widget class="QComboBox" name="comboBox_detectorSize">
                 <item>
                  <property name="text">
                   <string>256 x 256</string>
                  </property>
                 </item>
                 <item>
                  <property name="text">
                   <string>512 x 512</string>
                  </property>
                 </item>
                </widget>
               </item>
              </layout>
             </widget>
            </item>
<<<<<<< HEAD
            <item row="7" column="0">
=======
            <item row="2" column="0">
             <widget class="QGroupBox" name="groupBox">
              <property name="title">
               <string>Directories Setup</string>
              </property>
              <layout class="QGridLayout" name="gridLayout_11">
               <item row="1" column="2">
                <widget class="QPushButton" name="pushButton_browseLocalDataDir">
                 <property name="text">
                  <string>Browse</string>
                 </property>
                </widget>
               </item>
               <item row="1" column="1">
                <widget class="QLineEdit" name="lineEdit_localSpiceDir">
                 <property name="sizePolicy">
                  <sizepolicy hsizetype="Expanding" vsizetype="Fixed">
                   <horstretch>0</horstretch>
                   <verstretch>0</verstretch>
                  </sizepolicy>
                 </property>
                 <property name="toolTip">
                  <string>&lt;html&gt;&lt;head/&gt;&lt;body&gt;&lt;p&gt;Directory for local data storage&lt;/p&gt;&lt;/body&gt;&lt;/html&gt;</string>
                 </property>
                </widget>
               </item>
               <item row="1" column="3">
                <spacer name="horizontalSpacer">
                 <property name="orientation">
                  <enum>Qt::Horizontal</enum>
                 </property>
                 <property name="sizeType">
                  <enum>QSizePolicy::Preferred</enum>
                 </property>
                 <property name="sizeHint" stdset="0">
                  <size>
                   <width>40</width>
                   <height>20</height>
                  </size>
                 </property>
                </spacer>
               </item>
               <item row="1" column="0">
                <widget class="QLabel" name="label_dir">
                 <property name="sizePolicy">
                  <sizepolicy hsizetype="Fixed" vsizetype="Preferred">
                   <horstretch>0</horstretch>
                   <verstretch>0</verstretch>
                  </sizepolicy>
                 </property>
                 <property name="minimumSize">
                  <size>
                   <width>80</width>
                   <height>0</height>
                  </size>
                 </property>
                 <property name="toolTip">
                  <string>&lt;html&gt;&lt;head/&gt;&lt;body&gt;&lt;p&gt;Directory for local data storage&lt;/p&gt;&lt;/body&gt;&lt;/html&gt;</string>
                 </property>
                 <property name="text">
                  <string>Data Directory</string>
                 </property>
                 <property name="alignment">
                  <set>Qt::AlignLeading|Qt::AlignLeft|Qt::AlignVCenter</set>
                 </property>
                </widget>
               </item>
               <item row="1" column="6">
                <widget class="QPushButton" name="pushButton_browseWorkDir">
                 <property name="text">
                  <string>Browse</string>
                 </property>
                </widget>
               </item>
               <item row="1" column="5">
                <widget class="QLineEdit" name="lineEdit_workDir">
                 <property name="sizePolicy">
                  <sizepolicy hsizetype="Expanding" vsizetype="Fixed">
                   <horstretch>0</horstretch>
                   <verstretch>0</verstretch>
                  </sizepolicy>
                 </property>
                 <property name="toolTip">
                  <string>&lt;html&gt;&lt;head/&gt;&lt;body&gt;&lt;p&gt;Directory to save outcome of the data reduction&lt;/p&gt;&lt;/body&gt;&lt;/html&gt;</string>
                 </property>
                </widget>
               </item>
               <item row="1" column="4">
                <widget class="QLabel" name="label_2">
                 <property name="sizePolicy">
                  <sizepolicy hsizetype="Fixed" vsizetype="Preferred">
                   <horstretch>0</horstretch>
                   <verstretch>0</verstretch>
                  </sizepolicy>
                 </property>
                 <property name="minimumSize">
                  <size>
                   <width>140</width>
                   <height>1</height>
                  </size>
                 </property>
                 <property name="maximumSize">
                  <size>
                   <width>140</width>
                   <height>16777215</height>
                  </size>
                 </property>
                 <property name="toolTip">
                  <string>&lt;html&gt;&lt;head/&gt;&lt;body&gt;&lt;p&gt;Directory to save outcome of the data reduction&lt;/p&gt;&lt;/body&gt;&lt;/html&gt;</string>
                 </property>
                 <property name="text">
                  <string>Working Directory</string>
                 </property>
                </widget>
               </item>
               <item row="2" column="7">
                <spacer name="horizontalSpacer_2">
                 <property name="orientation">
                  <enum>Qt::Horizontal</enum>
                 </property>
                 <property name="sizeType">
                  <enum>QSizePolicy::Preferred</enum>
                 </property>
                 <property name="sizeHint" stdset="0">
                  <size>
                   <width>40</width>
                   <height>20</height>
                  </size>
                 </property>
                </spacer>
               </item>
               <item row="2" column="0">
                <widget class="QLabel" name="label">
                 <property name="text">
                  <string>Pre-processed Data Directory</string>
                 </property>
                </widget>
               </item>
               <item row="2" column="8">
                <widget class="QPushButton" name="pushButton_applySetup">
                 <property name="font">
                  <font>
                   <weight>75</weight>
                   <bold>true</bold>
                  </font>
                 </property>
                 <property name="toolTip">
                  <string>&lt;html&gt;&lt;head/&gt;&lt;body&gt;&lt;p&gt;&lt;span style=&quot; font-weight:400;&quot;&gt;Check directories and apply!&lt;/span&gt;&lt;/p&gt;&lt;/body&gt;&lt;/html&gt;</string>
                 </property>
                 <property name="text">
                  <string>Apply</string>
                 </property>
                </widget>
               </item>
               <item row="2" column="1">
                <widget class="QLineEdit" name="lineEdit_preprocessedDir"/>
               </item>
               <item row="2" column="2">
                <widget class="QPushButton" name="pushButton_browsePreprocessed">
                 <property name="text">
                  <string>Browse</string>
                 </property>
                </widget>
               </item>
               <item row="3" column="1">
                <widget class="QCheckBox" name="checkBox_searchPreprocessedFirst">
                 <property name="text">
                  <string>Search Pre-processed Scan First</string>
                 </property>
                </widget>
               </item>
              </layout>
             </widget>
            </item>
            <item row="6" column="0">
>>>>>>> 47a9595e
             <spacer name="verticalSpacer_2">
              <property name="orientation">
               <enum>Qt::Vertical</enum>
              </property>
              <property name="sizeHint" stdset="0">
               <size>
                <width>20</width>
                <height>40</height>
               </size>
              </property>
             </spacer>
            </item>
            <item row="4" column="0">
             <spacer name="verticalSpacer_4">
              <property name="orientation">
               <enum>Qt::Vertical</enum>
              </property>
              <property name="sizeType">
               <enum>QSizePolicy::Preferred</enum>
              </property>
              <property name="sizeHint" stdset="0">
               <size>
                <width>20</width>
                <height>40</height>
               </size>
              </property>
             </spacer>
            </item>
            <item row="1" column="0">
             <spacer name="verticalSpacer_32">
              <property name="orientation">
               <enum>Qt::Vertical</enum>
              </property>
              <property name="sizeType">
               <enum>QSizePolicy::Preferred</enum>
              </property>
              <property name="sizeHint" stdset="0">
               <size>
                <width>20</width>
                <height>40</height>
               </size>
              </property>
             </spacer>
            </item>
            <item row="6" column="0">
             <widget class="QPushButton" name="pushButton_applyAllCalibrationSetup">
              <property name="font">
               <font>
                <weight>75</weight>
                <bold>true</bold>
               </font>
              </property>
              <property name="text">
               <string>Apply All Calibration Parameters</string>
              </property>
             </widget>
            </item>
           </layout>
          </widget>
          <widget class="QWidget" name="tab_survey">
           <attribute name="title">
            <string>List Scans</string>
           </attribute>
           <layout class="QGridLayout" name="gridLayout_8">
            <item row="0" column="0">
             <layout class="QVBoxLayout" name="verticalLayout_6">
              <item>
               <layout class="QHBoxLayout" name="horizontalLayout_15">
                <item>
                 <layout class="QVBoxLayout" name="verticalLayout_7">
                  <item>
                   <layout class="QHBoxLayout" name="horizontalLayout_19">
                    <item>
                     <widget class="QLabel" name="label_14">
                      <property name="text">
                       <string>Scan Number</string>
                      </property>
                     </widget>
                    </item>
                    <item>
                     <widget class="QLineEdit" name="lineEdit_surveyStartPt">
                      <property name="sizePolicy">
                       <sizepolicy hsizetype="Maximum" vsizetype="Fixed">
                        <horstretch>0</horstretch>
                        <verstretch>0</verstretch>
                       </sizepolicy>
                      </property>
                     </widget>
                    </item>
                    <item>
                     <widget class="QLabel" name="label_13">
                      <property name="text">
                       <string>to</string>
                      </property>
                     </widget>
                    </item>
                    <item>
                     <widget class="QLineEdit" name="lineEdit_surveyEndPt">
                      <property name="sizePolicy">
                       <sizepolicy hsizetype="Preferred" vsizetype="Fixed">
                        <horstretch>0</horstretch>
                        <verstretch>0</verstretch>
                       </sizepolicy>
                      </property>
                     </widget>
                    </item>
                    <item>
                     <widget class="QPushButton" name="pushButton_survey">
                      <property name="text">
                       <string>Survey</string>
                      </property>
                     </widget>
                    </item>
                    <item>
                     <spacer name="horizontalSpacer_15">
                      <property name="orientation">
                       <enum>Qt::Horizontal</enum>
                      </property>
                      <property name="sizeType">
                       <enum>QSizePolicy::Preferred</enum>
                      </property>
                      <property name="sizeHint" stdset="0">
                       <size>
                        <width>40</width>
                        <height>20</height>
                       </size>
                      </property>
                     </spacer>
                    </item>
                    <item>
                     <widget class="QLabel" name="label_40">
                      <property name="text">
                       <string>Show First</string>
                      </property>
                     </widget>
                    </item>
                    <item>
                     <widget class="QLineEdit" name="lineEdit_numSurveyOutput">
                      <property name="sizePolicy">
                       <sizepolicy hsizetype="Preferred" vsizetype="Fixed">
                        <horstretch>0</horstretch>
                        <verstretch>0</verstretch>
                       </sizepolicy>
                      </property>
                     </widget>
                    </item>
                    <item>
                     <widget class="QLabel" name="label_41">
                      <property name="text">
                       <string>Strongest Reflections</string>
                      </property>
                     </widget>
                    </item>
                    <item>
                     <spacer name="horizontalSpacer_31">
                      <property name="orientation">
                       <enum>Qt::Horizontal</enum>
                      </property>
                      <property name="sizeHint" stdset="0">
                       <size>
                        <width>40</width>
                        <height>20</height>
                       </size>
                      </property>
                     </spacer>
                    </item>
                   </layout>
                  </item>
                  <item>
                   <widget class="ScanSurveyTable" name="tableWidget_surveyTable"/>
                  </item>
                 </layout>
                </item>
                <item>
                 <layout class="QVBoxLayout" name="verticalLayout_10">
                  <item>
                   <widget class="QPushButton" name="pushButton_selectAllSurveyPeaks">
                    <property name="text">
                     <string>Select All</string>
                    </property>
                   </widget>
                  </item>
                  <item>
                   <layout class="QGridLayout" name="gridLayout_12">
                    <item row="0" column="0">
                     <widget class="QCheckBox" name="checkBox_surveySelectNuclearPeaks">
                      <property name="font">
                       <font>
                        <pointsize>9</pointsize>
                        <italic>true</italic>
                       </font>
                      </property>
                      <property name="layoutDirection">
                       <enum>Qt::LeftToRight</enum>
                      </property>
                      <property name="autoFillBackground">
                       <bool>true</bool>
                      </property>
                      <property name="text">
                       <string>Nuclear Peaks</string>
                      </property>
                     </widget>
                    </item>
                    <item row="1" column="0">
                     <widget class="QCheckBox" name="checkBox_singlePtScans">
                      <property name="font">
                       <font>
                        <pointsize>9</pointsize>
                        <italic>true</italic>
                       </font>
                      </property>
                      <property name="text">
                       <string>Single Pt Scans</string>
                      </property>
                     </widget>
                    </item>
                   </layout>
                  </item>
                  <item>
                   <widget class="Line" name="line_6">
                    <property name="orientation">
                     <enum>Qt::Horizontal</enum>
                    </property>
                   </widget>
                  </item>
                  <item>
                   <widget class="QPushButton" name="pushButton_viewRawSpice">
                    <property name="font">
                     <font>
                      <pointsize>11</pointsize>
                     </font>
                    </property>
                    <property name="text">
                     <string>View Spice File</string>
                    </property>
                   </widget>
                  </item>
                  <item>
                   <widget class="QPushButton" name="pushButton_viewSurveyPeak">
                    <property name="font">
                     <font>
                      <pointsize>11</pointsize>
                     </font>
                    </property>
                    <property name="toolTip">
                     <string>&lt;html&gt;&lt;head/&gt;&lt;body&gt;&lt;p&gt;Set the selected peak to view and switch to tab 'View Raw Data'&lt;/p&gt;&lt;/body&gt;&lt;/html&gt;</string>
                    </property>
                    <property name="text">
                     <string>View Peak</string>
                    </property>
                   </widget>
                  </item>
                  <item>
                   <spacer name="verticalSpacer_9">
                    <property name="orientation">
                     <enum>Qt::Vertical</enum>
                    </property>
                    <property name="sizeType">
                     <enum>QSizePolicy::Preferred</enum>
                    </property>
                    <property name="sizeHint" stdset="0">
                     <size>
                      <width>20</width>
                      <height>40</height>
                     </size>
                    </property>
                   </spacer>
                  </item>
                  <item>
                   <widget class="Line" name="line_23">
                    <property name="orientation">
                     <enum>Qt::Horizontal</enum>
                    </property>
                   </widget>
                  </item>
                  <item>
                   <widget class="QPushButton" name="pushButton_addPeaksToRefine">
                    <property name="font">
                     <font>
                      <pointsize>11</pointsize>
                      <weight>75</weight>
                      <bold>true</bold>
                     </font>
                    </property>
                    <property name="toolTip">
                     <string>&lt;html&gt;&lt;head/&gt;&lt;body&gt;&lt;p&gt;Add all the selected peaks to the table in tab 'CalculateUB and switch to tab 'CalculateUB;&lt;/p&gt;&lt;p&gt;All the Pts. in each scan will be merged and &lt;span style=&quot; font-style:italic;&quot;&gt;FindPeaks()&lt;/span&gt; will be operated on each such merged data.&lt;/p&gt;&lt;/body&gt;&lt;/html&gt;</string>
                    </property>
                    <property name="text">
                     <string>Add to Calculate UB</string>
                    </property>
                   </widget>
                  </item>
                  <item>
                   <widget class="QCheckBox" name="checkBox_addPeak2UBMask">
                    <property name="text">
                     <string>apply roi</string>
                    </property>
                   </widget>
                  </item>
                  <item>
                   <widget class="QComboBox" name="comboBox_maskNamesSurvey">
                    <property name="font">
                     <font>
                      <pointsize>11</pointsize>
                     </font>
                    </property>
                    <property name="toolTip">
                     <string>&lt;html&gt;&lt;head/&gt;&lt;body&gt;&lt;p&gt;&lt;span style=&quot; font-size:13pt;&quot;&gt;List of region of interest that can be applied to the selected scans that are added to tab 'Calculate UB' for UB matrix calculation.&lt;/span&gt;&lt;/p&gt;&lt;/body&gt;&lt;/html&gt;</string>
                    </property>
                   </widget>
                  </item>
                  <item>
                   <spacer name="verticalSpacer_30">
                    <property name="orientation">
                     <enum>Qt::Vertical</enum>
                    </property>
                    <property name="sizeType">
                     <enum>QSizePolicy::Preferred</enum>
                    </property>
                    <property name="sizeHint" stdset="0">
                     <size>
                      <width>20</width>
                      <height>40</height>
                     </size>
                    </property>
                   </spacer>
                  </item>
                  <item>
                   <widget class="QPushButton" name="pushButton_mergeScansSurvey">
                    <property name="font">
                     <font>
                      <pointsize>11</pointsize>
                      <weight>75</weight>
                      <bold>true</bold>
                     </font>
                    </property>
                    <property name="toolTip">
                     <string>&lt;html&gt;&lt;head/&gt;&lt;body&gt;&lt;p&gt;Add selected scans to tab &amp;quot;Scans Processing&amp;quot; for merging or peak integrtoin&lt;/p&gt;&lt;/body&gt;&lt;/html&gt;</string>
                    </property>
                    <property name="text">
                     <string>Add to Integrate/Merge</string>
                    </property>
                   </widget>
                  </item>
                  <item>
                   <spacer name="verticalSpacer_18">
                    <property name="orientation">
                     <enum>Qt::Vertical</enum>
                    </property>
                    <property name="sizeType">
                     <enum>QSizePolicy::Preferred</enum>
                    </property>
                    <property name="sizeHint" stdset="0">
                     <size>
                      <width>20</width>
                      <height>40</height>
                     </size>
                    </property>
                   </spacer>
                  </item>
                  <item>
                   <widget class="Line" name="line_3">
                    <property name="orientation">
                     <enum>Qt::Horizontal</enum>
                    </property>
                   </widget>
                  </item>
                  <item>
                   <widget class="QGroupBox" name="groupBox_9">
                    <property name="title">
                     <string>Filters</string>
                    </property>
                    <layout class="QVBoxLayout" name="verticalLayout_9">
                     <item>
                      <widget class="QGroupBox" name="groupBox_10">
                       <property name="font">
                        <font>
                         <pointsize>9</pointsize>
                        </font>
                       </property>
                       <property name="title">
                        <string>Detector Counts</string>
                       </property>
                       <layout class="QHBoxLayout" name="horizontalLayout">
                        <item>
                         <widget class="QLineEdit" name="lineEdit_filterCountsLower">
                          <property name="sizePolicy">
                           <sizepolicy hsizetype="Preferred" vsizetype="Fixed">
                            <horstretch>0</horstretch>
                            <verstretch>0</verstretch>
                           </sizepolicy>
                          </property>
                          <property name="maximumSize">
                           <size>
                            <width>60</width>
                            <height>16777215</height>
                           </size>
                          </property>
                          <property name="font">
                           <font>
                            <pointsize>9</pointsize>
                           </font>
                          </property>
                         </widget>
                        </item>
                        <item>
                         <widget class="QLineEdit" name="lineEdit_filterCountsUpper">
                          <property name="sizePolicy">
                           <sizepolicy hsizetype="Preferred" vsizetype="Fixed">
                            <horstretch>0</horstretch>
                            <verstretch>0</verstretch>
                           </sizepolicy>
                          </property>
                          <property name="maximumSize">
                           <size>
                            <width>60</width>
                            <height>16777215</height>
                           </size>
                          </property>
                          <property name="font">
                           <font>
                            <pointsize>9</pointsize>
                           </font>
                          </property>
                         </widget>
                        </item>
                       </layout>
                      </widget>
                     </item>
                     <item>
                      <widget class="QGroupBox" name="groupBox_12">
                       <property name="font">
                        <font>
                         <pointsize>9</pointsize>
                        </font>
                       </property>
                       <property name="title">
                        <string>Scan Number</string>
                       </property>
                       <layout class="QHBoxLayout" name="horizontalLayout_5">
                        <item>
                         <widget class="QLineEdit" name="lineEdit_filterScanLower">
                          <property name="sizePolicy">
                           <sizepolicy hsizetype="Preferred" vsizetype="Fixed">
                            <horstretch>0</horstretch>
                            <verstretch>0</verstretch>
                           </sizepolicy>
                          </property>
                          <property name="maximumSize">
                           <size>
                            <width>60</width>
                            <height>16777215</height>
                           </size>
                          </property>
                         </widget>
                        </item>
                        <item>
                         <widget class="QLineEdit" name="lineEdit_filterScanUpper">
                          <property name="sizePolicy">
                           <sizepolicy hsizetype="Preferred" vsizetype="Fixed">
                            <horstretch>0</horstretch>
                            <verstretch>0</verstretch>
                           </sizepolicy>
                          </property>
                          <property name="maximumSize">
                           <size>
                            <width>60</width>
                            <height>16777215</height>
                           </size>
                          </property>
                         </widget>
                        </item>
                       </layout>
                      </widget>
                     </item>
                    </layout>
                   </widget>
                  </item>
                  <item>
                   <widget class="QGroupBox" name="groupBox_13">
                    <property name="title">
                     <string>Sort By</string>
                    </property>
                    <layout class="QGridLayout" name="gridLayout_14">
                     <item row="0" column="0">
                      <widget class="QRadioButton" name="radioButton_sortByScan">
                       <property name="font">
                        <font>
                         <pointsize>9</pointsize>
                        </font>
                       </property>
                       <property name="text">
                        <string>Scan Number</string>
                       </property>
                      </widget>
                     </item>
                     <item row="1" column="0">
                      <widget class="QRadioButton" name="radioButton_sortByCounts">
                       <property name="font">
                        <font>
                         <pointsize>9</pointsize>
                        </font>
                       </property>
                       <property name="toolTip">
                        <string>&lt;html&gt;&lt;head/&gt;&lt;body&gt;&lt;p&gt;&lt;span style=&quot; font-size:11pt;&quot;&gt;Normalized maximum detector counts among all Pts of certain scan.&lt;/span&gt;&lt;/p&gt;&lt;p&gt;&lt;span style=&quot; font-size:11pt;&quot;&gt;It is normalized by collection time.&lt;/span&gt;&lt;/p&gt;&lt;/body&gt;&lt;/html&gt;</string>
                       </property>
                       <property name="text">
                        <string>Detector Counts (Rate)</string>
                       </property>
                      </widget>
                     </item>
                     <item row="4" column="0">
                      <widget class="QCheckBox" name="checkBox_sortDescending">
                       <property name="font">
                        <font>
                         <pointsize>9</pointsize>
                        </font>
                       </property>
                       <property name="text">
                        <string>Descending</string>
                       </property>
                      </widget>
                     </item>
                     <item row="2" column="0">
                      <widget class="QRadioButton" name="radioButton_sortByTemp">
                       <property name="font">
                        <font>
                         <pointsize>9</pointsize>
                        </font>
                       </property>
                       <property name="text">
                        <string>Sample Temperature</string>
                       </property>
                      </widget>
                     </item>
                     <item row="3" column="0">
                      <widget class="QRadioButton" name="radioButton_sortBy2Theta">
                       <property name="font">
                        <font>
                         <pointsize>9</pointsize>
                        </font>
                       </property>
                       <property name="text">
                        <string>2-theta</string>
                       </property>
                      </widget>
                     </item>
                    </layout>
                   </widget>
                  </item>
                  <item>
                   <widget class="QPushButton" name="pushButton_sortInfoTable">
                    <property name="text">
                     <string>Sort  and Filter</string>
                    </property>
                   </widget>
                  </item>
                  <item>
                   <widget class="Line" name="line_4">
                    <property name="orientation">
                     <enum>Qt::Horizontal</enum>
                    </property>
                   </widget>
                  </item>
                  <item>
                   <spacer name="verticalSpacer_19">
                    <property name="orientation">
                     <enum>Qt::Vertical</enum>
                    </property>
                    <property name="sizeType">
                     <enum>QSizePolicy::Preferred</enum>
                    </property>
                    <property name="sizeHint" stdset="0">
                     <size>
                      <width>20</width>
                      <height>40</height>
                     </size>
                    </property>
                   </spacer>
                  </item>
                  <item>
                   <widget class="QPushButton" name="pushButton_saveSurvey">
                    <property name="text">
                     <string>Save</string>
                    </property>
                   </widget>
                  </item>
                  <item>
                   <widget class="QPushButton" name="pushButton_loadSurvey">
                    <property name="text">
                     <string>Load</string>
                    </property>
                   </widget>
                  </item>
                  <item>
                   <spacer name="verticalSpacer_3">
                    <property name="orientation">
                     <enum>Qt::Vertical</enum>
                    </property>
                    <property name="sizeHint" stdset="0">
                     <size>
                      <width>20</width>
                      <height>40</height>
                     </size>
                    </property>
                   </spacer>
                  </item>
                  <item>
                   <widget class="Line" name="line_5">
                    <property name="orientation">
                     <enum>Qt::Horizontal</enum>
                    </property>
                   </widget>
                  </item>
                  <item>
                   <widget class="QPushButton" name="pushButton_clearSurvey">
                    <property name="text">
                     <string>Clear Survey</string>
                    </property>
                   </widget>
                  </item>
                 </layout>
                </item>
               </layout>
              </item>
             </layout>
            </item>
            <item row="1" column="0">
             <layout class="QHBoxLayout" name="horizontalLayout_14">
              <item>
               <widget class="QLabel" name="label_15">
                <property name="maximumSize">
                 <size>
                  <width>100</width>
                  <height>16777215</height>
                 </size>
                </property>
                <property name="font">
                 <font>
                  <weight>75</weight>
                  <bold>true</bold>
                 </font>
                </property>
                <property name="text">
                 <string>Unit Cell</string>
                </property>
               </widget>
              </item>
              <item>
               <spacer name="horizontalSpacer_3">
                <property name="orientation">
                 <enum>Qt::Horizontal</enum>
                </property>
                <property name="sizeType">
                 <enum>QSizePolicy::Ignored</enum>
                </property>
                <property name="sizeHint" stdset="0">
                 <size>
                  <width>40</width>
                  <height>20</height>
                 </size>
                </property>
               </spacer>
              </item>
              <item>
               <widget class="QLabel" name="label_16">
                <property name="text">
                 <string>a</string>
                </property>
               </widget>
              </item>
              <item>
               <widget class="QLineEdit" name="lineEdit_a">
                <property name="maximumSize">
                 <size>
                  <width>120</width>
                  <height>16777215</height>
                 </size>
                </property>
               </widget>
              </item>
              <item>
               <widget class="QLabel" name="label_23">
                <property name="text">
                 <string>b</string>
                </property>
               </widget>
              </item>
              <item>
               <widget class="QLineEdit" name="lineEdit_b">
                <property name="maximumSize">
                 <size>
                  <width>120</width>
                  <height>16777215</height>
                 </size>
                </property>
               </widget>
              </item>
              <item>
               <widget class="QLabel" name="label_24">
                <property name="text">
                 <string>c</string>
                </property>
               </widget>
              </item>
              <item>
               <widget class="QLineEdit" name="lineEdit_c">
                <property name="maximumSize">
                 <size>
                  <width>120</width>
                  <height>16777215</height>
                 </size>
                </property>
               </widget>
              </item>
              <item>
               <widget class="QLabel" name="label_25">
                <property name="text">
                 <string>alpha</string>
                </property>
               </widget>
              </item>
              <item>
               <widget class="QLineEdit" name="lineEdit_alpha">
                <property name="maximumSize">
                 <size>
                  <width>120</width>
                  <height>16777215</height>
                 </size>
                </property>
               </widget>
              </item>
              <item>
               <widget class="QLabel" name="label_26">
                <property name="text">
                 <string>beta</string>
                </property>
               </widget>
              </item>
              <item>
               <widget class="QLineEdit" name="lineEdit_beta">
                <property name="maximumSize">
                 <size>
                  <width>120</width>
                  <height>16777215</height>
                 </size>
                </property>
               </widget>
              </item>
              <item>
               <widget class="QLabel" name="label_27">
                <property name="text">
                 <string>gamma</string>
                </property>
               </widget>
              </item>
              <item>
               <widget class="QLineEdit" name="lineEdit_gamma">
                <property name="maximumSize">
                 <size>
                  <width>120</width>
                  <height>16777215</height>
                 </size>
                </property>
               </widget>
              </item>
              <item>
               <spacer name="horizontalSpacer_14">
                <property name="orientation">
                 <enum>Qt::Horizontal</enum>
                </property>
                <property name="sizeHint" stdset="0">
                 <size>
                  <width>40</width>
                  <height>20</height>
                 </size>
                </property>
               </spacer>
              </item>
             </layout>
            </item>
           </layout>
          </widget>
          <widget class="QWidget" name="tab_4">
           <attribute name="title">
            <string>View Raw Data</string>
           </attribute>
           <layout class="QGridLayout" name="gridLayout_9">
            <item row="0" column="0">
             <layout class="QGridLayout" name="gridLayout_3">
              <item row="0" column="0">
               <widget class="Detector2DView" name="graphicsView_detector2dPlot">
                <property name="sizePolicy">
                 <sizepolicy hsizetype="Expanding" vsizetype="Expanding">
                  <horstretch>0</horstretch>
                  <verstretch>0</verstretch>
                 </sizepolicy>
                </property>
               </widget>
              </item>
              <item row="0" column="1">
               <layout class="QVBoxLayout" name="verticalLayout_5">
                <item>
                 <layout class="QGridLayout" name="gridLayout"/>
                </item>
                <item>
                 <widget class="QGroupBox" name="groupBox_3">
                  <property name="title">
                   <string>Scan</string>
                  </property>
                  <layout class="QVBoxLayout" name="verticalLayout">
                   <item>
                    <widget class="QLineEdit" name="lineEdit_run">
                     <property name="sizePolicy">
                      <sizepolicy hsizetype="Preferred" vsizetype="Fixed">
                       <horstretch>0</horstretch>
                       <verstretch>0</verstretch>
                      </sizepolicy>
                     </property>
                     <property name="minimumSize">
                      <size>
                       <width>10</width>
                       <height>0</height>
                      </size>
                     </property>
                     <property name="maximumSize">
                      <size>
                       <width>10000</width>
                       <height>16777215</height>
                      </size>
                     </property>
                     <property name="alignment">
                      <set>Qt::AlignCenter</set>
                     </property>
                    </widget>
                   </item>
                   <item>
                    <layout class="QHBoxLayout" name="horizontalLayout_4">
                     <item>
                      <widget class="QPushButton" name="pushButton_prevScanNumber">
                       <property name="sizePolicy">
                        <sizepolicy hsizetype="Preferred" vsizetype="Fixed">
                         <horstretch>0</horstretch>
                         <verstretch>0</verstretch>
                        </sizepolicy>
                       </property>
                       <property name="minimumSize">
                        <size>
                         <width>30</width>
                         <height>0</height>
                        </size>
                       </property>
                       <property name="maximumSize">
                        <size>
                         <width>40</width>
                         <height>16777215</height>
                        </size>
                       </property>
                       <property name="toolTip">
                        <string>&lt;html&gt;&lt;head/&gt;&lt;body&gt;&lt;p&gt;Previous Pt. No&lt;/p&gt;&lt;/body&gt;&lt;/html&gt;</string>
                       </property>
                       <property name="text">
                        <string>&lt;---|</string>
                       </property>
                      </widget>
                     </item>
                     <item>
                      <spacer name="horizontalSpacer_21">
                       <property name="orientation">
                        <enum>Qt::Horizontal</enum>
                       </property>
                       <property name="sizeType">
                        <enum>QSizePolicy::Preferred</enum>
                       </property>
                       <property name="sizeHint" stdset="0">
                        <size>
                         <width>40</width>
                         <height>20</height>
                        </size>
                       </property>
                      </spacer>
                     </item>
                     <item>
                      <widget class="QPushButton" name="pushButton_nextScanNumber">
                       <property name="sizePolicy">
                        <sizepolicy hsizetype="Preferred" vsizetype="Fixed">
                         <horstretch>0</horstretch>
                         <verstretch>0</verstretch>
                        </sizepolicy>
                       </property>
                       <property name="minimumSize">
                        <size>
                         <width>30</width>
                         <height>0</height>
                        </size>
                       </property>
                       <property name="maximumSize">
                        <size>
                         <width>40</width>
                         <height>16777215</height>
                        </size>
                       </property>
                       <property name="text">
                        <string>|--&gt;</string>
                       </property>
                      </widget>
                     </item>
                    </layout>
                   </item>
                   <item>
                    <widget class="QPushButton" name="pushButton_setScanInfo">
                     <property name="text">
                      <string>Set</string>
                     </property>
                    </widget>
                   </item>
                   <item>
                    <layout class="QHBoxLayout" name="horizontalLayout_12">
                     <item>
                      <widget class="QPushButton" name="pushButton_showPtList">
                       <property name="text">
                        <string>List Pt.</string>
                       </property>
                      </widget>
                     </item>
                     <item>
                      <widget class="QPushButton" name="pushButton_showSPICEinRaw">
                       <property name="text">
                        <string>SPICE</string>
                       </property>
                      </widget>
                     </item>
                    </layout>
                   </item>
                  </layout>
                 </widget>
                </item>
                <item>
                 <widget class="QGroupBox" name="groupBox_4">
                  <property name="title">
                   <string> Pt</string>
                  </property>
                  <layout class="QVBoxLayout" name="verticalLayout_2">
                   <item>
                    <widget class="QLineEdit" name="lineEdit_rawDataPtNo">
                     <property name="sizePolicy">
                      <sizepolicy hsizetype="Preferred" vsizetype="Fixed">
                       <horstretch>0</horstretch>
                       <verstretch>0</verstretch>
                      </sizepolicy>
                     </property>
                     <property name="minimumSize">
                      <size>
                       <width>60</width>
                       <height>0</height>
                      </size>
                     </property>
                     <property name="maximumSize">
                      <size>
                       <width>1000</width>
                       <height>16777215</height>
                      </size>
                     </property>
                     <property name="alignment">
                      <set>Qt::AlignCenter</set>
                     </property>
                    </widget>
                   </item>
                   <item>
                    <layout class="QHBoxLayout" name="horizontalLayout_8">
                     <item>
                      <widget class="QPushButton" name="pushButton_prevPtNumber">
                       <property name="sizePolicy">
                        <sizepolicy hsizetype="Preferred" vsizetype="Fixed">
                         <horstretch>0</horstretch>
                         <verstretch>0</verstretch>
                        </sizepolicy>
                       </property>
                       <property name="minimumSize">
                        <size>
                         <width>30</width>
                         <height>0</height>
                        </size>
                       </property>
                       <property name="maximumSize">
                        <size>
                         <width>40</width>
                         <height>16777215</height>
                        </size>
                       </property>
                       <property name="toolTip">
                        <string>&lt;html&gt;&lt;head/&gt;&lt;body&gt;&lt;p&gt;Previous Pt. No&lt;/p&gt;&lt;/body&gt;&lt;/html&gt;</string>
                       </property>
                       <property name="text">
                        <string>&lt;---|</string>
                       </property>
                      </widget>
                     </item>
                     <item>
                      <spacer name="horizontalSpacer_7">
                       <property name="orientation">
                        <enum>Qt::Horizontal</enum>
                       </property>
                       <property name="sizeType">
                        <enum>QSizePolicy::Preferred</enum>
                       </property>
                       <property name="sizeHint" stdset="0">
                        <size>
                         <width>5</width>
                         <height>20</height>
                        </size>
                       </property>
                      </spacer>
                     </item>
                     <item>
                      <widget class="QPushButton" name="pushButton_nextPtNumber">
                       <property name="sizePolicy">
                        <sizepolicy hsizetype="Preferred" vsizetype="Fixed">
                         <horstretch>0</horstretch>
                         <verstretch>0</verstretch>
                        </sizepolicy>
                       </property>
                       <property name="minimumSize">
                        <size>
                         <width>30</width>
                         <height>0</height>
                        </size>
                       </property>
                       <property name="maximumSize">
                        <size>
                         <width>40</width>
                         <height>16777215</height>
                        </size>
                       </property>
                       <property name="text">
                        <string>|--&gt;</string>
                       </property>
                      </widget>
                     </item>
                    </layout>
                   </item>
                   <item>
                    <widget class="QPushButton" name="pushButton_plotRawPt">
                     <property name="sizePolicy">
                      <sizepolicy hsizetype="Preferred" vsizetype="Fixed">
                       <horstretch>0</horstretch>
                       <verstretch>0</verstretch>
                      </sizepolicy>
                     </property>
                     <property name="minimumSize">
                      <size>
                       <width>80</width>
                       <height>0</height>
                      </size>
                     </property>
                     <property name="text">
                      <string>Plot</string>
                     </property>
                    </widget>
                   </item>
                  </layout>
                 </widget>
                </item>
                <item>
                 <widget class="QGroupBox" name="groupBox_5">
                  <property name="title">
                   <string>Region of Interest</string>
                  </property>
                  <layout class="QGridLayout" name="gridLayout_18">
                   <item row="5" column="0">
                    <layout class="QHBoxLayout" name="horizontalLayout_24">
                     <item>
                      <widget class="QCheckBox" name="checkBox_autoMask">
                       <property name="font">
                        <font>
                         <pointsize>9</pointsize>
                        </font>
                       </property>
                       <property name="text">
                        <string>Auto Mask</string>
                       </property>
                      </widget>
                     </item>
                    </layout>
                   </item>
                   <item row="6" column="0">
                    <widget class="QPushButton" name="pushButton_integrateROI">
                     <property name="font">
                      <font>
                       <pointsize>10</pointsize>
                      </font>
                     </property>
                     <property name="text">
                      <string>Integrate</string>
                     </property>
                    </widget>
                   </item>
                   <item row="4" column="0">
                    <widget class="QComboBox" name="comboBox_viewRawDataMasks"/>
                   </item>
                   <item row="0" column="0">
                    <widget class="QPushButton" name="pushButton_switchROIMode">
                     <property name="font">
                      <font>
                       <pointsize>10</pointsize>
                      </font>
                     </property>
                     <property name="text">
                      <string>Enter ROI-Edit Mode</string>
                     </property>
                    </widget>
                   </item>
                   <item row="2" column="0">
                    <widget class="QPushButton" name="pushButton_removeROICanvas">
                     <property name="font">
                      <font>
                       <pointsize>10</pointsize>
                      </font>
                     </property>
                     <property name="toolTip">
                      <string>&lt;html&gt;&lt;head/&gt;&lt;body&gt;&lt;p&gt;&lt;span style=&quot; font-size:11pt;&quot;&gt;Remove ROI from 2D detector and restore original image.&lt;/span&gt;&lt;/p&gt;&lt;/body&gt;&lt;/html&gt;</string>
                     </property>
                     <property name="text">
                      <string>Remove In-Edit ROI</string>
                     </property>
                    </widget>
                   </item>
                   <item row="1" column="0">
                    <widget class="QPushButton" name="pushButton_maskScanPt">
                     <property name="font">
                      <font>
                       <pointsize>10</pointsize>
                      </font>
                     </property>
                     <property name="text">
                      <string>Apply In-Edit ROI</string>
                     </property>
                    </widget>
                   </item>
                   <item row="7" column="0">
                    <widget class="QPushButton" name="pushButton_exportMaskToFile">
                     <property name="font">
                      <font>
                       <pointsize>10</pointsize>
                      </font>
                     </property>
                     <property name="text">
                      <string>Export ROI</string>
                     </property>
                    </widget>
                   </item>
                   <item row="3" column="0">
                    <spacer name="verticalSpacer_31">
                     <property name="orientation">
                      <enum>Qt::Vertical</enum>
                     </property>
                     <property name="sizeType">
                      <enum>QSizePolicy::Preferred</enum>
                     </property>
                     <property name="sizeHint" stdset="0">
                      <size>
                       <width>20</width>
                       <height>40</height>
                      </size>
                     </property>
                    </spacer>
                   </item>
                   <item row="8" column="0">
                    <widget class="QPushButton" name="pushButton_exportToMovie">
                     <property name="font">
                      <font>
                       <pointsize>9</pointsize>
                      </font>
                     </property>
                     <property name="toolTip">
                      <string>&lt;html&gt;&lt;head/&gt;&lt;body&gt;&lt;p&gt;Apply the current ROI to all the listed measurements and make into a movie. &lt;/p&gt;&lt;/body&gt;&lt;/html&gt;</string>
                     </property>
                     <property name="text">
                      <string>Export Movie</string>
                     </property>
                    </widget>
                   </item>
                  </layout>
                 </widget>
                </item>
                <item>
                 <widget class="QGroupBox" name="groupBox_6">
                  <property name="title">
                   <string>Information</string>
                  </property>
                  <layout class="QGridLayout" name="gridLayout_19">
                   <item row="0" column="0">
                    <widget class="QPlainTextEdit" name="plainTextEdit_rawDataInformation">
                     <property name="sizePolicy">
                      <sizepolicy hsizetype="Ignored" vsizetype="Expanding">
                       <horstretch>0</horstretch>
                       <verstretch>0</verstretch>
                      </sizepolicy>
                     </property>
                    </widget>
                   </item>
                  </layout>
                 </widget>
                </item>
                <item>
                 <spacer name="verticalSpacer_6">
                  <property name="orientation">
                   <enum>Qt::Vertical</enum>
                  </property>
                  <property name="sizeHint" stdset="0">
                   <size>
                    <width>20</width>
                    <height>40</height>
                   </size>
                  </property>
                 </spacer>
                </item>
               </layout>
              </item>
             </layout>
            </item>
           </layout>
          </widget>
          <widget class="QWidget" name="tab_2">
           <attribute name="title">
            <string>Calculate UB</string>
           </attribute>
           <layout class="QVBoxLayout" name="verticalLayout_19">
            <item>
             <layout class="QHBoxLayout" name="horizontalLayout_7">
              <item>
               <layout class="QVBoxLayout" name="verticalLayout_4">
                <item>
                 <widget class="UBMatrixPeakTable" name="tableWidget_peaksCalUB">
                  <property name="sizePolicy">
                   <sizepolicy hsizetype="Expanding" vsizetype="Expanding">
                    <horstretch>0</horstretch>
                    <verstretch>0</verstretch>
                   </sizepolicy>
                  </property>
                 </widget>
                </item>
                <item>
                 <layout class="QHBoxLayout" name="horizontalLayout_10">
                  <item>
                   <widget class="QLabel" name="label_8">
                    <property name="text">
                     <string>Peaks Indexed: </string>
                    </property>
                   </widget>
                  </item>
                  <item>
                   <widget class="QLineEdit" name="lineEdit_peaksIndexedBy">
                    <property name="enabled">
                     <bool>false</bool>
                    </property>
                   </widget>
                  </item>
                  <item>
                   <spacer name="horizontalSpacer_38">
                    <property name="orientation">
                     <enum>Qt::Horizontal</enum>
                    </property>
                    <property name="sizeType">
                     <enum>QSizePolicy::Preferred</enum>
                    </property>
                    <property name="sizeHint" stdset="0">
                     <size>
                      <width>40</width>
                      <height>20</height>
                     </size>
                    </property>
                   </spacer>
                  </item>
                  <item>
                   <widget class="QPushButton" name="pushButton_setHKL2Int">
                    <property name="font">
                     <font>
                      <pointsize>10</pointsize>
                     </font>
                    </property>
                    <property name="text">
                     <string>Set HKL To Integer</string>
                    </property>
                   </widget>
                  </item>
                  <item>
                   <widget class="QComboBox" name="comboBox_hklType"/>
                  </item>
                  <item>
                   <widget class="QPushButton" name="pushButton_undoSetToInteger">
                    <property name="font">
                     <font>
                      <pointsize>10</pointsize>
                     </font>
                    </property>
                    <property name="text">
                     <string>Undo</string>
                    </property>
                   </widget>
                  </item>
                  <item>
                   <spacer name="horizontalSpacer_13">
                    <property name="orientation">
                     <enum>Qt::Horizontal</enum>
                    </property>
                    <property name="sizeType">
                     <enum>QSizePolicy::Preferred</enum>
                    </property>
                    <property name="sizeHint" stdset="0">
                     <size>
                      <width>40</width>
                      <height>20</height>
                     </size>
                    </property>
                   </spacer>
                  </item>
                  <item>
                   <widget class="QLabel" name="label_9">
                    <property name="text">
                     <string>UB Matrix Calculated:</string>
                    </property>
                   </widget>
                  </item>
                  <item>
                   <widget class="QLineEdit" name="lineEdit_ubCalculatedBy">
                    <property name="enabled">
                     <bool>false</bool>
                    </property>
                   </widget>
                  </item>
                  <item>
                   <spacer name="horizontalSpacer_30">
                    <property name="orientation">
                     <enum>Qt::Horizontal</enum>
                    </property>
                    <property name="sizeHint" stdset="0">
                     <size>
                      <width>40</width>
                      <height>20</height>
                     </size>
                    </property>
                   </spacer>
                  </item>
                 </layout>
                </item>
                <item>
                 <widget class="QProgressBar" name="progressBar_add_ub_peaks">
                  <property name="value">
                   <number>24</number>
                  </property>
                 </widget>
                </item>
               </layout>
              </item>
              <item>
               <layout class="QVBoxLayout" name="verticalLayout_8">
                <item>
                 <widget class="QPushButton" name="pushButton_addUBScans">
                  <property name="font">
                   <font>
                    <pointsize>10</pointsize>
                    <weight>75</weight>
                    <bold>true</bold>
                   </font>
                  </property>
                  <property name="text">
                   <string>Add Peaks</string>
                  </property>
                 </widget>
                </item>
                <item>
                 <spacer name="verticalSpacer">
                  <property name="orientation">
                   <enum>Qt::Vertical</enum>
                  </property>
                  <property name="sizeType">
                   <enum>QSizePolicy::Ignored</enum>
                  </property>
                  <property name="sizeHint" stdset="0">
                   <size>
                    <width>20</width>
                    <height>40</height>
                   </size>
                  </property>
                 </spacer>
                </item>
                <item>
                 <spacer name="verticalSpacer_13">
                  <property name="orientation">
                   <enum>Qt::Vertical</enum>
                  </property>
                  <property name="sizeHint" stdset="0">
                   <size>
                    <width>20</width>
                    <height>40</height>
                   </size>
                  </property>
                 </spacer>
                </item>
                <item>
                 <widget class="QGroupBox" name="groupBox_24">
                  <property name="title">
                   <string>Peaks Filter</string>
                  </property>
                  <layout class="QVBoxLayout" name="verticalLayout_11">
                   <item>
                    <widget class="QRadioButton" name="radioButton_ubSelectAllScans">
                     <property name="font">
                      <font>
                       <pointsize>10</pointsize>
                       <weight>75</weight>
                       <bold>true</bold>
                      </font>
                     </property>
                     <property name="text">
                      <string>Select all Peaks</string>
                     </property>
                    </widget>
                   </item>
                   <item>
                    <widget class="QRadioButton" name="radioButton_ubSelectNoScan">
                     <property name="font">
                      <font>
                       <pointsize>10</pointsize>
                       <weight>75</weight>
                       <bold>true</bold>
                      </font>
                     </property>
                     <property name="text">
                      <string>No Peak</string>
                     </property>
                    </widget>
                   </item>
                   <item>
                    <widget class="QRadioButton" name="radioButton_ubAdvancedSelection">
                     <property name="font">
                      <font>
                       <pointsize>10</pointsize>
                       <weight>75</weight>
                       <bold>true</bold>
                      </font>
                     </property>
                     <property name="text">
                      <string>Advanced Setup</string>
                     </property>
                    </widget>
                   </item>
                   <item>
                    <spacer name="verticalSpacer_10">
                     <property name="orientation">
                      <enum>Qt::Vertical</enum>
                     </property>
                     <property name="sizeType">
                      <enum>QSizePolicy::Ignored</enum>
                     </property>
                     <property name="sizeHint" stdset="0">
                      <size>
                       <width>20</width>
                       <height>40</height>
                      </size>
                     </property>
                    </spacer>
                   </item>
                   <item>
                    <widget class="QCheckBox" name="checkBox_hideUnselectedUBPeaks">
                     <property name="font">
                      <font>
                       <pointsize>9</pointsize>
                      </font>
                     </property>
                     <property name="text">
                      <string>Hide Unselected</string>
                     </property>
                    </widget>
                   </item>
                  </layout>
                 </widget>
                </item>
                <item>
                 <spacer name="verticalSpacer_8">
                  <property name="orientation">
                   <enum>Qt::Vertical</enum>
                  </property>
                  <property name="sizeType">
                   <enum>QSizePolicy::Preferred</enum>
                  </property>
                  <property name="sizeHint" stdset="0">
                   <size>
                    <width>20</width>
                    <height>40</height>
                   </size>
                  </property>
                 </spacer>
                </item>
                <item>
                 <widget class="Line" name="line_7">
                  <property name="orientation">
                   <enum>Qt::Horizontal</enum>
                  </property>
                 </widget>
                </item>
                <item>
                 <widget class="QPushButton" name="pushButton_plotSelectedData">
                  <property name="sizePolicy">
                   <sizepolicy hsizetype="Preferred" vsizetype="Fixed">
                    <horstretch>0</horstretch>
                    <verstretch>0</verstretch>
                   </sizepolicy>
                  </property>
                  <property name="minimumSize">
                   <size>
                    <width>120</width>
                    <height>0</height>
                   </size>
                  </property>
                  <property name="maximumSize">
                   <size>
                    <width>200</width>
                    <height>16777215</height>
                   </size>
                  </property>
                  <property name="font">
                   <font>
                    <pointsize>10</pointsize>
                   </font>
                  </property>
                  <property name="text">
                   <string>Plot Scan 3D</string>
                  </property>
                 </widget>
                </item>
                <item>
                 <widget class="QPushButton" name="pushButton_viewScan3D">
                  <property name="font">
                   <font>
                    <pointsize>10</pointsize>
                    <weight>50</weight>
                    <bold>false</bold>
                   </font>
                  </property>
                  <property name="toolTip">
                   <string>&lt;html&gt;&lt;head/&gt;&lt;body&gt;&lt;p&gt;&lt;span style=&quot; font-size:11pt;&quot;&gt;View peak in 3D&lt;/span&gt;&lt;/p&gt;&lt;/body&gt;&lt;/html&gt;</string>
                  </property>
                  <property name="text">
                   <string>View Peak</string>
                  </property>
                 </widget>
                </item>
                <item>
                 <widget class="QPushButton" name="pushButton">
                  <property name="font">
                   <font>
                    <pointsize>10</pointsize>
                   </font>
                  </property>
                  <property name="text">
                   <string>Show Spice File</string>
                  </property>
                 </widget>
                </item>
                <item>
                 <spacer name="verticalSpacer_11">
                  <property name="orientation">
                   <enum>Qt::Vertical</enum>
                  </property>
                  <property name="sizeType">
                   <enum>QSizePolicy::Preferred</enum>
                  </property>
                  <property name="sizeHint" stdset="0">
                   <size>
                    <width>20</width>
                    <height>40</height>
                   </size>
                  </property>
                 </spacer>
                </item>
                <item>
                 <widget class="Line" name="line_9">
                  <property name="orientation">
                   <enum>Qt::Horizontal</enum>
                  </property>
                 </widget>
                </item>
                <item>
                 <widget class="QPushButton" name="pushButton_reCalPeakCenter">
                  <property name="enabled">
                   <bool>true</bool>
                  </property>
                  <property name="font">
                   <font>
                    <pointsize>11</pointsize>
                   </font>
                  </property>
                  <property name="toolTip">
                   <string>&lt;html&gt;&lt;head/&gt;&lt;body&gt;&lt;p&gt;&lt;span style=&quot; font-size:12pt;&quot;&gt;Re-calculate selected peaks' centers with region of interest (ROI)&lt;/span&gt;&lt;/p&gt;&lt;/body&gt;&lt;/html&gt;</string>
                  </property>
                  <property name="text">
                   <string>Calculate Peak Center</string>
                  </property>
                 </widget>
                </item>
                <item>
                 <widget class="QComboBox" name="comboBox_maskNamesUB">
                  <property name="enabled">
                   <bool>true</bool>
                  </property>
                  <property name="font">
                   <font>
                    <pointsize>11</pointsize>
                   </font>
                  </property>
                 </widget>
                </item>
                <item>
                 <spacer name="verticalSpacer_29">
                  <property name="orientation">
                   <enum>Qt::Vertical</enum>
                  </property>
                  <property name="sizeType">
                   <enum>QSizePolicy::Preferred</enum>
                  </property>
                  <property name="sizeHint" stdset="0">
                   <size>
                    <width>20</width>
                    <height>40</height>
                   </size>
                  </property>
                 </spacer>
                </item>
                <item>
                 <widget class="Line" name="line_22">
                  <property name="orientation">
                   <enum>Qt::Horizontal</enum>
                  </property>
                 </widget>
                </item>
                <item>
                 <widget class="QPushButton" name="pushButton_deleteUBPeak">
                  <property name="sizePolicy">
                   <sizepolicy hsizetype="Preferred" vsizetype="Fixed">
                    <horstretch>0</horstretch>
                    <verstretch>0</verstretch>
                   </sizepolicy>
                  </property>
                  <property name="minimumSize">
                   <size>
                    <width>120</width>
                    <height>0</height>
                   </size>
                  </property>
                  <property name="maximumSize">
                   <size>
                    <width>200</width>
                    <height>16777215</height>
                   </size>
                  </property>
                  <property name="text">
                   <string>Delete</string>
                  </property>
                 </widget>
                </item>
                <item>
                 <widget class="QPushButton" name="pushButton_clearUBPeakTable">
                  <property name="sizePolicy">
                   <sizepolicy hsizetype="Preferred" vsizetype="Fixed">
                    <horstretch>0</horstretch>
                    <verstretch>0</verstretch>
                   </sizepolicy>
                  </property>
                  <property name="minimumSize">
                   <size>
                    <width>120</width>
                    <height>0</height>
                   </size>
                  </property>
                  <property name="maximumSize">
                   <size>
                    <width>200</width>
                    <height>16777215</height>
                   </size>
                  </property>
                  <property name="toolTip">
                   <string>&lt;html&gt;&lt;head/&gt;&lt;body&gt;&lt;p&gt;Clear the peak table on the left&lt;/p&gt;&lt;/body&gt;&lt;/html&gt;</string>
                  </property>
                  <property name="text">
                   <string>Clear</string>
                  </property>
                 </widget>
                </item>
                <item>
                 <spacer name="verticalSpacer_12">
                  <property name="orientation">
                   <enum>Qt::Vertical</enum>
                  </property>
                  <property name="sizeType">
                   <enum>QSizePolicy::Ignored</enum>
                  </property>
                  <property name="sizeHint" stdset="0">
                   <size>
                    <width>20</width>
                    <height>40</height>
                   </size>
                  </property>
                 </spacer>
                </item>
                <item>
                 <spacer name="verticalSpacer_7">
                  <property name="orientation">
                   <enum>Qt::Vertical</enum>
                  </property>
                  <property name="sizeHint" stdset="0">
                   <size>
                    <width>20</width>
                    <height>40</height>
                   </size>
                  </property>
                 </spacer>
                </item>
                <item>
                 <widget class="QPushButton" name="pushButton_showLog">
                  <property name="text">
                   <string>Show Log</string>
                  </property>
                 </widget>
                </item>
               </layout>
              </item>
             </layout>
            </item>
            <item>
             <layout class="QHBoxLayout" name="horizontalLayout_13">
              <item>
               <widget class="QGroupBox" name="groupBox_17">
                <property name="title">
                 <string>UB Calculation &amp;&amp; Refinement</string>
                </property>
                <layout class="QGridLayout" name="gridLayout_7">
                 <item row="2" column="1">
                  <widget class="QLabel" name="label_60">
                   <property name="text">
                    <string>==&gt;</string>
                   </property>
                  </widget>
                 </item>
                 <item row="2" column="2">
                  <widget class="QPushButton" name="pushButton_findUBLattice">
                   <property name="font">
                    <font>
                     <pointsize>8</pointsize>
                    </font>
                   </property>
                   <property name="toolTip">
                    <string>&lt;html&gt;&lt;head/&gt;&lt;body&gt;&lt;p&gt;&lt;span style=&quot; font-size:11pt;&quot;&gt;Refine UB matrix by constraining lattice parameters based on current UB matrix and Spice-indexed indexed peaks&lt;/span&gt;&lt;/p&gt;&lt;/body&gt;&lt;/html&gt;</string>
                   </property>
                   <property name="text">
                    <string>Refine By Lattice</string>
                   </property>
                  </widget>
                 </item>
                 <item row="0" column="0">
                  <widget class="QPushButton" name="pushButton_calUB">
                   <property name="font">
                    <font>
                     <pointsize>10</pointsize>
                    </font>
                   </property>
                   <property name="text">
                    <string>Calculate</string>
                   </property>
                  </widget>
                 </item>
                 <item row="0" column="1">
                  <widget class="QLabel" name="label_6">
                   <property name="text">
                    <string/>
                   </property>
                  </widget>
                 </item>
                 <item row="2" column="0">
                  <layout class="QVBoxLayout" name="verticalLayout_18">
                   <item>
                    <widget class="QPushButton" name="pushButton_refineUB">
                     <property name="font">
                      <font>
                       <pointsize>8</pointsize>
                      </font>
                     </property>
                     <property name="toolTip">
                      <string>&lt;html&gt;&lt;head/&gt;&lt;body&gt;&lt;p&gt;&lt;span style=&quot; font-size:11pt;&quot;&gt;Refine UB matrix by indexed peaks&lt;/span&gt;&lt;/p&gt;&lt;/body&gt;&lt;/html&gt;</string>
                     </property>
                     <property name="text">
                      <string>Refine by SPICE HKL</string>
                     </property>
                    </widget>
                   </item>
                   <item>
                    <widget class="QPushButton" name="pushButton_refineUBCalIndex">
                     <property name="font">
                      <font>
                       <pointsize>8</pointsize>
                      </font>
                     </property>
                     <property name="toolTip">
                      <string>&lt;html&gt;&lt;head/&gt;&lt;body&gt;&lt;p&gt;&lt;span style=&quot; font-size:11pt;&quot;&gt;Refine UB matrix by indexed peaks&lt;/span&gt;&lt;/p&gt;&lt;/body&gt;&lt;/html&gt;</string>
                     </property>
                     <property name="text">
                      <string>Refine by Calculated HKL</string>
                     </property>
                    </widget>
                   </item>
                   <item>
                    <widget class="QPushButton" name="pushButton_refineUBFFT">
                     <property name="sizePolicy">
                      <sizepolicy hsizetype="Minimum" vsizetype="Preferred">
                       <horstretch>0</horstretch>
                       <verstretch>0</verstretch>
                      </sizepolicy>
                     </property>
                     <property name="minimumSize">
                      <size>
                       <width>120</width>
                       <height>0</height>
                      </size>
                     </property>
                     <property name="maximumSize">
                      <size>
                       <width>200</width>
                       <height>100</height>
                      </size>
                     </property>
                     <property name="font">
                      <font>
                       <pointsize>10</pointsize>
                      </font>
                     </property>
                     <property name="text">
                      <string>Refine FFT</string>
                     </property>
                    </widget>
                   </item>
                  </layout>
                 </item>
                 <item row="1" column="0">
                  <spacer name="verticalSpacer_27">
                   <property name="orientation">
                    <enum>Qt::Vertical</enum>
                   </property>
                   <property name="sizeType">
                    <enum>QSizePolicy::Ignored</enum>
                   </property>
                   <property name="sizeHint" stdset="0">
                    <size>
                     <width>20</width>
                     <height>20</height>
                    </size>
                   </property>
                  </spacer>
                 </item>
                 <item row="0" column="2">
                  <widget class="QLabel" name="label_18">
                   <property name="font">
                    <font>
                     <pointsize>9</pointsize>
                     <weight>75</weight>
                     <italic>true</italic>
                     <bold>true</bold>
                    </font>
                   </property>
                   <property name="text">
                    <string>(not recommend)</string>
                   </property>
                  </widget>
                 </item>
                </layout>
               </widget>
              </item>
              <item>
               <spacer name="horizontalSpacer_8">
                <property name="orientation">
                 <enum>Qt::Horizontal</enum>
                </property>
                <property name="sizeType">
                 <enum>QSizePolicy::Ignored</enum>
                </property>
                <property name="sizeHint" stdset="0">
                 <size>
                  <width>40</width>
                  <height>20</height>
                 </size>
                </property>
               </spacer>
              </item>
              <item>
               <widget class="QGroupBox" name="groupBox_ubMatrix">
                <property name="title">
                 <string>UB Matrix</string>
                </property>
                <layout class="QGridLayout" name="gridLayout_30">
                 <item row="0" column="0">
                  <widget class="UBMatrixTable" name="tableWidget_ubMatrix">
                   <property name="sizePolicy">
                    <sizepolicy hsizetype="Preferred" vsizetype="Preferred">
                     <horstretch>0</horstretch>
                     <verstretch>0</verstretch>
                    </sizepolicy>
                   </property>
                   <property name="minimumSize">
                    <size>
                     <width>340</width>
                     <height>120</height>
                    </size>
                   </property>
                   <property name="maximumSize">
                    <size>
                     <width>360</width>
                     <height>120</height>
                    </size>
                   </property>
                   <property name="font">
                    <font>
                     <pointsize>9</pointsize>
                    </font>
                   </property>
                   <row>
                    <property name="text">
                     <string/>
                    </property>
                   </row>
                   <row>
                    <property name="text">
                     <string/>
                    </property>
                   </row>
                   <row>
                    <property name="text">
                     <string/>
                    </property>
                   </row>
                   <column>
                    <property name="text">
                     <string/>
                    </property>
                    <property name="font">
                     <font>
                      <pointsize>9</pointsize>
                     </font>
                    </property>
                   </column>
                   <column>
                    <property name="text">
                     <string/>
                    </property>
                   </column>
                   <column>
                    <property name="text">
                     <string/>
                    </property>
                   </column>
                  </widget>
                 </item>
                 <item row="0" column="1">
                  <widget class="QPushButton" name="pushButton_acceptUB">
                   <property name="sizePolicy">
                    <sizepolicy hsizetype="Preferred" vsizetype="Fixed">
                     <horstretch>0</horstretch>
                     <verstretch>0</verstretch>
                    </sizepolicy>
                   </property>
                   <property name="minimumSize">
                    <size>
                     <width>60</width>
                     <height>0</height>
                    </size>
                   </property>
                   <property name="maximumSize">
                    <size>
                     <width>500</width>
                     <height>120</height>
                    </size>
                   </property>
                   <property name="font">
                    <font>
                     <pointsize>10</pointsize>
                     <weight>75</weight>
                     <bold>true</bold>
                    </font>
                   </property>
                   <property name="text">
                    <string>Accept</string>
                   </property>
                  </widget>
                 </item>
                </layout>
               </widget>
              </item>
              <item>
               <widget class="QGroupBox" name="groupBox_19">
                <property name="title">
                 <string>Index Peaks</string>
                </property>
                <layout class="QGridLayout" name="gridLayout_31">
                 <item row="1" column="0">
                  <widget class="QPushButton" name="pushButton_resetPeakHKLs">
                   <property name="minimumSize">
                    <size>
                     <width>100</width>
                     <height>0</height>
                    </size>
                   </property>
                   <property name="maximumSize">
                    <size>
                     <width>500</width>
                     <height>16777215</height>
                    </size>
                   </property>
                   <property name="font">
                    <font>
                     <pointsize>10</pointsize>
                    </font>
                   </property>
                   <property name="text">
                    <string>Spice HKL</string>
                   </property>
                  </widget>
                 </item>
                 <item row="0" column="0">
                  <widget class="QPushButton" name="pushButton_indexUBPeaks">
                   <property name="minimumSize">
                    <size>
                     <width>100</width>
                     <height>0</height>
                    </size>
                   </property>
                   <property name="maximumSize">
                    <size>
                     <width>500</width>
                     <height>16777215</height>
                    </size>
                   </property>
                   <property name="font">
                    <font>
                     <pointsize>10</pointsize>
                    </font>
                   </property>
                   <property name="text">
                    <string>Index Peaks</string>
                   </property>
                  </widget>
                 </item>
                 <item row="2" column="0">
                  <widget class="QPushButton" name="pushButton_clearIndexing">
                   <property name="font">
                    <font>
                     <pointsize>10</pointsize>
                    </font>
                   </property>
                   <property name="toolTip">
                    <string>&lt;html&gt;&lt;head/&gt;&lt;body&gt;&lt;p&gt;Clear all the index (HKL) to zero&lt;/p&gt;&lt;/body&gt;&lt;/html&gt;</string>
                   </property>
                   <property name="text">
                    <string>Clear Index</string>
                   </property>
                  </widget>
                 </item>
                </layout>
               </widget>
              </item>
              <item>
               <spacer name="horizontalSpacer_6">
                <property name="orientation">
                 <enum>Qt::Horizontal</enum>
                </property>
                <property name="sizeType">
                 <enum>QSizePolicy::Expanding</enum>
                </property>
                <property name="sizeHint" stdset="0">
                 <size>
                  <width>40</width>
                  <height>20</height>
                 </size>
                </property>
               </spacer>
              </item>
              <item>
               <widget class="QGroupBox" name="groupBox_18">
                <property name="title">
                 <string>Refined Lattice Parameters</string>
                </property>
                <layout class="QGridLayout" name="gridLayout_29">
                 <item row="1" column="2">
                  <widget class="QLineEdit" name="lineEdit_bUnitCell">
                   <property name="sizePolicy">
                    <sizepolicy hsizetype="Preferred" vsizetype="Fixed">
                     <horstretch>0</horstretch>
                     <verstretch>0</verstretch>
                    </sizepolicy>
                   </property>
                  </widget>
                 </item>
                 <item row="2" column="5">
                  <widget class="QLineEdit" name="lineEdit_betaError">
                   <property name="sizePolicy">
                    <sizepolicy hsizetype="Preferred" vsizetype="Fixed">
                     <horstretch>0</horstretch>
                     <verstretch>0</verstretch>
                    </sizepolicy>
                   </property>
                  </widget>
                 </item>
                 <item row="0" column="3">
                  <widget class="QLabel" name="label_58">
                   <property name="sizePolicy">
                    <sizepolicy hsizetype="Preferred" vsizetype="Preferred">
                     <horstretch>0</horstretch>
                     <verstretch>0</verstretch>
                    </sizepolicy>
                   </property>
                   <property name="maximumSize">
                    <size>
                     <width>16777215</width>
                     <height>20</height>
                    </size>
                   </property>
                   <property name="text">
                    <string>c</string>
                   </property>
                  </widget>
                 </item>
                 <item row="1" column="5">
                  <widget class="QLineEdit" name="lineEdit_betaUnitCell">
                   <property name="sizePolicy">
                    <sizepolicy hsizetype="Preferred" vsizetype="Fixed">
                     <horstretch>0</horstretch>
                     <verstretch>0</verstretch>
                    </sizepolicy>
                   </property>
                  </widget>
                 </item>
                 <item row="0" column="1">
                  <widget class="QLabel" name="label_42">
                   <property name="sizePolicy">
                    <sizepolicy hsizetype="Preferred" vsizetype="Preferred">
                     <horstretch>0</horstretch>
                     <verstretch>0</verstretch>
                    </sizepolicy>
                   </property>
                   <property name="maximumSize">
                    <size>
                     <width>16777215</width>
                     <height>20</height>
                    </size>
                   </property>
                   <property name="text">
                    <string>a</string>
                   </property>
                  </widget>
                 </item>
                 <item row="0" column="5">
                  <widget class="QLabel" name="label_44">
                   <property name="sizePolicy">
                    <sizepolicy hsizetype="Preferred" vsizetype="Preferred">
                     <horstretch>0</horstretch>
                     <verstretch>0</verstretch>
                    </sizepolicy>
                   </property>
                   <property name="maximumSize">
                    <size>
                     <width>16777215</width>
                     <height>20</height>
                    </size>
                   </property>
                   <property name="text">
                    <string>beta</string>
                   </property>
                  </widget>
                 </item>
                 <item row="2" column="3">
                  <widget class="QLineEdit" name="lineEdit_cError">
                   <property name="sizePolicy">
                    <sizepolicy hsizetype="Preferred" vsizetype="Fixed">
                     <horstretch>0</horstretch>
                     <verstretch>0</verstretch>
                    </sizepolicy>
                   </property>
                  </widget>
                 </item>
                 <item row="1" column="3">
                  <widget class="QLineEdit" name="lineEdit_cUnitCell">
                   <property name="sizePolicy">
                    <sizepolicy hsizetype="Preferred" vsizetype="Fixed">
                     <horstretch>0</horstretch>
                     <verstretch>0</verstretch>
                    </sizepolicy>
                   </property>
                  </widget>
                 </item>
                 <item row="0" column="2">
                  <widget class="QLabel" name="label_43">
                   <property name="sizePolicy">
                    <sizepolicy hsizetype="Preferred" vsizetype="Preferred">
                     <horstretch>0</horstretch>
                     <verstretch>0</verstretch>
                    </sizepolicy>
                   </property>
                   <property name="maximumSize">
                    <size>
                     <width>16777215</width>
                     <height>20</height>
                    </size>
                   </property>
                   <property name="text">
                    <string>b</string>
                   </property>
                  </widget>
                 </item>
                 <item row="1" column="4">
                  <widget class="QLineEdit" name="lineEdit_alphaUnitCell">
                   <property name="sizePolicy">
                    <sizepolicy hsizetype="Preferred" vsizetype="Fixed">
                     <horstretch>0</horstretch>
                     <verstretch>0</verstretch>
                    </sizepolicy>
                   </property>
                  </widget>
                 </item>
                 <item row="0" column="6">
                  <widget class="QLabel" name="label_57">
                   <property name="sizePolicy">
                    <sizepolicy hsizetype="Preferred" vsizetype="Preferred">
                     <horstretch>0</horstretch>
                     <verstretch>0</verstretch>
                    </sizepolicy>
                   </property>
                   <property name="maximumSize">
                    <size>
                     <width>16777215</width>
                     <height>20</height>
                    </size>
                   </property>
                   <property name="text">
                    <string>gamma</string>
                   </property>
                  </widget>
                 </item>
                 <item row="1" column="6">
                  <widget class="QLineEdit" name="lineEdit_gammaUnitCell">
                   <property name="sizePolicy">
                    <sizepolicy hsizetype="Preferred" vsizetype="Minimum">
                     <horstretch>0</horstretch>
                     <verstretch>0</verstretch>
                    </sizepolicy>
                   </property>
                  </widget>
                 </item>
                 <item row="2" column="6">
                  <widget class="QLineEdit" name="lineEdit_gammaError">
                   <property name="sizePolicy">
                    <sizepolicy hsizetype="Preferred" vsizetype="Minimum">
                     <horstretch>0</horstretch>
                     <verstretch>0</verstretch>
                    </sizepolicy>
                   </property>
                  </widget>
                 </item>
                 <item row="2" column="4">
                  <widget class="QLineEdit" name="lineEdit_alphaError">
                   <property name="sizePolicy">
                    <sizepolicy hsizetype="Preferred" vsizetype="Fixed">
                     <horstretch>0</horstretch>
                     <verstretch>0</verstretch>
                    </sizepolicy>
                   </property>
                  </widget>
                 </item>
                 <item row="2" column="1">
                  <widget class="QLineEdit" name="lineEdit_aError">
                   <property name="sizePolicy">
                    <sizepolicy hsizetype="Preferred" vsizetype="Fixed">
                     <horstretch>0</horstretch>
                     <verstretch>0</verstretch>
                    </sizepolicy>
                   </property>
                  </widget>
                 </item>
                 <item row="0" column="4">
                  <widget class="QLabel" name="label_59">
                   <property name="sizePolicy">
                    <sizepolicy hsizetype="Preferred" vsizetype="Preferred">
                     <horstretch>0</horstretch>
                     <verstretch>0</verstretch>
                    </sizepolicy>
                   </property>
                   <property name="maximumSize">
                    <size>
                     <width>16777215</width>
                     <height>20</height>
                    </size>
                   </property>
                   <property name="text">
                    <string>alpha</string>
                   </property>
                  </widget>
                 </item>
                 <item row="1" column="1">
                  <widget class="QLineEdit" name="lineEdit_aUnitCell">
                   <property name="sizePolicy">
                    <sizepolicy hsizetype="Preferred" vsizetype="Fixed">
                     <horstretch>0</horstretch>
                     <verstretch>0</verstretch>
                    </sizepolicy>
                   </property>
                  </widget>
                 </item>
                 <item row="2" column="2">
                  <widget class="QLineEdit" name="lineEdit_bError">
                   <property name="sizePolicy">
                    <sizepolicy hsizetype="Preferred" vsizetype="Fixed">
                     <horstretch>0</horstretch>
                     <verstretch>0</verstretch>
                    </sizepolicy>
                   </property>
                  </widget>
                 </item>
                </layout>
               </widget>
              </item>
             </layout>
            </item>
           </layout>
          </widget>
          <widget class="QWidget" name="tab_5">
           <attribute name="title">
            <string>UB Matrix</string>
           </attribute>
           <layout class="QHBoxLayout" name="horizontalLayout_2">
            <item>
             <layout class="QVBoxLayout" name="verticalLayout_14">
              <item>
               <widget class="QLabel" name="label_3">
                <property name="font">
                 <font>
                  <weight>75</weight>
                  <bold>true</bold>
                  <strikeout>false</strikeout>
                 </font>
                </property>
                <property name="text">
                 <string>UB Matrix In Use</string>
                </property>
               </widget>
              </item>
              <item>
               <widget class="UBMatrixTable" name="tableWidget_ubInUse">
                <property name="sizePolicy">
                 <sizepolicy hsizetype="Expanding" vsizetype="Expanding">
                  <horstretch>0</horstretch>
                  <verstretch>0</verstretch>
                 </sizepolicy>
                </property>
                <property name="maximumSize">
                 <size>
                  <width>16777215</width>
                  <height>150</height>
                 </size>
                </property>
                <row>
                 <property name="text">
                  <string/>
                 </property>
                </row>
                <row>
                 <property name="text">
                  <string/>
                 </property>
                </row>
                <row>
                 <property name="text">
                  <string/>
                 </property>
                </row>
                <column>
                 <property name="text">
                  <string/>
                 </property>
                </column>
                <column>
                 <property name="text">
                  <string/>
                 </property>
                </column>
                <column>
                 <property name="text">
                  <string/>
                 </property>
                </column>
                <item row="0" column="0">
                 <property name="text">
                  <string>1</string>
                 </property>
                </item>
                <item row="1" column="1">
                 <property name="text">
                  <string>1</string>
                 </property>
                </item>
                <item row="2" column="2">
                 <property name="text">
                  <string>1</string>
                 </property>
                </item>
               </widget>
              </item>
              <item>
               <spacer name="verticalSpacer_14">
                <property name="orientation">
                 <enum>Qt::Vertical</enum>
                </property>
                <property name="sizeType">
                 <enum>QSizePolicy::Preferred</enum>
                </property>
                <property name="sizeHint" stdset="0">
                 <size>
                  <width>20</width>
                  <height>40</height>
                 </size>
                </property>
               </spacer>
              </item>
              <item>
               <layout class="QHBoxLayout" name="horizontalLayout_6">
                <item>
                 <widget class="QLabel" name="label_ubInfoLabel">
                  <property name="sizePolicy">
                   <sizepolicy hsizetype="Expanding" vsizetype="Preferred">
                    <horstretch>0</horstretch>
                    <verstretch>0</verstretch>
                   </sizepolicy>
                  </property>
                  <property name="text">
                   <string>(UB matrix information)</string>
                  </property>
                 </widget>
                </item>
                <item>
                 <widget class="QPushButton" name="pushButton_saveUB">
                  <property name="text">
                   <string>Save</string>
                  </property>
                 </widget>
                </item>
               </layout>
              </item>
              <item>
               <spacer name="verticalSpacer_17">
                <property name="orientation">
                 <enum>Qt::Vertical</enum>
                </property>
                <property name="sizeHint" stdset="0">
                 <size>
                  <width>20</width>
                  <height>40</height>
                 </size>
                </property>
               </spacer>
              </item>
             </layout>
            </item>
            <item>
             <layout class="QVBoxLayout" name="verticalLayout_15">
              <item>
               <spacer name="verticalSpacer_22">
                <property name="orientation">
                 <enum>Qt::Vertical</enum>
                </property>
                <property name="sizeType">
                 <enum>QSizePolicy::Minimum</enum>
                </property>
                <property name="sizeHint" stdset="0">
                 <size>
                  <width>20</width>
                  <height>40</height>
                 </size>
                </property>
               </spacer>
              </item>
              <item>
               <widget class="QPushButton" name="pushButton_syncUB">
                <property name="text">
                 <string>&lt;---</string>
                </property>
               </widget>
              </item>
              <item>
               <spacer name="verticalSpacer_5">
                <property name="orientation">
                 <enum>Qt::Vertical</enum>
                </property>
                <property name="sizeType">
                 <enum>QSizePolicy::Preferred</enum>
                </property>
                <property name="sizeHint" stdset="0">
                 <size>
                  <width>20</width>
                  <height>20</height>
                 </size>
                </property>
               </spacer>
              </item>
              <item>
               <widget class="QPushButton" name="pushButton_showUB2Edit">
                <property name="text">
                 <string>---&gt;</string>
                </property>
               </widget>
              </item>
              <item>
               <spacer name="verticalSpacer_21">
                <property name="orientation">
                 <enum>Qt::Vertical</enum>
                </property>
                <property name="sizeHint" stdset="0">
                 <size>
                  <width>20</width>
                  <height>40</height>
                 </size>
                </property>
               </spacer>
              </item>
             </layout>
            </item>
            <item>
             <layout class="QGridLayout" name="gridLayout_17">
              <item row="8" column="2">
               <spacer name="verticalSpacer_20">
                <property name="orientation">
                 <enum>Qt::Vertical</enum>
                </property>
                <property name="sizeHint" stdset="0">
                 <size>
                  <width>20</width>
                  <height>40</height>
                 </size>
                </property>
               </spacer>
              </item>
              <item row="6" column="2">
               <widget class="QRadioButton" name="radioButton_ubMantidStyle">
                <property name="font">
                 <font>
                  <pointsize>10</pointsize>
                  <italic>true</italic>
                 </font>
                </property>
                <property name="text">
                 <string>Mantid</string>
                </property>
               </widget>
              </item>
              <item row="0" column="0">
               <widget class="QRadioButton" name="radioButton_ubFromTab1">
                <property name="text">
                 <string/>
                </property>
               </widget>
              </item>
              <item row="5" column="2">
               <widget class="QPlainTextEdit" name="plainTextEdit_ubInput">
                <property name="sizePolicy">
                 <sizepolicy hsizetype="Expanding" vsizetype="Expanding">
                  <horstretch>0</horstretch>
                  <verstretch>0</verstretch>
                 </sizepolicy>
                </property>
                <property name="maximumSize">
                 <size>
                  <width>16777215</width>
                  <height>200</height>
                 </size>
                </property>
               </widget>
              </item>
              <item row="0" column="1">
               <spacer name="horizontalSpacer_18">
                <property name="orientation">
                 <enum>Qt::Horizontal</enum>
                </property>
                <property name="sizeType">
                 <enum>QSizePolicy::Preferred</enum>
                </property>
                <property name="sizeHint" stdset="0">
                 <size>
                  <width>20</width>
                  <height>20</height>
                 </size>
                </property>
               </spacer>
              </item>
              <item row="0" column="2">
               <widget class="QLabel" name="label_35">
                <property name="font">
                 <font>
                  <pointsize>10</pointsize>
                  <weight>75</weight>
                  <bold>true</bold>
                 </font>
                </property>
                <property name="text">
                 <string>Tab 'Caclulate UB'</string>
                </property>
               </widget>
              </item>
              <item row="4" column="0">
               <widget class="QRadioButton" name="radioButton_ubFromList">
                <property name="text">
                 <string/>
                </property>
               </widget>
              </item>
              <item row="4" column="2">
               <widget class="QLabel" name="label_28">
                <property name="font">
                 <font>
                  <pointsize>10</pointsize>
                  <weight>75</weight>
                  <bold>true</bold>
                 </font>
                </property>
                <property name="text">
                 <string>User Specified (in 3 x 3 format)</string>
                </property>
               </widget>
              </item>
              <item row="7" column="2">
               <widget class="QRadioButton" name="radioButton_ubSpiceStyle">
                <property name="font">
                 <font>
                  <pointsize>10</pointsize>
                  <italic>true</italic>
                 </font>
                </property>
                <property name="text">
                 <string>SPICE</string>
                </property>
               </widget>
              </item>
              <item row="2" column="0">
               <widget class="QRadioButton" name="radioButton_loadUBmatrix">
                <property name="enabled">
                 <bool>true</bool>
                </property>
                <property name="text">
                 <string/>
                </property>
               </widget>
              </item>
              <item row="2" column="2">
               <layout class="QHBoxLayout" name="horizontalLayout_16">
                <item>
                 <widget class="QLabel" name="label_55">
                  <property name="font">
                   <font>
                    <pointsize>10</pointsize>
                    <weight>75</weight>
                    <bold>true</bold>
                   </font>
                  </property>
                  <property name="text">
                   <string>Spice File</string>
                  </property>
                 </widget>
                </item>
                <item>
                 <spacer name="horizontalSpacer_27">
                  <property name="orientation">
                   <enum>Qt::Horizontal</enum>
                  </property>
                  <property name="sizeType">
                   <enum>QSizePolicy::Preferred</enum>
                  </property>
                  <property name="sizeHint" stdset="0">
                   <size>
                    <width>40</width>
                    <height>20</height>
                   </size>
                  </property>
                 </spacer>
                </item>
                <item>
                 <widget class="QLabel" name="label_56">
                  <property name="font">
                   <font>
                    <pointsize>10</pointsize>
                   </font>
                  </property>
                  <property name="text">
                   <string>Scan</string>
                  </property>
                 </widget>
                </item>
                <item>
                 <widget class="QLineEdit" name="lineEdit_scanNumberSpiceUB"/>
                </item>
                <item>
                 <spacer name="horizontalSpacer_28">
                  <property name="orientation">
                   <enum>Qt::Horizontal</enum>
                  </property>
                  <property name="sizeHint" stdset="0">
                   <size>
                    <width>40</width>
                    <height>20</height>
                   </size>
                  </property>
                 </spacer>
                </item>
               </layout>
              </item>
              <item row="1" column="1">
               <spacer name="verticalSpacer_26">
                <property name="orientation">
                 <enum>Qt::Vertical</enum>
                </property>
                <property name="sizeType">
                 <enum>QSizePolicy::Preferred</enum>
                </property>
                <property name="sizeHint" stdset="0">
                 <size>
                  <width>20</width>
                  <height>20</height>
                 </size>
                </property>
               </spacer>
              </item>
              <item row="3" column="1">
               <spacer name="verticalSpacer_28">
                <property name="orientation">
                 <enum>Qt::Vertical</enum>
                </property>
                <property name="sizeType">
                 <enum>QSizePolicy::Preferred</enum>
                </property>
                <property name="sizeHint" stdset="0">
                 <size>
                  <width>20</width>
                  <height>20</height>
                 </size>
                </property>
               </spacer>
              </item>
             </layout>
            </item>
           </layout>
          </widget>
          <widget class="QWidget" name="tab_advsetup">
           <attribute name="title">
            <string>Scans Processing</string>
           </attribute>
           <layout class="QGridLayout" name="gridLayout_4">
            <item row="4" column="0">
             <widget class="QProgressBar" name="progressBar_mergeScans">
              <property name="value">
               <number>24</number>
              </property>
             </widget>
            </item>
            <item row="1" column="0">
             <layout class="QGridLayout" name="gridLayout_10">
              <item row="0" column="3">
               <widget class="QLabel" name="label_peakIndexType">
                <property name="font">
                 <font>
                  <pointsize>10</pointsize>
                 </font>
                </property>
                <property name="text">
                 <string>Peaks indexed by</string>
                </property>
               </widget>
              </item>
              <item row="0" column="9">
               <widget class="QLabel" name="label_30">
                <property name="maximumSize">
                 <size>
                  <width>100</width>
                  <height>16777215</height>
                 </size>
                </property>
                <property name="text">
                 <string>Scans List</string>
                </property>
               </widget>
              </item>
              <item row="0" column="5">
               <spacer name="horizontalSpacer_10">
                <property name="orientation">
                 <enum>Qt::Horizontal</enum>
                </property>
                <property name="sizeType">
                 <enum>QSizePolicy::Preferred</enum>
                </property>
                <property name="sizeHint" stdset="0">
                 <size>
                  <width>40</width>
                  <height>20</height>
                 </size>
                </property>
               </spacer>
              </item>
              <item row="0" column="10">
               <widget class="QLineEdit" name="lineEdit_listScansSliceView">
                <property name="sizePolicy">
                 <sizepolicy hsizetype="Preferred" vsizetype="Fixed">
                  <horstretch>0</horstretch>
                  <verstretch>0</verstretch>
                 </sizepolicy>
                </property>
                <property name="toolTip">
                 <string>&lt;html&gt;&lt;head/&gt;&lt;body&gt;&lt;p&gt;List of scans and possibly Pt numbers.&lt;/p&gt;&lt;p&gt;&lt;br/&gt;&lt;/p&gt;&lt;p&gt;Example 1:&lt;/p&gt;&lt;p&gt;123, 125-130, 301, 304&lt;/p&gt;&lt;p&gt;It will integrate all Pts. in each scan&lt;/p&gt;&lt;p&gt;&lt;br/&gt;&lt;/p&gt;&lt;p&gt;Example 2:&lt;/p&gt;&lt;p&gt;123 (1, 2, 3, 4-10), 125-130, &lt;/p&gt;&lt;p&gt;It will integrate all Pts. in all scans except 123, which will have a selected few to be integrated&lt;/p&gt;&lt;p&gt;&lt;br/&gt;&lt;/p&gt;&lt;p&gt;Example 3:&lt;/p&gt;&lt;p&gt;123, 125-130, 301, 304 | 1, 2, 3-9&lt;/p&gt;&lt;p&gt;It will integrate selected Pts. in the previous one&lt;/p&gt;&lt;/body&gt;&lt;/html&gt;</string>
                </property>
               </widget>
              </item>
              <item row="0" column="7">
               <widget class="QPushButton" name="pushButton_showIntegrateDetails">
                <property name="font">
                 <font>
                  <pointsize>9</pointsize>
                 </font>
                </property>
                <property name="text">
                 <string>Show Integrate Details</string>
                </property>
               </widget>
              </item>
              <item row="0" column="8">
               <spacer name="horizontalSpacer_39">
                <property name="orientation">
                 <enum>Qt::Horizontal</enum>
                </property>
                <property name="sizeType">
                 <enum>QSizePolicy::Preferred</enum>
                </property>
                <property name="sizeHint" stdset="0">
                 <size>
                  <width>40</width>
                  <height>20</height>
                 </size>
                </property>
               </spacer>
              </item>
              <item row="0" column="6">
               <widget class="QPushButton" name="pushButton_showUB">
                <property name="font">
                 <font>
                  <pointsize>10</pointsize>
                 </font>
                </property>
                <property name="text">
                 <string>Show UB Matrix</string>
                </property>
               </widget>
              </item>
              <item row="0" column="0">
               <widget class="QLabel" name="label_29">
                <property name="font">
                 <font>
                  <pointsize>10</pointsize>
                 </font>
                </property>
                <property name="text">
                 <string>Scan Merging &amp; Integration Table</string>
                </property>
               </widget>
              </item>
              <item row="0" column="2">
               <spacer name="horizontalSpacer_12">
                <property name="orientation">
                 <enum>Qt::Horizontal</enum>
                </property>
                <property name="sizeType">
                 <enum>QSizePolicy::Ignored</enum>
                </property>
                <property name="sizeHint" stdset="0">
                 <size>
                  <width>40</width>
                  <height>20</height>
                 </size>
                </property>
               </spacer>
              </item>
              <item row="0" column="4">
               <widget class="QLabel" name="label_peaksIndexedBy">
                <property name="text">
                 <string/>
                </property>
               </widget>
              </item>
             </layout>
            </item>
            <item row="1" column="1">
             <widget class="QPushButton" name="pushButton_addScanSliceView">
              <property name="toolTip">
               <string>&lt;html&gt;&lt;head/&gt;&lt;body&gt;&lt;p&gt;Add the selected scans and Pts for merging to table&lt;/p&gt;&lt;/body&gt;&lt;/html&gt;</string>
              </property>
              <property name="text">
               <string>Add Scans</string>
              </property>
             </widget>
            </item>
            <item row="3" column="0">
             <widget class="ProcessTableWidget" name="tableWidget_mergeScans">
              <property name="font">
               <font>
                <pointsize>9</pointsize>
               </font>
              </property>
              <property name="toolTip">
               <string>&lt;html&gt;&lt;head/&gt;&lt;body&gt;&lt;p&gt;? columns: &lt;/p&gt;&lt;p&gt;&lt;br/&gt;&lt;/p&gt;&lt;p&gt;1. Scan number&lt;/p&gt;&lt;p&gt;2. Number of Pts.&lt;/p&gt;&lt;p&gt;3. Status: &lt;/p&gt;&lt;p&gt;(a) done&lt;/p&gt;&lt;p&gt;(b) error with error message&lt;/p&gt;&lt;p&gt;(c) on-going&lt;/p&gt;&lt;p&gt;(d) empty as not yet&lt;/p&gt;&lt;/body&gt;&lt;/html&gt;</string>
              </property>
             </widget>
            </item>
            <item row="3" column="1">
             <layout class="QVBoxLayout" name="verticalLayout_13">
              <item>
               <widget class="QPushButton" name="pushButton_selectAllScans2Merge">
                <property name="font">
                 <font>
                  <pointsize>10</pointsize>
                 </font>
                </property>
                <property name="text">
                 <string>Select All Peaks</string>
                </property>
               </widget>
              </item>
              <item>
               <widget class="QCheckBox" name="checkBox_mergeNuclearPeaks">
                <property name="font">
                 <font>
                  <pointsize>9</pointsize>
                  <italic>true</italic>
                 </font>
                </property>
                <property name="layoutDirection">
                 <enum>Qt::LeftToRight</enum>
                </property>
                <property name="text">
                 <string>nuclear peaks</string>
                </property>
               </widget>
              </item>
              <item>
               <widget class="QCheckBox" name="checkBox_mergeMagneticPeaks">
                <property name="font">
                 <font>
                  <pointsize>9</pointsize>
                  <italic>true</italic>
                 </font>
                </property>
                <property name="layoutDirection">
                 <enum>Qt::LeftToRight</enum>
                </property>
                <property name="text">
                 <string>magnetic peaks</string>
                </property>
               </widget>
              </item>
              <item>
               <widget class="QPushButton" name="pushButton_refreshMerged">
                <property name="enabled">
                 <bool>true</bool>
                </property>
                <property name="font">
                 <font>
                  <pointsize>10</pointsize>
                 </font>
                </property>
                <property name="text">
                 <string>Refresh Table</string>
                </property>
               </widget>
              </item>
              <item>
               <widget class="QPushButton" name="pushButton_toggleIntegrateType">
                <property name="font">
                 <font>
                  <pointsize>9</pointsize>
                 </font>
                </property>
                <property name="text">
                 <string>Toggle Int Type</string>
                </property>
               </widget>
              </item>
              <item>
               <widget class="QPushButton" name="pushButton_exportSelectedPeaks">
                <property name="font">
                 <font>
                  <pointsize>9</pointsize>
                 </font>
                </property>
                <property name="text">
                 <string>Export Selection</string>
                </property>
               </widget>
              </item>
              <item>
               <spacer name="verticalSpacer_24">
                <property name="orientation">
                 <enum>Qt::Vertical</enum>
                </property>
                <property name="sizeType">
                 <enum>QSizePolicy::Preferred</enum>
                </property>
                <property name="sizeHint" stdset="0">
                 <size>
                  <width>20</width>
                  <height>40</height>
                 </size>
                </property>
               </spacer>
              </item>
              <item>
               <widget class="Line" name="line_8">
                <property name="orientation">
                 <enum>Qt::Horizontal</enum>
                </property>
               </widget>
              </item>
              <item>
               <widget class="QGroupBox" name="groupBox_20">
                <property name="font">
                 <font>
                  <pointsize>10</pointsize>
                 </font>
                </property>
                <property name="title">
                 <string>Single Scan</string>
                </property>
                <layout class="QVBoxLayout" name="verticalLayout_20">
                 <item>
                  <widget class="QPushButton" name="pushButton_mergeScans">
                   <property name="font">
                    <font>
                     <pointsize>9</pointsize>
                     <weight>50</weight>
                     <bold>false</bold>
                    </font>
                   </property>
                   <property name="toolTip">
                    <string>&lt;html&gt;&lt;head/&gt;&lt;body&gt;&lt;p&gt;Merge Pts. within a scan.&lt;/p&gt;&lt;p&gt;It is different from 'combine scans', which will merge multiple scans into a single MDEventWorkspace&lt;/p&gt;&lt;/body&gt;&lt;/html&gt;</string>
                   </property>
                   <property name="text">
                    <string>Merge</string>
                   </property>
                  </widget>
                 </item>
                 <item>
                  <widget class="QPushButton" name="pushButton_setupPeakIntegration">
                   <property name="font">
                    <font>
                     <pointsize>10</pointsize>
                    </font>
                   </property>
                   <property name="toolTip">
                    <string>&lt;html&gt;&lt;head/&gt;&lt;body&gt;&lt;p&gt;Switch to tab 'Peak Integrate' to set up options for peak integration&lt;/p&gt;&lt;/body&gt;&lt;/html&gt;</string>
                   </property>
                   <property name="text">
                    <string>Single Pt. Set up</string>
                   </property>
                  </widget>
                 </item>
                 <item>
                  <widget class="QPushButton" name="pushButton_convertMerged2HKL">
                   <property name="font">
                    <font>
                     <pointsize>9</pointsize>
                    </font>
                   </property>
                   <property name="text">
                    <string>Convert to HKL</string>
                   </property>
                  </widget>
                 </item>
                 <item>
                  <widget class="QPushButton" name="pushButton_showScanWSInfo">
                   <property name="font">
                    <font>
                     <pointsize>9</pointsize>
                    </font>
                   </property>
                   <property name="toolTip">
                    <string>&lt;html&gt;&lt;head/&gt;&lt;body&gt;&lt;p&gt;&lt;span style=&quot; font-size:11pt;&quot;&gt;Show the MDWorkspaces' names of the selected scans for further operation such as Slice View&lt;/span&gt;&lt;/p&gt;&lt;/body&gt;&lt;/html&gt;</string>
                   </property>
                   <property name="text">
                    <string>Workspace</string>
                   </property>
                  </widget>
                 </item>
                </layout>
               </widget>
              </item>
              <item>
               <spacer name="verticalSpacer_23">
                <property name="orientation">
                 <enum>Qt::Vertical</enum>
                </property>
                <property name="sizeType">
                 <enum>QSizePolicy::Preferred</enum>
                </property>
                <property name="sizeHint" stdset="0">
                 <size>
                  <width>20</width>
                  <height>40</height>
                 </size>
                </property>
               </spacer>
              </item>
              <item>
               <widget class="Line" name="line_2">
                <property name="orientation">
                 <enum>Qt::Horizontal</enum>
                </property>
               </widget>
              </item>
              <item>
               <widget class="QGroupBox" name="groupBox_22">
                <property name="font">
                 <font>
                  <pointsize>10</pointsize>
                 </font>
                </property>
                <property name="title">
                 <string>Peaks Indexing</string>
                </property>
                <layout class="QVBoxLayout" name="verticalLayout_22">
                 <item>
                  <widget class="QPushButton" name="pushButton_indexMergedScans">
                   <property name="font">
                    <font>
                     <pointsize>9</pointsize>
                     <weight>50</weight>
                     <bold>false</bold>
                    </font>
                   </property>
                   <property name="toolTip">
                    <string>&lt;html&gt;&lt;head/&gt;&lt;body&gt;&lt;p&gt;Integrate peak&lt;/p&gt;&lt;/body&gt;&lt;/html&gt;</string>
                   </property>
                   <property name="text">
                    <string>Index</string>
                   </property>
                  </widget>
                 </item>
                 <item>
                  <widget class="QComboBox" name="comboBox_indexFrom">
                   <property name="font">
                    <font>
                     <pointsize>8</pointsize>
                     <weight>50</weight>
                     <italic>false</italic>
                     <bold>false</bold>
                    </font>
                   </property>
                   <item>
                    <property name="text">
                     <string>By calculation</string>
                    </property>
                   </item>
                   <item>
                    <property name="text">
                     <string>From SPICE</string>
                    </property>
                   </item>
                  </widget>
                 </item>
                 <item>
                  <widget class="QCheckBox" name="checkBox_roundHKL">
                   <property name="font">
                    <font>
                     <pointsize>9</pointsize>
                     <italic>true</italic>
                    </font>
                   </property>
                   <property name="text">
                    <string>rounding</string>
                   </property>
                  </widget>
                 </item>
                </layout>
               </widget>
              </item>
              <item>
               <widget class="Line" name="line">
                <property name="orientation">
                 <enum>Qt::Horizontal</enum>
                </property>
               </widget>
              </item>
              <item>
               <widget class="QGroupBox" name="groupBox_21">
                <property name="font">
                 <font>
                  <pointsize>10</pointsize>
                 </font>
                </property>
                <property name="title">
                 <string>Multiple Scans</string>
                </property>
                <layout class="QVBoxLayout" name="verticalLayout_21">
                 <item>
                  <widget class="QPushButton" name="pushButton_multipleScans">
                   <property name="font">
                    <font>
                     <pointsize>9</pointsize>
                    </font>
                   </property>
                   <property name="toolTip">
                    <string>&lt;html&gt;&lt;head/&gt;&lt;body&gt;&lt;p&gt;&lt;span style=&quot; font-size:11pt;&quot;&gt;Merge multiple scans, which are selected from the table, to a single MDEventsWorkspace&lt;/span&gt;&lt;/p&gt;&lt;/body&gt;&lt;/html&gt;</string>
                   </property>
                   <property name="text">
                    <string>Merge</string>
                   </property>
                  </widget>
                 </item>
                 <item>
                  <widget class="QRadioButton" name="radioButton_qsample">
                   <property name="font">
                    <font>
                     <pointsize>8</pointsize>
                    </font>
                   </property>
                   <property name="text">
                    <string>QSample</string>
                   </property>
                  </widget>
                 </item>
                 <item>
                  <widget class="QRadioButton" name="radioButton_hkl">
                   <property name="font">
                    <font>
                     <pointsize>8</pointsize>
                    </font>
                   </property>
                   <property name="text">
                    <string>HKL</string>
                   </property>
                  </widget>
                 </item>
                 <item>
                  <widget class="QPushButton" name="pushButton_plotMergedScans">
                   <property name="font">
                    <font>
                     <pointsize>9</pointsize>
                    </font>
                   </property>
                   <property name="text">
                    <string>Plot</string>
                   </property>
                  </widget>
                 </item>
                 <item>
                  <widget class="QPushButton" name="pushButton_saveMergedResult">
                   <property name="maximumSize">
                    <size>
                     <width>130</width>
                     <height>16777215</height>
                    </size>
                   </property>
                   <property name="font">
                    <font>
                     <pointsize>9</pointsize>
                    </font>
                   </property>
                   <property name="text">
                    <string>Save</string>
                   </property>
                  </widget>
                 </item>
                </layout>
               </widget>
              </item>
              <item>
               <spacer name="verticalSpacer_15">
                <property name="orientation">
                 <enum>Qt::Vertical</enum>
                </property>
                <property name="sizeHint" stdset="0">
                 <size>
                  <width>20</width>
                  <height>40</height>
                 </size>
                </property>
               </spacer>
              </item>
              <item>
               <widget class="QPushButton" name="pushButton_clearMergeScanTable">
                <property name="font">
                 <font>
                  <pointsize>10</pointsize>
                 </font>
                </property>
                <property name="toolTip">
                 <string>&lt;html&gt;&lt;head/&gt;&lt;body&gt;&lt;p&gt;Clear the merge scan table &lt;span style=&quot; text-decoration: underline;&quot;&gt;without&lt;/span&gt; deleting any data&lt;/p&gt;&lt;/body&gt;&lt;/html&gt;</string>
                </property>
                <property name="text">
                 <string>Clear</string>
                </property>
               </widget>
              </item>
             </layout>
            </item>
            <item row="5" column="1">
             <layout class="QGridLayout" name="gridLayout_23">
              <item row="0" column="0">
               <widget class="QPushButton" name="pushButton_integratePeaks">
                <property name="maximumSize">
                 <size>
                  <width>130</width>
                  <height>16777215</height>
                 </size>
                </property>
                <property name="font">
                 <font>
                  <pointsize>10</pointsize>
                  <weight>75</weight>
                  <bold>true</bold>
                 </font>
                </property>
                <property name="toolTip">
                 <string>&lt;html&gt;&lt;head/&gt;&lt;body&gt;&lt;p&gt;Integrate selected scans regardless that they are merged or not.&lt;/p&gt;&lt;/body&gt;&lt;/html&gt;</string>
                </property>
                <property name="text">
                 <string>Integrate Peaks</string>
                </property>
               </widget>
              </item>
              <item row="2" column="0">
               <widget class="QPushButton" name="pushButton_exportPeaks">
                <property name="font">
                 <font>
                  <pointsize>10</pointsize>
                  <weight>75</weight>
                  <bold>true</bold>
                 </font>
                </property>
                <property name="text">
                 <string>Export</string>
                </property>
               </widget>
              </item>
              <item row="1" column="0">
               <widget class="Line" name="line_14">
                <property name="orientation">
                 <enum>Qt::Horizontal</enum>
                </property>
               </widget>
              </item>
             </layout>
            </item>
            <item row="5" column="0">
             <layout class="QGridLayout" name="gridLayout_22">
              <item row="0" column="8">
               <widget class="QLabel" name="label_39">
                <property name="font">
                 <font>
                  <pointsize>10</pointsize>
                  <weight>75</weight>
                  <bold>true</bold>
                 </font>
                </property>
                <property name="text">
                 <string>Scale Factor</string>
                </property>
               </widget>
              </item>
              <item row="0" column="9">
               <widget class="QLineEdit" name="lineEdit_scaleFactor">
                <property name="maximumSize">
                 <size>
                  <width>180</width>
                  <height>16777215</height>
                 </size>
                </property>
                <property name="font">
                 <font>
                  <pointsize>10</pointsize>
                 </font>
                </property>
                <property name="toolTip">
                 <string>&lt;html&gt;&lt;head/&gt;&lt;body&gt;&lt;p&gt;Peak intensity scale factor&lt;/p&gt;&lt;p&gt;&lt;br/&gt;&lt;/p&gt;&lt;/body&gt;&lt;/html&gt;</string>
                </property>
               </widget>
              </item>
              <item row="0" column="3">
               <widget class="QComboBox" name="comboBox_maskNames1">
                <property name="font">
                 <font>
                  <pointsize>10</pointsize>
                 </font>
                </property>
                <item>
                 <property name="text">
                  <string>No Mask</string>
                 </property>
                </item>
               </widget>
              </item>
              <item row="2" column="0">
               <widget class="QLabel" name="label_52">
                <property name="font">
                 <font>
                  <weight>75</weight>
                  <bold>true</bold>
                 </font>
                </property>
                <property name="text">
                 <string>Fullprof Magnetic Setup</string>
                </property>
               </widget>
              </item>
              <item row="2" column="2">
               <widget class="QComboBox" name="comboBox_kVectors">
                <property name="font">
                 <font>
                  <pointsize>10</pointsize>
                 </font>
                </property>
               </widget>
              </item>
              <item row="0" column="0">
               <widget class="QLabel" name="label_47">
                <property name="font">
                 <font>
                  <weight>75</weight>
                  <bold>true</bold>
                 </font>
                </property>
                <property name="text">
                 <string>Peak Integration Setup</string>
                </property>
               </widget>
              </item>
              <item row="0" column="2">
               <widget class="QComboBox" name="comboBox_mergePeakNormType">
                <property name="font">
                 <font>
                  <pointsize>10</pointsize>
                 </font>
                </property>
                <item>
                 <property name="text">
                  <string>Normalized by Time</string>
                 </property>
                </item>
                <item>
                 <property name="text">
                  <string>Normalized by Monitor Counts</string>
                 </property>
                </item>
                <item>
                 <property name="text">
                  <string>Absolute</string>
                 </property>
                </item>
               </widget>
              </item>
              <item row="0" column="1">
               <spacer name="horizontalSpacer_9">
                <property name="orientation">
                 <enum>Qt::Horizontal</enum>
                </property>
                <property name="sizeType">
                 <enum>QSizePolicy::Preferred</enum>
                </property>
                <property name="sizeHint" stdset="0">
                 <size>
                  <width>40</width>
                  <height>20</height>
                 </size>
                </property>
               </spacer>
              </item>
              <item row="2" column="3">
               <widget class="QPushButton" name="pushButton_applyKShift">
                <property name="font">
                 <font>
                  <pointsize>10</pointsize>
                 </font>
                </property>
                <property name="toolTip">
                 <string>&lt;html&gt;&lt;head/&gt;&lt;body&gt;&lt;p&gt;Apply k-vector to the selected reflections, i.e., shift HKL by kx, ky, kz&lt;/p&gt;&lt;/body&gt;&lt;/html&gt;</string>
                </property>
                <property name="text">
                 <string>Apply K-Shift</string>
                </property>
               </widget>
              </item>
              <item row="0" column="6">
               <widget class="QLabel" name="label_48">
                <property name="font">
                 <font>
                  <pointsize>10</pointsize>
                  <weight>50</weight>
                  <bold>false</bold>
                 </font>
                </property>
                <property name="text">
                 <string>Background</string>
                </property>
               </widget>
              </item>
              <item row="2" column="9">
               <widget class="QComboBox" name="comboBox_kVectorToExport">
                <property name="toolTip">
                 <string>&lt;html&gt;&lt;head/&gt;&lt;body&gt;&lt;p&gt;select the K-vector to export.  Option includes&lt;/p&gt;&lt;p&gt;1. nuclear peaks: k-vector = (0, 0, 0)&lt;/p&gt;&lt;p&gt;2. magnetic peaks with certain k-vector&lt;/p&gt;&lt;/body&gt;&lt;/html&gt;</string>
                </property>
               </widget>
              </item>
              <item row="1" column="10">
               <widget class="Line" name="line_17">
                <property name="orientation">
                 <enum>Qt::Horizontal</enum>
                </property>
               </widget>
              </item>
              <item row="1" column="8">
               <widget class="Line" name="line_11">
                <property name="orientation">
                 <enum>Qt::Horizontal</enum>
                </property>
               </widget>
              </item>
              <item row="0" column="7">
               <layout class="QHBoxLayout" name="horizontalLayout_23">
                <item>
                 <widget class="QLineEdit" name="lineEdit_numPt4BackgroundLeft">
                  <property name="sizePolicy">
                   <sizepolicy hsizetype="Preferred" vsizetype="Fixed">
                    <horstretch>0</horstretch>
                    <verstretch>0</verstretch>
                   </sizepolicy>
                  </property>
                  <property name="maximumSize">
                   <size>
                    <width>60</width>
                    <height>16777215</height>
                   </size>
                  </property>
                  <property name="toolTip">
                   <string>&lt;html&gt;&lt;head/&gt;&lt;body&gt;&lt;p&gt;Number of Pt. to calculate background&lt;/p&gt;&lt;/body&gt;&lt;/html&gt;</string>
                  </property>
                 </widget>
                </item>
                <item>
                 <widget class="QLineEdit" name="lineEdit_numPt4BackgroundRight">
                  <property name="sizePolicy">
                   <sizepolicy hsizetype="Preferred" vsizetype="Fixed">
                    <horstretch>0</horstretch>
                    <verstretch>0</verstretch>
                   </sizepolicy>
                  </property>
                  <property name="maximumSize">
                   <size>
                    <width>60</width>
                    <height>16777215</height>
                   </size>
                  </property>
                  <property name="toolTip">
                   <string>&lt;html&gt;&lt;head/&gt;&lt;body&gt;&lt;p&gt;Number of background points take for the right side if it is different from that for left side&lt;/p&gt;&lt;/body&gt;&lt;/html&gt;</string>
                  </property>
                 </widget>
                </item>
               </layout>
              </item>
              <item row="1" column="0">
               <widget class="Line" name="line_10">
                <property name="orientation">
                 <enum>Qt::Horizontal</enum>
                </property>
               </widget>
              </item>
              <item row="0" column="4">
               <widget class="QCheckBox" name="checkBox">
                <property name="font">
                 <font>
                  <pointsize>10</pointsize>
                  <weight>75</weight>
                  <bold>true</bold>
                 </font>
                </property>
                <property name="toolTip">
                 <string>&lt;html&gt;&lt;head/&gt;&lt;body&gt;&lt;p&gt;If True, then the peak intensity will be calculated for a Gaussian function, which is fit to a Pt. - Counts curve.&lt;/p&gt;&lt;p&gt;&lt;br/&gt;&lt;/p&gt;&lt;p&gt;Function to fit is a Gaussian plus linear background&lt;/p&gt;&lt;/body&gt;&lt;/html&gt;</string>
                </property>
                <property name="text">
                 <string>Fit By Gaussian</string>
                </property>
               </widget>
              </item>
              <item row="2" column="7">
               <widget class="QLabel" name="label_63">
                <property name="font">
                 <font>
                  <weight>75</weight>
                  <bold>true</bold>
                 </font>
                </property>
                <property name="text">
                 <string>Export Setup</string>
                </property>
               </widget>
              </item>
              <item row="2" column="8">
               <widget class="QCheckBox" name="checkBox_exportAbsorptionToFP">
                <property name="font">
                 <font>
                  <pointsize>9</pointsize>
                  <italic>true</italic>
                 </font>
                </property>
                <property name="toolTip">
                 <string>&lt;html&gt;&lt;head/&gt;&lt;body&gt;&lt;p&gt;&lt;span style=&quot; font-size:11pt; font-style:normal;&quot;&gt;Flag to export with absorption factor&lt;/span&gt;&lt;/p&gt;&lt;/body&gt;&lt;/html&gt;</string>
                </property>
                <property name="text">
                 <string>absorption factor</string>
                </property>
               </widget>
              </item>
              <item row="1" column="7">
               <widget class="Line" name="line_12">
                <property name="orientation">
                 <enum>Qt::Horizontal</enum>
                </property>
               </widget>
              </item>
              <item row="2" column="5">
               <widget class="Line" name="line_15">
                <property name="orientation">
                 <enum>Qt::Vertical</enum>
                </property>
               </widget>
              </item>
              <item row="1" column="9">
               <widget class="Line" name="line_16">
                <property name="orientation">
                 <enum>Qt::Horizontal</enum>
                </property>
               </widget>
              </item>
              <item row="0" column="10">
               <spacer name="horizontalSpacer_19">
                <property name="orientation">
                 <enum>Qt::Horizontal</enum>
                </property>
                <property name="sizeType">
                 <enum>QSizePolicy::Preferred</enum>
                </property>
                <property name="sizeHint" stdset="0">
                 <size>
                  <width>42</width>
                  <height>26</height>
                 </size>
                </property>
               </spacer>
              </item>
              <item row="1" column="6">
               <widget class="Line" name="line_13">
                <property name="orientation">
                 <enum>Qt::Horizontal</enum>
                </property>
               </widget>
              </item>
              <item row="1" column="2">
               <widget class="Line" name="line_18">
                <property name="orientation">
                 <enum>Qt::Horizontal</enum>
                </property>
               </widget>
              </item>
              <item row="1" column="1">
               <widget class="Line" name="line_19">
                <property name="orientation">
                 <enum>Qt::Horizontal</enum>
                </property>
               </widget>
              </item>
              <item row="1" column="3">
               <widget class="Line" name="line_20">
                <property name="orientation">
                 <enum>Qt::Horizontal</enum>
                </property>
               </widget>
              </item>
              <item row="1" column="4">
               <widget class="Line" name="line_21">
                <property name="orientation">
                 <enum>Qt::Horizontal</enum>
                </property>
               </widget>
              </item>
              <item row="2" column="10">
               <widget class="QCheckBox" name="checkBox_fpHighPrecision">
                <property name="font">
                 <font>
                  <pointsize>9</pointsize>
                 </font>
                </property>
                <property name="toolTip">
                 <string>&lt;html&gt;&lt;head/&gt;&lt;body&gt;&lt;p&gt;&lt;span style=&quot; font-size:11pt;&quot;&gt;If selected, the output peak intensity will have higher precision, i.e., (3i4,2f18.5,i4).&lt;/span&gt;&lt;/p&gt;&lt;p&gt;&lt;span style=&quot; font-size:11pt;&quot;&gt;Otherwise, it peak intensities will be written as (3i4,2f8.2,i4).&lt;/span&gt;&lt;/p&gt;&lt;/body&gt;&lt;/html&gt;</string>
                </property>
                <property name="text">
                 <string>High Precision</string>
                </property>
               </widget>
              </item>
             </layout>
            </item>
           </layout>
          </widget>
          <widget class="QWidget" name="tab_indexPeak">
           <attribute name="title">
            <string>Peak Integration</string>
           </attribute>
           <layout class="QGridLayout" name="gridLayout_13">
            <item row="0" column="3">
             <layout class="QHBoxLayout" name="horizontalLayout_21">
              <item>
               <layout class="QHBoxLayout" name="horizontalLayout_20">
                <item>
                 <widget class="QLabel" name="label_34">
                  <property name="text">
                   <string>Scan Number</string>
                  </property>
                 </widget>
                </item>
                <item>
                 <widget class="QLineEdit" name="lineEdit_scanIntegratePeak">
                  <property name="sizePolicy">
                   <sizepolicy hsizetype="Preferred" vsizetype="Fixed">
                    <horstretch>0</horstretch>
                    <verstretch>0</verstretch>
                   </sizepolicy>
                  </property>
                  <property name="readOnly">
                   <bool>false</bool>
                  </property>
                 </widget>
                </item>
               </layout>
              </item>
              <item>
               <widget class="QPushButton" name="pushButton_integratePt">
                <property name="toolTip">
                 <string>&lt;html&gt;&lt;head/&gt;&lt;body&gt;&lt;p&gt;Function to fit Pt.&lt;/p&gt;&lt;p&gt;  A * exp( - (x-x0)**2/(2 * sigma**2) )+B&lt;/p&gt;&lt;/body&gt;&lt;/html&gt;</string>
                </property>
                <property name="text">
                 <string>Integrate Peak</string>
                </property>
               </widget>
              </item>
              <item>
               <spacer name="horizontalSpacer_17">
                <property name="orientation">
                 <enum>Qt::Horizontal</enum>
                </property>
                <property name="sizeType">
                 <enum>QSizePolicy::Ignored</enum>
                </property>
                <property name="sizeHint" stdset="0">
                 <size>
                  <width>40</width>
                  <height>20</height>
                 </size>
                </property>
               </spacer>
              </item>
              <item>
               <widget class="QLabel" name="label_69">
                <property name="text">
                 <string>Scale Factor</string>
                </property>
               </widget>
              </item>
              <item>
               <widget class="QLineEdit" name="lineEdit_scaleFactorScan">
                <property name="sizePolicy">
                 <sizepolicy hsizetype="Preferred" vsizetype="Fixed">
                  <horstretch>0</horstretch>
                  <verstretch>0</verstretch>
                 </sizepolicy>
                </property>
               </widget>
              </item>
              <item>
               <widget class="QLabel" name="label_64">
                <property name="text">
                 <string>Background Pts.</string>
                </property>
               </widget>
              </item>
              <item>
               <widget class="QLineEdit" name="lineEdit_backgroundPts">
                <property name="sizePolicy">
                 <sizepolicy hsizetype="Preferred" vsizetype="Fixed">
                  <horstretch>0</horstretch>
                  <verstretch>0</verstretch>
                 </sizepolicy>
                </property>
               </widget>
              </item>
              <item>
               <widget class="QComboBox" name="comboBox_ptCountType"/>
              </item>
              <item>
               <widget class="QComboBox" name="comboBox_maskNames2">
                <item>
                 <property name="text">
                  <string>No Mask</string>
                 </property>
                </item>
               </widget>
              </item>
              <item>
               <widget class="QCheckBox" name="checkBox_use3algorithms">
                <property name="text">
                 <string>3 algorithms</string>
                </property>
               </widget>
              </item>
              <item>
               <spacer name="horizontalSpacer_20">
                <property name="orientation">
                 <enum>Qt::Horizontal</enum>
                </property>
                <property name="sizeType">
                 <enum>QSizePolicy::Preferred</enum>
                </property>
                <property name="sizeHint" stdset="0">
                 <size>
                  <width>40</width>
                  <height>20</height>
                 </size>
                </property>
               </spacer>
              </item>
              <item>
               <widget class="QPushButton" name="pushButton_showIntPeakDetails">
                <property name="enabled">
                 <bool>true</bool>
                </property>
                <property name="toolTip">
                 <string>&lt;html&gt;&lt;head/&gt;&lt;body&gt;&lt;p&gt;Fit by Gaussian for background&lt;/p&gt;&lt;/body&gt;&lt;/html&gt;</string>
                </property>
                <property name="text">
                 <string>See Details</string>
                </property>
               </widget>
              </item>
             </layout>
            </item>
            <item row="2" column="3">
             <widget class="IntegratedPeakView" name="graphicsView_integratedPeakView">
              <property name="sizePolicy">
               <sizepolicy hsizetype="Expanding" vsizetype="Expanding">
                <horstretch>0</horstretch>
                <verstretch>0</verstretch>
               </sizepolicy>
              </property>
              <property name="font">
               <font>
                <pointsize>10</pointsize>
               </font>
              </property>
             </widget>
            </item>
            <item row="3" column="3">
             <layout class="QHBoxLayout" name="horizontalLayout_22">
              <item>
               <layout class="QGridLayout" name="gridLayout_15">
                <item row="1" column="4">
                 <widget class="QLabel" name="label_68">
                  <property name="font">
                   <font>
                    <pointsize>10</pointsize>
                   </font>
                  </property>
                  <property name="text">
                   <string>Pt. Range</string>
                  </property>
                 </widget>
                </item>
                <item row="2" column="1">
                 <widget class="QLineEdit" name="lineEdit_gaussianPeakIntensity">
                  <property name="enabled">
                   <bool>true</bool>
                  </property>
                  <property name="sizePolicy">
                   <sizepolicy hsizetype="Preferred" vsizetype="Fixed">
                    <horstretch>0</horstretch>
                    <verstretch>0</verstretch>
                   </sizepolicy>
                  </property>
                  <property name="font">
                   <font>
                    <pointsize>10</pointsize>
                   </font>
                  </property>
                  <property name="dragEnabled">
                   <bool>true</bool>
                  </property>
                  <property name="readOnly">
                   <bool>true</bool>
                  </property>
                 </widget>
                </item>
                <item row="0" column="0">
                 <widget class="QLabel" name="label_32">
                  <property name="font">
                   <font>
                    <pointsize>10</pointsize>
                   </font>
                  </property>
                  <property name="toolTip">
                   <string>&lt;html&gt;&lt;head/&gt;&lt;body&gt;&lt;p&gt;&lt;span style=&quot; font-size:12pt;&quot;&gt;Intensity calculated by &lt;/span&gt;&lt;span style=&quot; font-size:12pt; font-weight:600;&quot;&gt;simple summation&lt;/span&gt;&lt;span style=&quot; font-size:12pt;&quot;&gt; with &lt;/span&gt;&lt;span style=&quot; font-size:12pt; font-weight:600;&quot;&gt;averaged background&lt;/span&gt;&lt;/p&gt;&lt;/body&gt;&lt;/html&gt;</string>
                  </property>
                  <property name="text">
                   <string>Intensity 1</string>
                  </property>
                 </widget>
                </item>
                <item row="0" column="1">
                 <widget class="QLineEdit" name="lineEdit_rawSinglePeakIntensity">
                  <property name="enabled">
                   <bool>true</bool>
                  </property>
                  <property name="sizePolicy">
                   <sizepolicy hsizetype="Preferred" vsizetype="Fixed">
                    <horstretch>0</horstretch>
                    <verstretch>0</verstretch>
                   </sizepolicy>
                  </property>
                  <property name="font">
                   <font>
                    <pointsize>10</pointsize>
                   </font>
                  </property>
                  <property name="toolTip">
                   <string>&lt;html&gt;&lt;head/&gt;&lt;body&gt;&lt;p&gt;Intensity calculated by &lt;span style=&quot; font-weight:600;&quot;&gt;simple summation&lt;/span&gt; with &lt;span style=&quot; font-weight:600;&quot;&gt;averaged background&lt;/span&gt;&lt;/p&gt;&lt;/body&gt;&lt;/html&gt;</string>
                  </property>
                  <property name="dragEnabled">
                   <bool>true</bool>
                  </property>
                  <property name="readOnly">
                   <bool>true</bool>
                  </property>
                 </widget>
                </item>
                <item row="0" column="4">
                 <widget class="QLabel" name="label_46">
                  <property name="font">
                   <font>
                    <pointsize>10</pointsize>
                   </font>
                  </property>
                  <property name="text">
                   <string>Background</string>
                  </property>
                 </widget>
                </item>
                <item row="0" column="5">
                 <widget class="QLineEdit" name="lineEdit_avgBackground">
                  <property name="sizePolicy">
                   <sizepolicy hsizetype="Preferred" vsizetype="Fixed">
                    <horstretch>0</horstretch>
                    <verstretch>0</verstretch>
                   </sizepolicy>
                  </property>
                  <property name="font">
                   <font>
                    <pointsize>10</pointsize>
                   </font>
                  </property>
                  <property name="readOnly">
                   <bool>true</bool>
                  </property>
                 </widget>
                </item>
                <item row="1" column="0">
                 <widget class="QLabel" name="label_65">
                  <property name="font">
                   <font>
                    <pointsize>10</pointsize>
                   </font>
                  </property>
                  <property name="toolTip">
                   <string>&lt;html&gt;&lt;head/&gt;&lt;body&gt;&lt;p&gt;Intensity calculated by &lt;span style=&quot; font-weight:600;&quot;&gt;simple summation&lt;/span&gt; with &lt;span style=&quot; font-weight:600;&quot;&gt;fitted flat background&lt;/span&gt;&lt;/p&gt;&lt;p&gt;&lt;br/&gt;&lt;/p&gt;&lt;p&gt;Fit function: Gaussian + Flat background&lt;/p&gt;&lt;/body&gt;&lt;/html&gt;</string>
                  </property>
                  <property name="text">
                   <string>Intensity 2</string>
                  </property>
                 </widget>
                </item>
                <item row="1" column="1">
                 <widget class="QLineEdit" name="lineEdit_intensity2">
                  <property name="sizePolicy">
                   <sizepolicy hsizetype="Preferred" vsizetype="Fixed">
                    <horstretch>0</horstretch>
                    <verstretch>0</verstretch>
                   </sizepolicy>
                  </property>
                  <property name="font">
                   <font>
                    <pointsize>10</pointsize>
                   </font>
                  </property>
                  <property name="toolTip">
                   <string>&lt;html&gt;&lt;head/&gt;&lt;body&gt;&lt;p&gt;Intensity calculated by &lt;span style=&quot; font-weight:600;&quot;&gt;simple summation&lt;/span&gt; with &lt;span style=&quot; font-weight:600;&quot;&gt;fitted flat background&lt;/span&gt;&lt;/p&gt;&lt;p&gt;&lt;br/&gt;&lt;/p&gt;&lt;p&gt;Fit function: Gaussian + Flat background&lt;/p&gt;&lt;/body&gt;&lt;/html&gt;</string>
                  </property>
                  <property name="dragEnabled">
                   <bool>true</bool>
                  </property>
                  <property name="readOnly">
                   <bool>true</bool>
                  </property>
                 </widget>
                </item>
                <item row="0" column="3">
                 <widget class="QLineEdit" name="lineEdit_errorIntensity1">
                  <property name="sizePolicy">
                   <sizepolicy hsizetype="Preferred" vsizetype="Fixed">
                    <horstretch>0</horstretch>
                    <verstretch>0</verstretch>
                   </sizepolicy>
                  </property>
                  <property name="font">
                   <font>
                    <pointsize>10</pointsize>
                   </font>
                  </property>
                 </widget>
                </item>
                <item row="2" column="0">
                 <widget class="QLabel" name="label_45">
                  <property name="font">
                   <font>
                    <pointsize>10</pointsize>
                   </font>
                  </property>
                  <property name="text">
                   <string>Intensity 3</string>
                  </property>
                 </widget>
                </item>
                <item row="2" column="4">
                 <widget class="QLabel" name="label_66">
                  <property name="font">
                   <font>
                    <pointsize>10</pointsize>
                   </font>
                  </property>
                  <property name="text">
                   <string>Gaussian B</string>
                  </property>
                 </widget>
                </item>
                <item row="1" column="5">
                 <widget class="QLineEdit" name="lineEdit_ptRange">
                  <property name="sizePolicy">
                   <sizepolicy hsizetype="Preferred" vsizetype="Fixed">
                    <horstretch>0</horstretch>
                    <verstretch>0</verstretch>
                   </sizepolicy>
                  </property>
                  <property name="font">
                   <font>
                    <pointsize>10</pointsize>
                   </font>
                  </property>
                 </widget>
                </item>
                <item row="1" column="3">
                 <widget class="QLineEdit" name="lineEdit_errorIntensity2">
                  <property name="sizePolicy">
                   <sizepolicy hsizetype="Preferred" vsizetype="Fixed">
                    <horstretch>0</horstretch>
                    <verstretch>0</verstretch>
                   </sizepolicy>
                  </property>
                  <property name="font">
                   <font>
                    <pointsize>10</pointsize>
                   </font>
                  </property>
                 </widget>
                </item>
                <item row="2" column="5">
                 <widget class="QLineEdit" name="lineEdit_peakBackground">
                  <property name="enabled">
                   <bool>true</bool>
                  </property>
                  <property name="sizePolicy">
                   <sizepolicy hsizetype="Preferred" vsizetype="Fixed">
                    <horstretch>0</horstretch>
                    <verstretch>0</verstretch>
                   </sizepolicy>
                  </property>
                  <property name="font">
                   <font>
                    <pointsize>10</pointsize>
                   </font>
                  </property>
                  <property name="toolTip">
                   <string>&lt;html&gt;&lt;head/&gt;&lt;body&gt;&lt;p&gt;Background value from fitted Gaussian&lt;/p&gt;&lt;/body&gt;&lt;/html&gt;</string>
                  </property>
                  <property name="dragEnabled">
                   <bool>true</bool>
                  </property>
                  <property name="readOnly">
                   <bool>true</bool>
                  </property>
                 </widget>
                </item>
                <item row="2" column="3">
                 <widget class="QLineEdit" name="lineEdit_errorIntensity3">
                  <property name="sizePolicy">
                   <sizepolicy hsizetype="Preferred" vsizetype="Fixed">
                    <horstretch>0</horstretch>
                    <verstretch>0</verstretch>
                   </sizepolicy>
                  </property>
                  <property name="font">
                   <font>
                    <pointsize>10</pointsize>
                   </font>
                  </property>
                 </widget>
                </item>
                <item row="0" column="2">
                 <widget class="QLabel" name="label_5">
                  <property name="text">
                   <string>+/-</string>
                  </property>
                 </widget>
                </item>
                <item row="1" column="2">
                 <widget class="QLabel" name="label_7">
                  <property name="text">
                   <string>+/-</string>
                  </property>
                 </widget>
                </item>
                <item row="2" column="2">
                 <widget class="QLabel" name="label_31">
                  <property name="text">
                   <string>+/-</string>
                  </property>
                 </widget>
                </item>
               </layout>
              </item>
              <item>
               <spacer name="horizontalSpacer_40">
                <property name="orientation">
                 <enum>Qt::Horizontal</enum>
                </property>
                <property name="sizeType">
                 <enum>QSizePolicy::Preferred</enum>
                </property>
                <property name="sizeHint" stdset="0">
                 <size>
                  <width>40</width>
                  <height>20</height>
                 </size>
                </property>
               </spacer>
              </item>
              <item>
               <layout class="QVBoxLayout" name="verticalLayout_23">
                <item>
                 <widget class="QLabel" name="label_53">
                  <property name="maximumSize">
                   <size>
                    <width>16777215</width>
                    <height>40</height>
                   </size>
                  </property>
                  <property name="font">
                   <font>
                    <pointsize>10</pointsize>
                   </font>
                  </property>
                  <property name="text">
                   <string>Fitted Parameters</string>
                  </property>
                 </widget>
                </item>
                <item>
                 <layout class="QGridLayout" name="gridLayout_20">
                  <item row="1" column="3">
                   <widget class="QLineEdit" name="lineEdit_guassX0">
                    <property name="sizePolicy">
                     <sizepolicy hsizetype="Preferred" vsizetype="Fixed">
                      <horstretch>0</horstretch>
                      <verstretch>0</verstretch>
                     </sizepolicy>
                    </property>
                    <property name="maximumSize">
                     <size>
                      <width>80</width>
                      <height>16777215</height>
                     </size>
                    </property>
                    <property name="font">
                     <font>
                      <pointsize>10</pointsize>
                     </font>
                    </property>
                   </widget>
                  </item>
                  <item row="0" column="3">
                   <widget class="QLineEdit" name="lineEdit_gaussSigma">
                    <property name="sizePolicy">
                     <sizepolicy hsizetype="Preferred" vsizetype="Fixed">
                      <horstretch>0</horstretch>
                      <verstretch>0</verstretch>
                     </sizepolicy>
                    </property>
                    <property name="maximumSize">
                     <size>
                      <width>80</width>
                      <height>16777215</height>
                     </size>
                    </property>
                    <property name="font">
                     <font>
                      <pointsize>10</pointsize>
                     </font>
                    </property>
                   </widget>
                  </item>
                  <item row="0" column="2">
                   <widget class="QLabel" name="label_61">
                    <property name="font">
                     <font>
                      <pointsize>10</pointsize>
                     </font>
                    </property>
                    <property name="text">
                     <string>Sigma</string>
                    </property>
                   </widget>
                  </item>
                  <item row="0" column="0">
                   <widget class="QLabel" name="label_54">
                    <property name="font">
                     <font>
                      <pointsize>10</pointsize>
                     </font>
                    </property>
                    <property name="text">
                     <string>A</string>
                    </property>
                   </widget>
                  </item>
                  <item row="1" column="0">
                   <widget class="QLabel" name="label_62">
                    <property name="font">
                     <font>
                      <pointsize>10</pointsize>
                     </font>
                    </property>
                    <property name="text">
                     <string>B  </string>
                    </property>
                   </widget>
                  </item>
                  <item row="1" column="2">
                   <widget class="QLabel" name="label_67">
                    <property name="font">
                     <font>
                      <pointsize>10</pointsize>
                     </font>
                    </property>
                    <property name="text">
                     <string>X0</string>
                    </property>
                   </widget>
                  </item>
                  <item row="1" column="1">
                   <widget class="QLineEdit" name="lineEdit_gaussB">
                    <property name="sizePolicy">
                     <sizepolicy hsizetype="Preferred" vsizetype="Fixed">
                      <horstretch>0</horstretch>
                      <verstretch>0</verstretch>
                     </sizepolicy>
                    </property>
                    <property name="maximumSize">
                     <size>
                      <width>80</width>
                      <height>16777215</height>
                     </size>
                    </property>
                    <property name="font">
                     <font>
                      <pointsize>10</pointsize>
                     </font>
                    </property>
                   </widget>
                  </item>
                  <item row="0" column="1">
                   <widget class="QLineEdit" name="lineEdit_gaussA">
                    <property name="sizePolicy">
                     <sizepolicy hsizetype="Preferred" vsizetype="Fixed">
                      <horstretch>0</horstretch>
                      <verstretch>0</verstretch>
                     </sizepolicy>
                    </property>
                    <property name="maximumSize">
                     <size>
                      <width>80</width>
                      <height>16777215</height>
                     </size>
                    </property>
                    <property name="font">
                     <font>
                      <pointsize>10</pointsize>
                     </font>
                    </property>
                   </widget>
                  </item>
                 </layout>
                </item>
               </layout>
              </item>
              <item>
               <spacer name="horizontalSpacer_37">
                <property name="orientation">
                 <enum>Qt::Horizontal</enum>
                </property>
                <property name="sizeType">
                 <enum>QSizePolicy::Ignored</enum>
                </property>
                <property name="sizeHint" stdset="0">
                 <size>
                  <width>40</width>
                  <height>20</height>
                 </size>
                </property>
               </spacer>
              </item>
              <item>
               <widget class="MatrixTable" name="tableWidget_covariance">
                <property name="sizePolicy">
                 <sizepolicy hsizetype="Expanding" vsizetype="Preferred">
                  <horstretch>0</horstretch>
                  <verstretch>0</verstretch>
                 </sizepolicy>
                </property>
                <property name="font">
                 <font>
                  <pointsize>10</pointsize>
                 </font>
                </property>
                <row>
                 <property name="text">
                  <string>X0</string>
                 </property>
                </row>
                <row>
                 <property name="text">
                  <string>sigma</string>
                 </property>
                </row>
                <row>
                 <property name="text">
                  <string>A</string>
                 </property>
                </row>
                <row>
                 <property name="text">
                  <string>B</string>
                 </property>
                </row>
                <column>
                 <property name="text">
                  <string>x0</string>
                 </property>
                </column>
                <column>
                 <property name="text">
                  <string>sigma</string>
                 </property>
                </column>
                <column>
                 <property name="text">
                  <string>A</string>
                 </property>
                </column>
                <column>
                 <property name="text">
                  <string>B</string>
                 </property>
                </column>
                <item row="0" column="0">
                 <property name="text">
                  <string/>
                 </property>
                 <property name="font">
                  <font>
                   <pointsize>10</pointsize>
                  </font>
                 </property>
                </item>
               </widget>
              </item>
              <item>
               <layout class="QVBoxLayout" name="verticalLayout_24">
                <item>
                 <widget class="QPushButton" name="pushButton_clearPeakIntFigure">
                  <property name="text">
                   <string>Clear Canvas</string>
                  </property>
                 </widget>
                </item>
                <item>
                 <spacer name="verticalSpacer_16">
                  <property name="orientation">
                   <enum>Qt::Vertical</enum>
                  </property>
                  <property name="sizeType">
                   <enum>QSizePolicy::Preferred</enum>
                  </property>
                  <property name="sizeHint" stdset="0">
                   <size>
                    <width>20</width>
                    <height>40</height>
                   </size>
                  </property>
                 </spacer>
                </item>
               </layout>
              </item>
             </layout>
            </item>
           </layout>
          </widget>
          <widget class="QWidget" name="tab_k_shift">
           <attribute name="title">
            <string>Export to Fullprof</string>
           </attribute>
           <layout class="QHBoxLayout" name="horizontalLayout_3">
            <item>
             <layout class="QVBoxLayout" name="verticalLayout_12">
              <item>
               <widget class="QGroupBox" name="groupBox_14">
                <property name="title">
                 <string>Export setup</string>
                </property>
                <layout class="QHBoxLayout" name="horizontalLayout_9">
                 <item>
                  <widget class="QLabel" name="label_51">
                   <property name="text">
                    <string>Fullprof Header</string>
                   </property>
                  </widget>
                 </item>
                 <item>
                  <widget class="QLineEdit" name="lineEdit_fpHeader">
                   <property name="sizePolicy">
                    <sizepolicy hsizetype="Expanding" vsizetype="Fixed">
                     <horstretch>0</horstretch>
                     <verstretch>0</verstretch>
                    </sizepolicy>
                   </property>
                  </widget>
                 </item>
                 <item>
                  <widget class="QPushButton" name="pushButton_applyHeader">
                   <property name="text">
                    <string>Apply</string>
                   </property>
                  </widget>
                 </item>
                </layout>
               </widget>
              </item>
              <item>
               <widget class="QGroupBox" name="groupBox_8">
                <property name="title">
                 <string>K-shift Vector</string>
                </property>
                <layout class="QVBoxLayout" name="verticalLayout_17">
                 <item>
                  <layout class="QGridLayout" name="gridLayout_24">
                   <item row="1" column="5">
                    <widget class="QLineEdit" name="lineEdit_kY">
                     <property name="sizePolicy">
                      <sizepolicy hsizetype="Preferred" vsizetype="Fixed">
                       <horstretch>0</horstretch>
                       <verstretch>0</verstretch>
                      </sizepolicy>
                     </property>
                    </widget>
                   </item>
                   <item row="1" column="7">
                    <widget class="QLineEdit" name="lineEdit_kZ">
                     <property name="sizePolicy">
                      <sizepolicy hsizetype="Preferred" vsizetype="Fixed">
                       <horstretch>0</horstretch>
                       <verstretch>0</verstretch>
                      </sizepolicy>
                     </property>
                    </widget>
                   </item>
                   <item row="1" column="4">
                    <widget class="QLabel" name="label_49">
                     <property name="text">
                      <string>Ky</string>
                     </property>
                    </widget>
                   </item>
                   <item row="1" column="0">
                    <widget class="QLabel" name="label_37">
                     <property name="text">
                      <string>Kx</string>
                     </property>
                    </widget>
                   </item>
                   <item row="1" column="8">
                    <widget class="QPushButton" name="pushButton_addKShift">
                     <property name="text">
                      <string>Add</string>
                     </property>
                    </widget>
                   </item>
                   <item row="1" column="6">
                    <widget class="QLabel" name="label_50">
                     <property name="text">
                      <string>Kz</string>
                     </property>
                    </widget>
                   </item>
                   <item row="2" column="8">
                    <widget class="QPushButton" name="pushButton_deleteKShift">
                     <property name="text">
                      <string>Delete</string>
                     </property>
                    </widget>
                   </item>
                   <item row="1" column="3">
                    <widget class="QLineEdit" name="lineEdit_kX">
                     <property name="sizePolicy">
                      <sizepolicy hsizetype="Preferred" vsizetype="Fixed">
                       <horstretch>0</horstretch>
                       <verstretch>0</verstretch>
                      </sizepolicy>
                     </property>
                    </widget>
                   </item>
                   <item row="1" column="9">
                    <spacer name="horizontalSpacer_23">
                     <property name="orientation">
                      <enum>Qt::Horizontal</enum>
                     </property>
                     <property name="sizeHint" stdset="0">
                      <size>
                       <width>40</width>
                       <height>20</height>
                      </size>
                     </property>
                    </spacer>
                   </item>
                  </layout>
                 </item>
                 <item>
                  <widget class="KShiftTableWidget" name="tableWidget_kShift"/>
                 </item>
                </layout>
               </widget>
              </item>
             </layout>
            </item>
            <item>
             <layout class="QVBoxLayout" name="verticalLayout_16">
              <item>
               <widget class="QGroupBox" name="groupBox_15">
                <property name="title">
                 <string>Fullprof Data File Content</string>
                </property>
                <layout class="QGridLayout" name="gridLayout_26">
                 <item row="0" column="0">
                  <widget class="QPlainTextEdit" name="plainTextEdit_fpContent"/>
                 </item>
                </layout>
               </widget>
              </item>
             </layout>
            </item>
            <item>
             <spacer name="horizontalSpacer_24">
              <property name="orientation">
               <enum>Qt::Horizontal</enum>
              </property>
              <property name="sizeType">
               <enum>QSizePolicy::Ignored</enum>
              </property>
              <property name="sizeHint" stdset="0">
               <size>
                <width>40</width>
                <height>20</height>
               </size>
              </property>
             </spacer>
            </item>
           </layout>
          </widget>
          <widget class="QWidget" name="tab_recordManagemet">
           <attribute name="title">
            <string>Advanced Setup</string>
           </attribute>
           <layout class="QGridLayout" name="gridLayout_27">
            <item row="1" column="2">
             <spacer name="horizontalSpacer_25">
              <property name="orientation">
               <enum>Qt::Horizontal</enum>
              </property>
              <property name="sizeType">
               <enum>QSizePolicy::MinimumExpanding</enum>
              </property>
              <property name="sizeHint" stdset="0">
               <size>
                <width>40</width>
                <height>20</height>
               </size>
              </property>
             </spacer>
            </item>
            <item row="1" column="0">
             <widget class="QGroupBox" name="groupBox_16">
              <property name="title">
               <string>Last 3 Projects</string>
              </property>
              <layout class="QGridLayout" name="gridLayout_25">
               <item row="2" column="1">
                <widget class="QLabel" name="label_last2">
                 <property name="text">
                  <string>Last 2</string>
                 </property>
                </widget>
               </item>
               <item row="4" column="3">
                <widget class="QLabel" name="label_last3Path">
                 <property name="sizePolicy">
                  <sizepolicy hsizetype="MinimumExpanding" vsizetype="Preferred">
                   <horstretch>0</horstretch>
                   <verstretch>0</verstretch>
                  </sizepolicy>
                 </property>
                 <property name="text">
                  <string>EMPTY</string>
                 </property>
                </widget>
               </item>
               <item row="1" column="0">
                <widget class="QRadioButton" name="radioButton_useLast1">
                 <property name="text">
                  <string/>
                 </property>
                </widget>
               </item>
               <item row="2" column="0">
                <widget class="QRadioButton" name="radioButton_useLast2">
                 <property name="text">
                  <string/>
                 </property>
                </widget>
               </item>
               <item row="4" column="0">
                <widget class="QRadioButton" name="radioButton_useLast3">
                 <property name="text">
                  <string/>
                 </property>
                </widget>
               </item>
               <item row="1" column="1">
                <widget class="QLabel" name="label_last1">
                 <property name="text">
                  <string>Last 1</string>
                 </property>
                </widget>
               </item>
               <item row="4" column="1">
                <widget class="QLabel" name="label_last3">
                 <property name="text">
                  <string>Last 3</string>
                 </property>
                </widget>
               </item>
               <item row="1" column="3">
                <widget class="QLabel" name="label_last1Path">
                 <property name="sizePolicy">
                  <sizepolicy hsizetype="MinimumExpanding" vsizetype="Preferred">
                   <horstretch>0</horstretch>
                   <verstretch>0</verstretch>
                  </sizepolicy>
                 </property>
                 <property name="minimumSize">
                  <size>
                   <width>200</width>
                   <height>0</height>
                  </size>
                 </property>
                 <property name="text">
                  <string>EMPTY</string>
                 </property>
                </widget>
               </item>
               <item row="2" column="3">
                <widget class="QLabel" name="label_last2Path">
                 <property name="sizePolicy">
                  <sizepolicy hsizetype="MinimumExpanding" vsizetype="Preferred">
                   <horstretch>0</horstretch>
                   <verstretch>0</verstretch>
                  </sizepolicy>
                 </property>
                 <property name="text">
                  <string>EMPTY</string>
                 </property>
                </widget>
               </item>
               <item row="1" column="2">
                <spacer name="horizontalSpacer_22">
                 <property name="orientation">
                  <enum>Qt::Horizontal</enum>
                 </property>
                 <property name="sizeType">
                  <enum>QSizePolicy::Preferred</enum>
                 </property>
                 <property name="sizeHint" stdset="0">
                  <size>
                   <width>40</width>
                   <height>20</height>
                  </size>
                 </property>
                </spacer>
               </item>
               <item row="5" column="0">
                <widget class="QPushButton" name="pushButton_loadLastNthProject">
                 <property name="font">
                  <font>
                   <pointsize>9</pointsize>
                   <weight>75</weight>
                   <bold>true</bold>
                  </font>
                 </property>
                 <property name="text">
                  <string>Load</string>
                 </property>
                </widget>
               </item>
              </layout>
             </widget>
            </item>
            <item row="3" column="0">
             <spacer name="verticalSpacer_25">
              <property name="orientation">
               <enum>Qt::Vertical</enum>
              </property>
              <property name="sizeType">
               <enum>QSizePolicy::MinimumExpanding</enum>
              </property>
              <property name="sizeHint" stdset="0">
               <size>
                <width>20</width>
                <height>40</height>
               </size>
              </property>
             </spacer>
            </item>
            <item row="2" column="2">
             <spacer name="horizontalSpacer_35">
              <property name="orientation">
               <enum>Qt::Horizontal</enum>
              </property>
              <property name="sizeType">
               <enum>QSizePolicy::MinimumExpanding</enum>
              </property>
              <property name="sizeHint" stdset="0">
               <size>
                <width>40</width>
                <height>20</height>
               </size>
              </property>
             </spacer>
            </item>
            <item row="2" column="0">
             <widget class="QGroupBox" name="groupBox_23">
              <property name="title">
               <string>Constants</string>
              </property>
              <layout class="QGridLayout" name="gridLayout_6">
               <item row="2" column="2">
                <widget class="QLineEdit" name="lineEdit_pixelSizeX">
                 <property name="enabled">
                  <bool>false</bool>
                 </property>
                 <property name="sizePolicy">
                  <sizepolicy hsizetype="MinimumExpanding" vsizetype="Fixed">
                   <horstretch>0</horstretch>
                   <verstretch>0</verstretch>
                  </sizepolicy>
                 </property>
                 <property name="text">
                  <string>0.0001984375</string>
                 </property>
                </widget>
               </item>
               <item row="2" column="0">
                <widget class="QLabel" name="label_21">
                 <property name="text">
                  <string>Pixel Size</string>
                 </property>
                </widget>
               </item>
               <item row="1" column="0">
                <widget class="QLabel" name="label_20">
                 <property name="text">
                  <string>Sample-detector Distance Tolerance</string>
                 </property>
                </widget>
               </item>
               <item row="1" column="2">
                <widget class="QLineEdit" name="lineEdit_sampleDetDistTol">
                 <property name="sizePolicy">
                  <sizepolicy hsizetype="MinimumExpanding" vsizetype="Fixed">
                   <horstretch>0</horstretch>
                   <verstretch>0</verstretch>
                  </sizepolicy>
                 </property>
                 <property name="maximumSize">
                  <size>
                   <width>10000</width>
                   <height>16777215</height>
                  </size>
                 </property>
                 <property name="text">
                  <string>0.2</string>
                 </property>
                </widget>
               </item>
               <item row="1" column="1">
                <spacer name="horizontalSpacer_36">
                 <property name="orientation">
                  <enum>Qt::Horizontal</enum>
                 </property>
                 <property name="sizeType">
                  <enum>QSizePolicy::Preferred</enum>
                 </property>
                 <property name="sizeHint" stdset="0">
                  <size>
                   <width>40</width>
                   <height>20</height>
                  </size>
                 </property>
                </spacer>
               </item>
               <item row="2" column="3">
                <widget class="QLineEdit" name="lineEdit_pixelSizeY">
                 <property name="enabled">
                  <bool>false</bool>
                 </property>
                 <property name="text">
                  <string>0.0001984375</string>
                 </property>
                </widget>
               </item>
               <item row="0" column="2">
                <widget class="QLineEdit" name="lineEdit_numPixelRow">
                 <property name="enabled">
                  <bool>false</bool>
                 </property>
                 <property name="text">
                  <string>256</string>
                 </property>
                </widget>
               </item>
               <item row="0" column="3">
                <widget class="QLineEdit" name="lineEdit_numPixelColumn">
                 <property name="enabled">
                  <bool>false</bool>
                 </property>
                 <property name="text">
                  <string>256</string>
                 </property>
                </widget>
               </item>
               <item row="0" column="0">
                <widget class="QLabel" name="label_22">
                 <property name="text">
                  <string>Detector Pixel Size</string>
                 </property>
                </widget>
               </item>
              </layout>
             </widget>
            </item>
            <item row="0" column="0">
             <widget class="QGroupBox" name="groupBox_2">
              <property name="title">
               <string>Instrument</string>
              </property>
              <layout class="QGridLayout" name="gridLayout_2">
               <item row="0" column="0">
                <widget class="QComboBox" name="comboBox_instrument">
                 <item>
                  <property name="text">
                   <string>HB3A</string>
                  </property>
                 </item>
                </widget>
               </item>
              </layout>
             </widget>
            </item>
           </layout>
          </widget>
         </widget>
        </item>
       </layout>
      </item>
      <item>
       <widget class="QLineEdit" name="lineEdit_message"/>
      </item>
     </layout>
    </item>
   </layout>
  </widget>
  <widget class="QMenuBar" name="menubar">
   <property name="geometry">
    <rect>
     <x>0</x>
     <y>0</y>
     <width>1568</width>
     <height>25</height>
    </rect>
   </property>
   <widget class="QMenu" name="menuFile">
    <property name="title">
     <string>File</string>
    </property>
    <addaction name="separator"/>
    <addaction name="separator"/>
    <addaction name="actionOpen_Project"/>
    <addaction name="actionOpen_Last_Project"/>
    <addaction name="actionSave_Project"/>
    <addaction name="separator"/>
    <addaction name="actionLoad_Mask"/>
    <addaction name="separator"/>
    <addaction name="actionExport_Peaks"/>
    <addaction name="separator"/>
    <addaction name="actionExit"/>
   </widget>
   <widget class="QMenu" name="menuTools">
    <property name="title">
     <string>Tools</string>
    </property>
    <addaction name="actionSave_Session"/>
    <addaction name="actionLoad_Session"/>
    <addaction name="separator"/>
    <addaction name="action_setDefaultConfiguration"/>
    <addaction name="separator"/>
    <addaction name="action_SaveConfiguration"/>
    <addaction name="action_LoadConfiguration"/>
   </widget>
   <widget class="QMenu" name="menuAdmin_Tools">
    <property name="title">
     <string>Admin Tools</string>
    </property>
    <addaction name="actionPre_Processing"/>
    <addaction name="actionData_Downloading"/>
   </widget>
   <widget class="QMenu" name="menuPeak_Integration">
    <property name="title">
     <string>Peak Integration</string>
    </property>
    <widget class="QMenu" name="menuPlots">
     <property name="title">
      <string>Plots</string>
     </property>
     <addaction name="action2theta_Sigma"/>
     <addaction name="actionSave_2theta_Sigma"/>
    </widget>
    <addaction name="actionSingle_Pt_Integration"/>
    <addaction name="menuPlots"/>
   </widget>
   <widget class="QMenu" name="menuTables">
    <property name="title">
     <string>Tables</string>
    </property>
    <widget class="QMenu" name="menuSurvey">
     <property name="title">
      <string>Survey</string>
     </property>
     <addaction name="actionSort_By_2Theta"/>
     <addaction name="actionSort_By_Pt"/>
    </widget>
    <addaction name="menuSurvey"/>
   </widget>
   <addaction name="menuFile"/>
   <addaction name="menuTools"/>
   <addaction name="menuPeak_Integration"/>
   <addaction name="menuAdmin_Tools"/>
   <addaction name="menuTables"/>
  </widget>
  <widget class="QStatusBar" name="statusbar"/>
  <action name="actionNew">
   <property name="text">
    <string>New</string>
   </property>
   <property name="shortcut">
    <string>Ctrl+N</string>
   </property>
  </action>
  <action name="actionOpen">
   <property name="text">
    <string>Open</string>
   </property>
   <property name="shortcut">
    <string>Ctrl+O</string>
   </property>
  </action>
  <action name="actionSave">
   <property name="text">
    <string>Save</string>
   </property>
  </action>
  <action name="actionLog">
   <property name="text">
    <string>Log</string>
   </property>
   <property name="shortcut">
    <string>Ctrl+L</string>
   </property>
  </action>
  <action name="actionSave_Session">
   <property name="text">
    <string>Save Session</string>
   </property>
   <property name="shortcut">
    <string>Ctrl+Shift+S</string>
   </property>
  </action>
  <action name="actionExit">
   <property name="text">
    <string>Exit</string>
   </property>
   <property name="shortcut">
    <string>Ctrl+Q</string>
   </property>
  </action>
  <action name="actionLoad_Session">
   <property name="text">
    <string>Load Session</string>
   </property>
   <property name="shortcut">
    <string>Ctrl+Shift+L</string>
   </property>
  </action>
  <action name="action_SaveConfiguration">
   <property name="text">
    <string>Save Configuration</string>
   </property>
  </action>
  <action name="action_LoadConfiguration">
   <property name="text">
    <string>Load Configuration</string>
   </property>
   <property name="shortcut">
    <string>Ctrl+G</string>
   </property>
  </action>
  <action name="action_setDefaultConfiguration">
   <property name="text">
    <string>Set Default Config</string>
   </property>
   <property name="shortcut">
    <string>Ctrl+F</string>
   </property>
  </action>
  <action name="actionOpen_Project">
   <property name="text">
    <string>Open Project</string>
   </property>
   <property name="shortcut">
    <string>Ctrl+O</string>
   </property>
  </action>
  <action name="actionSave_Project">
   <property name="text">
    <string>Save Project</string>
   </property>
   <property name="shortcut">
    <string>Ctrl+S</string>
   </property>
  </action>
  <action name="actionExport_Peaks">
   <property name="text">
    <string>Export Peaks</string>
   </property>
  </action>
  <action name="actionLoad_Mask">
   <property name="text">
    <string>Load Mask</string>
   </property>
  </action>
  <action name="actionOpen_Last_Project">
   <property name="text">
    <string>Open Last Project</string>
   </property>
   <property name="shortcut">
    <string>Ctrl+Shift+O</string>
   </property>
  </action>
  <action name="actionPre_Processing">
   <property name="text">
    <string>Pre-Processing</string>
   </property>
  </action>
  <action name="actionData_Downloading">
   <property name="text">
    <string>Download Data</string>
   </property>
  </action>
  <action name="actionSingle_Pt_Integration">
   <property name="text">
    <string>Single Pt Integration</string>
   </property>
  </action>
  <action name="actionSort_By_2Theta">
   <property name="text">
    <string>Sort By 2Theta</string>
   </property>
  </action>
  <action name="action2theta_Sigma">
   <property name="text">
    <string>2theta-Sigma</string>
   </property>
  </action>
  <action name="actionSave_2theta_Sigma">
   <property name="text">
    <string>Save 2theta-Sigma</string>
   </property>
  </action>
  <action name="actionSort_By_Pt">
   <property name="text">
    <string>Sort By Pt</string>
   </property>
  </action>
 </widget>
 <customwidgets>
  <customwidget>
   <class>UBMatrixPeakTable</class>
   <extends>QTableWidget</extends>
   <header>HFIR_4Circle_Reduction/hfctables.h</header>
  </customwidget>
  <customwidget>
   <class>UBMatrixTable</class>
   <extends>QTableWidget</extends>
   <header>HFIR_4Circle_Reduction/hfctables.h</header>
  </customwidget>
  <customwidget>
   <class>ProcessTableWidget</class>
   <extends>QTableWidget</extends>
   <header>HFIR_4Circle_Reduction/hfctables.h</header>
  </customwidget>
  <customwidget>
   <class>ScanSurveyTable</class>
   <extends>QTableWidget</extends>
   <header>HFIR_4Circle_Reduction/hfctables.h</header>
  </customwidget>
  <customwidget>
   <class>IntegratedPeakView</class>
   <extends>QGraphicsView</extends>
   <header>HFIR_4Circle_Reduction/integratedpeakview.h</header>
  </customwidget>
  <customwidget>
   <class>Detector2DView</class>
   <extends>QGraphicsView</extends>
   <header>HFIR_4Circle_Reduction/detector2dview.h</header>
  </customwidget>
  <customwidget>
   <class>KShiftTableWidget</class>
   <extends>QTableWidget</extends>
   <header>HFIR_4Circle_Reduction/hfctables.h</header>
  </customwidget>
  <customwidget>
   <class>MatrixTable</class>
   <extends>QTableWidget</extends>
   <header>HFIR_4Circle_Reduction/hfctables.h</header>
  </customwidget>
 </customwidgets>
 <resources/>
 <connections/>
</ui><|MERGE_RESOLUTION|>--- conflicted
+++ resolved
@@ -675,9 +675,6 @@
               </layout>
              </widget>
             </item>
-<<<<<<< HEAD
-            <item row="7" column="0">
-=======
             <item row="2" column="0">
              <widget class="QGroupBox" name="groupBox">
               <property name="title">
@@ -853,7 +850,6 @@
              </widget>
             </item>
             <item row="6" column="0">
->>>>>>> 47a9595e
              <spacer name="verticalSpacer_2">
               <property name="orientation">
                <enum>Qt::Vertical</enum>
