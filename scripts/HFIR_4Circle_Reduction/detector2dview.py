--- conflicted
+++ resolved
@@ -1,14 +1,9 @@
 #pylint: disable=W0403,R0902,R0903,R0904,W0212
-<<<<<<< HEAD
-import mpl2dgraphicsview
+from __future__ import (absolute_import, division, print_function)
+from HFIR_4Circle_Reduction import mpl2dgraphicsview
 import numpy as np
 import os
-=======
-from __future__ import (absolute_import, division, print_function)
-import os
-import numpy as np
-from HFIR_4Circle_Reduction import mpl2dgraphicsview
->>>>>>> 81b9c3d5
+
 
 
 class Detector2DView(mpl2dgraphicsview.Mpl2dGraphicsView):
@@ -144,23 +139,12 @@
         ur_row = max(self._roiStart[0], self._roiEnd[0])
         ur_col = max(self._roiStart[1], self._roiEnd[1])
 
-<<<<<<< HEAD
+        #roi_matrix = matrix[ll_col:ur_col, ll_row:ur_row]
+        #sum_0 = roi_matrix.sum(0)
+        #sum_1 = roi_matrix.sum(1)
         roi_matrix = matrix[ll_col:ur_col, ll_row:ur_row]
-
         sum_0 = roi_matrix.sum(0)
         sum_1 = roi_matrix.sum(1)
-=======
-        # print('Row: {0} : {1}  Col: {2} : {3}'.format(ll_row, ur_row, ll_col, ur_col))
-
-        roi_matrix = matrix[ll_col:ur_col, ll_row:ur_row]
-
-        sum_0 = roi_matrix.sum(0)
-        #  print(sum_0)
-        sum_1 = roi_matrix.sum(1)
-        #  print(sum_1)
-        print('[SUM 0] Dimension: {0}'.format(sum_0.shape))
-        print('[SUM 1] Dimension: {0}'.format(sum_1.shape))
->>>>>>> 81b9c3d5
 
         # write to file
         base_name = os.path.join(output_dir, 'Exp{0}_Scan{1}_Pt{2}'.format(exp_number, scan_number, pt_number))
