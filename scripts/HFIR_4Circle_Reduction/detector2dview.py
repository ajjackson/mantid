import mplgraphicsview

import numpy as np
from matplotlib import pyplot as plt


class Detector2DView(mplgraphicsview.MplGraphicsView):
    """
    Customized 2D detector view
    """
    class MousePress(object):
        RELEASED = 0
        LEFT = 1
        RIGHT = 3

    def __init__(self, parent):
        """

        :param parent:
        :return:
        """
        mplgraphicsview.MplGraphicsView.__init__(self, parent)

<<<<<<< HEAD
        # connect the mouse motion to interact with the canvas
=======
        # Interaction with the canvas
>>>>>>> 0663dd02
        self._myCanvas.mpl_connect('button_press_event', self.on_mouse_press_event)
        self._myCanvas.mpl_connect('button_release_event', self.on_mouse_release_event)
        self._myCanvas.mpl_connect('motion_notify_event', self.on_mouse_motion)

<<<<<<< HEAD
        # class variables
        self._myPolygon = None
=======
        # class status variables
        self._roiSelectMode = False
        # region of interest. None or 2 tuple of 2-tuple for upper left corner and lower right corner
        self._myROI = None
        self._roiStart = None
        self._roiEnd = None

        # mouse
        self._mousePressed = Detector2DView.MousePress.RELEASED

        # mouse position and resolution
        self._currX = 0.
        self._currY = 0.
        self._resolutionX = 0.005
        self._resolutionY = 0.005
>>>>>>> 0663dd02

        return

    def add_roi(self):
        """ Add region of interest
        :return:
        """
        vertex_array = np.ndarray(shape=(4, 2))
        vertex_array[0][0] = 10.
        vertex_array[0][1] = 10.
        vertex_array[1][0] = 10.
        vertex_array[1][1] = 20.
        vertex_array[2][0] = 20.
        vertex_array[2][1] = 20.
        vertex_array[3][0] = 20.
        vertex_array[3][1] = 10.

        # TODO - Refactor to Mpl2DGraphicsview as draw_polygon()
        # TODO - create an Art_ID system in Mpl2dGraphicsView to manage artists.
        p = plt.Polygon(vertex_array, fill=False, color='w')
        self._myCanvas.axes.add_artist(p)

        # register
        self._myPolygon = p

        # Flush...
        self._myCanvas._flush()

        return

<<<<<<< HEAD
    def remove_roi(self):
        """
        Remove the rectangular for region of interest
        :return:
        """
        self._myPolygon.remove()

        self._myCanvas._flush()

        return

    def get_roi(self):
        """
        :return: A list for polygon0
        """
=======
    def enter_roi_mode(self, state):
        """
        Enter the region of interest (ROI) selection mode
        :return:
        """
        assert isinstance(state, bool)

        self._roiSelectMode = state

        return

    def on_mouse_motion(self, event):
        """
        Event handing as mouse is moving
        :param event:
        :return:
        """
        # operation if the displacement is too small
        if abs(event.xdata - self._currX) < self.resolutionX() and abs(event.ydata - self._currY) < self.resolutionY():
            return

        if self._mousePressed == Detector2DView.MousePress.RELEASED:
            # No operation if mouse is not pressed
            pass

        elif self._mousePressed == Detector2DView.MousePress.RIGHT:
            # No operation if mouse' right button is pressed
            pass

        elif self._mousePressed == Detector2DView.MousePress.LEFT:
            if self._roiSelectMode is True:
                # in ROI selection mode, update the size
                self.update_roi(event.xdata, event.ydata)

        # update current mouse' position
        self._currX = event.xdata
        self._currY = event.ydata

        return

    def on_mouse_press_event(self, event):
        """

        :param event:
        :return:
        """
        # update mouse' position
        self._currX = event.xdata
        self._currY = event.ydata

        # update mouse' pressed state
        if event.button == 1:
            self._mousePressed = Detector2DView.MousePress.LEFT
        elif event.button == 3:
            self._mousePressed = Detector2DView.MousePress.RIGHT

        # do something?
        if self._roiSelectMode is True and self._mousePressed == Detector2DView.MousePress.LEFT:
            # start to select a region
            self._roiStart = (self._currX, self._currY)

        return

    def on_mouse_release_event(self, event):
        """

        :param event:
        :return:
        """
        # update mouse' position
        self._currX = event.xdata
        self._currY = event.ydata

        # do something
        if self._roiSelectMode is True and self._mousePressed == Detector2DView.MousePress.LEFT:
            # end the ROI selection mode
            self._roiEnd = (self._currX, self._currY)
            self.update_roi()

            # release the mode
            self._roiStart = self._roiEnd = None

        # update button
        self._mousePressed = Detector2DView.MousePress.RELEASED

        return


    def resolutionX(self):
        """

        :return:
        """
        x_min, x_max = self.getXLimit()
        return (x_max - x_min) * self._resolutionX

    def resolutionY(self):
        """

        :return:
        """
        y_min, y_max = self.getYLimit()
        return (y_max - y_min) * self._resolutionY
>>>>>>> 0663dd02
<|MERGE_RESOLUTION|>--- conflicted
+++ resolved
@@ -21,19 +21,14 @@
         """
         mplgraphicsview.MplGraphicsView.__init__(self, parent)
 
-<<<<<<< HEAD
         # connect the mouse motion to interact with the canvas
-=======
-        # Interaction with the canvas
->>>>>>> 0663dd02
         self._myCanvas.mpl_connect('button_press_event', self.on_mouse_press_event)
         self._myCanvas.mpl_connect('button_release_event', self.on_mouse_release_event)
         self._myCanvas.mpl_connect('motion_notify_event', self.on_mouse_motion)
 
-<<<<<<< HEAD
         # class variables
         self._myPolygon = None
-=======
+
         # class status variables
         self._roiSelectMode = False
         # region of interest. None or 2 tuple of 2-tuple for upper left corner and lower right corner
@@ -49,7 +44,6 @@
         self._currY = 0.
         self._resolutionX = 0.005
         self._resolutionY = 0.005
->>>>>>> 0663dd02
 
         return
 
@@ -80,7 +74,6 @@
 
         return
 
-<<<<<<< HEAD
     def remove_roi(self):
         """
         Remove the rectangular for region of interest
@@ -96,7 +89,8 @@
         """
         :return: A list for polygon0
         """
-=======
+        return
+
     def enter_roi_mode(self, state):
         """
         Enter the region of interest (ROI) selection mode
@@ -184,7 +178,6 @@
 
         return
 
-
     def resolutionX(self):
         """
 
@@ -200,4 +193,3 @@
         """
         y_min, y_max = self.getYLimit()
         return (y_max - y_min) * self._resolutionY
->>>>>>> 0663dd02
