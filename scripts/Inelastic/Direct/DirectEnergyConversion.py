﻿#pylint: disable=too-many-lines
#pylint: disable=invalid-name
#pylind: disable=attribute-defined-outside-init
from mantid.simpleapi import *
from mantid.kernel import funcinspect
from mantid import geometry,api

import os.path
import copy
import math
import time
import numpy as np
import collections

import Direct.CommonFunctions  as common
import Direct.diagnostics      as diagnostics
from Direct.PropertyManager  import PropertyManager
from Direct.RunDescriptor    import RunDescriptor
from Direct.ReductionHelpers import extract_non_system_names,process_prop_list


def setup_reducer(inst_name,reload_instrument=False):
    """
    Given an instrument name or prefix this sets up a converter
    object for the reduction. Deprecated method
    """
    try:
        return DirectEnergyConversion(inst_name,reload_instrument)
    except RuntimeError:
        raise RuntimeError('Unknown instrument "%s" or wrong IDF file for this instrument, cannot continue' % inst_name)

#How could it be that abstract class is not referenced R0921? What it means?
#pylint: disable=too-many-instance-attributes


class DirectEnergyConversion(object):
    """
    Performs a convert to energy assuming the provided instrument is
    an direct inelastic geometry instrument

    The class defines various methods to allow users to convert their
    files to Energy transfer

    Usage:
    >>red = DirectEnergyConversion('InstrumentName')
      and then:
    >>red.convert_to_energy(wb_run,sample_run,ei_guess,rebin)
      or
    >>red.convert_to_energy(wb_run,sample_run,ei_guess,rebin,**arguments)
      or
    >>red.convert_to_energy(wb_run,sample_run,ei_guess,rebin,mapfile,**arguments)
      or
    >>red.prop_man.sample_run = run number
    >>red.prop_man.wb_run     = Whitebeam
    >>red.prop_man.incident_energy = energy guess
    >>red.prop_man.energy_bins = [min_val,step,max_val]
    >>red.convert_to_energy()

    Where:
    Whitebeam run number or file name or workspace
    sample_run  sample run number or file name or workspace
    ei_guess    suggested value for incident energy of neutrons in direct inelastic instrument
    energy_bins energy binning requested for resulting spe workspace.
    mapfile     Mapfile -- if absent/'default' the defaults from IDF are used
    monovan_run If present will do the absolute units normalization. Number of additional parameters
                specified in **kwargs is usually requested for this. If they are absent,
                program uses defaults, but the defaults (e.g. sample_mass or sample_rmm )
                are usually incorrect for a particular run.
    arguments   The dictionary containing additional keyword arguments.
                The list of allowed additional arguments is defined in InstrName_Parameters.xml
                file, located in:
                MantidPlot->View->Preferences->Mantid->Directories->Parameter Definitions

    Usage examples:
    with run numbers as input:
    >>red.convert_to_energy(1000,10001,80,[-10,.1,70])  # will run on default instrument

    >>red.convert_to_energy(1000,10001,80,[-10,.1,70],'mari_res', additional keywords as required)

    >>red.convert_to_energy(1000,10001,80,'-10,.1,70','mari_res',fixei=True)

    A detector calibration file must be specified if running the reduction with workspaces as input
    namely:
    >>w2=cred.onvert_to_energy('wb_wksp','run_wksp',ei,rebin_params,mapfile,det_cal_file=cal_file
                                        ,diag_remove_zero=False,norm_method='current')


     All available keywords are provided in InstName_Parameters.xml file

   Some samples are:
   norm_method =[monitor-1],[monitor-2][Current]
   background  =False , True
   fixei       =False , True
   save_format =['.spe'],['.nxspe'],'none'
   detector_van_range          =[20,40] in mev

   bkgd_range  =[15000,19000]  :integration range for background tests

   second_white     - If provided an additional set of tests is performed on this.
                         (default = None)
   hardmaskPlus     - A file specifying those spectra that should be masked
                         without testing (default=None)
   tiny             - Minimum threshold for acceptance (default = 1e-10)
   large            - Maximum threshold for acceptance (default = 1e10)
   bkgd_range       - A list of two numbers indicating the background range
                         (default=instrument defaults)
   diag_van_median_rate_limit_lo  - Lower bound defining outliers as fraction of median value (default = 0.01)
   diag_van_median_rate_limit_hi  - Upper bound defining outliers as fraction of median value (default = 100.)
   diag_van_median_sigma_lo       - Fraction of median to consider counting low for the white beam diag (default = 0.1)
   diag_van_median_sigma_hi       - Fraction of median to consider counting high for the white beam diag (default = 1.5)
   diag_van_sig  - Error criterion as a multiple of error bar i.e. to fail the test, the magnitude of the
                   difference with respect to the median value must also exceed this number of error bars (default=0.0)
   diag_remove_zero                - If true then zeroes in the vanadium data will count as failed (default = True)
   diag_samp_samp_median_sigma_lo  - Fraction of median to consider counting low for the white beam diag (default = 0)
   diag_samp_samp_median_sigma_hi  - Fraction of median to consider counting high for the white beam diag (default = 2.0)
   diag_samp_sig        - Error criterion as a multiple of error bar i.e. to fail the test, the magnitude of the
                          difference with respect to the median value must also exceed this number of
                          error bars (default=3.3)
   variation       - The number of medians the ratio of the first/second white beam can deviate from
                     the average by (default=1.1)
   bleed_test      - If true then the CreatePSDBleedMask algorithm is run
   bleed_maxrate   - If the bleed test is on then this is the maximum framerate allowed in a tube
   bleed_pixels    - If the bleed test is on then this is the number of pixels ignored within the
                       bleed test diagnostic
   print_diag_results - If True then the results are printed to the screen

   diag_remove_ero =True, False (default):Diag zero counts in background range
   bleed=True , turn bleed correction on and off on by default for Merlin and LET

   sum =True,False(default) , sum multiple files

   det_cal_file= a valid detector block file and path or a raw file. Setting this
                  will use the detector calibraion from the specified file NOT the
                  input raw file
   mask_run = RunNumber to use for diag instead of the input run number

   one2one =True, False :Reduction will not use a mapping file

   hardmaskPlus=Filename :load a hardmarkfile and apply together with diag mask

   hardmaskOnly=Filename :load a hardmask and use as only mask
   """
#-------------------------------------------------------------------------------
#pylint: disable=too-many-branches
#pylint: disable=too-many-locals

    def diagnose(self, white,diag_sample=None,**kwargs):
        """run diagnostics on the provided workspaces.

        this method does some additional processing before moving on to the diagnostics:
        1) Computes the white beam integrals, converting to energy
        2) Computes the background integral using the instrument defined range
        3) Computes a total count from the sample

        these inputs are passed to the diagnostics functions

        required inputs:

        white  - A workspace, run number or filepath of a white beam run. A workspace is assumed to
                 have simple been loaded and nothing else.

        optional inputs:

        diag_sample - A workspace, run number or filepath of additional (sample) run used for diagnostics.
                      A workspace is assumed to have simple been loaded and nothing else. (default = None)

        second_white - If provided an additional set of tests is performed on this. (default = None)
        hard_mask    - A file specifying those spectra that should be masked without testing (default=None)

        # IDF-based diagnostics parameters:
        tiny        - Minimum threshold for acceptance (default = 1e-10)
        huge        - Maximum threshold for acceptance (default = 1e10)
        background_test_range - A list of two numbers indicating the background range (default=instrument defaults)
        van_out_lo  - Lower bound defining outliers as fraction of median value (default = 0.01)
        van_out_hi  - Upper bound defining outliers as fraction of median value (default = 100.)
        van_lo      - Fraction of median to consider counting low for the white beam diag (default = 0.1)
        van_hi      - Fraction of median to consider counting high for the white beam diag (default = 1.5)
        van_sig  - Error criterion as a multiple of error bar i.e. to fail the test, the magnitude of the\n"
                  "difference with respect to the median value must also exceed this number of error bars (default=0.0)
        samp_zero    - If true then zeros in the vanadium data will count as failed (default = True)
        samp_lo      - Fraction of median to consider counting low for the white beam diag (default = 0)
        samp_hi      - Fraction of median to consider counting high for the white beam diag (default = 2.0)
        samp_sig  - Error criterion as a multiple of error bar i.e. to fail the test, the magnitude of the\n"
                    "difference with respect to the median value must also exceed this number of error bars (default=3.3)
        variation  - The number of medians the ratio of the first/second white beam can deviate from
                     the average by (default=1.1)
        bleed_test - If true then the CreatePSDBleedMask algorithm is run
        bleed_maxrate - If the bleed test is on then this is the maximum framerate allowed in a tube
        bleed_pixels - If the bleed test is on then this is the number of pixels ignored within the
                     bleed test diagnostic
        """
        # output workspace name.
        try:
#pylint: disable=unused-variable
            n,r = funcinspect.lhs_info('both')
            out_ws_name = r[0]
#pylint: disable=bare-except
        except:
            out_ws_name = None
        # modify properties using input arguments
        self.prop_man.set_input_parameters(**kwargs)
        # obtain proper run descriptor in case it is not a run descriptor but
        # something else
        white = self.get_run_descriptor(white)

        # return all diagnostics parameters
        diag_params = self.prop_man.get_diagnostics_parameters()

        if self.use_hard_mask_only:
            # build hard mask
            diag_mask = white.get_masking(1)
            if diag_mask is None:
                # in this peculiar way we can obtain working mask which
                # accounts for initial data grouping in the
                # data file.  SNS or 1 to 1 maps may probably avoid this
                # stuff and can load masks directly
                white_data = white.get_ws_clone('white_ws_clone')
                if self.prop_man.mapmask_ref_ws is None:
                    ref_ws = white.get_workspace()
                else:
                    ref_ws = self.prop_man.mapmask_ref_ws
                idf_file = api.ExperimentInfo.getInstrumentFilename(self.instr_name)
                diag_mask = LoadMask(Instrument=idf_file,InputFile=self.hard_mask_file,
                                     OutputWorkspace='hard_mask_ws',RefWorkspace = ref_ws)
                #
                MaskDetectors(Workspace=white_data, MaskedWorkspace=diag_mask)
                white.add_masked_ws(white_data)
                DeleteWorkspace(Workspace='white_ws_clone')
                DeleteWorkspace(Workspace='hard_mask_ws')
                diag_mask = white.get_masking(1)
            if out_ws_name is not None:
                dm = CloneWorkspace(diag_mask,OutputWorkspace=out_ws_name)
                return dm
            else:
                return None

        # Get the white beam vanadium integrals
        whiteintegrals = self.do_white(white, None, None) # No grouping yet
#pylint: disable=access-member-before-definition
        if self.second_white:
            #TODO: fix THIS DOES NOT WORK!
#pylint: disable=unused-variable
            # second_white = self.second_white
            other_whiteintegrals = self.do_white(PropertyManager.second_white, None, None) # No grouping yet
#pylint: disable=attribute-defined-outside-init
            self.second_white = other_whiteintegrals

        # Get the background/total counts from the sample run if present
        if diag_sample is not None:
            diag_sample = self.get_run_descriptor(diag_sample)
            sample_mask = diag_sample.get_masking(1)
            if sample_mask is None:
                # If the bleed test is requested then we need to pass in the
                # sample_run as well
                if self.bleed_test:
                    # initiate reference to reducer to be able to work with Run
                    # Descriptors
                    diagnostics.__Reducer__ = self
                    diag_params['sample_run'] = diag_sample

                # Set up the background integrals for diagnostic purposes.
                # monitor-2 normalization in multirep mode goes per chunk
                if (PropertyManager.incident_energy.multirep_mode() and self.normalise_method == 'monitor-2')\
                        or self.bleed_test: # bleed test below needs no normalization so normalize cloned workspace
                    result_ws  = diag_sample.get_ws_clone('sample_ws_clone')
                    wb_normalization_method = whiteintegrals.getRun().getLogData('DirectInelasticReductionNormalisedBy').value
                    result_ws = self.normalise(result_ws, wb_normalization_method)
                    name_to_clean = result_ws.name()
                else:
                    result_ws = self.normalise(diag_sample, self.normalise_method)
                    name_to_clean = None

                #>>>here result workspace is being processed
                #-- not touching result ws
                bkgd_range = self.background_test_range
                bin_size = 2*(bkgd_range[1]-bkgd_range[0])
                background_int = Rebin(result_ws,
                                       Params=[bkgd_range[0],bin_size,bkgd_range[1]],
                                       PreserveEvents=False,FullBinsOnly=False)
                total_counts = Integration(result_ws, IncludePartialBins=True)
                background_int = ConvertUnits(background_int, Target="Energy",EMode='Elastic', AlignBins=0)
                self.prop_man.log("Diagnose: finished convertUnits ",'information')

                background_int *= self.scale_factor
                diagnostics.normalise_background(background_int, whiteintegrals,
                                                 diag_params.get('second_white',None))
                diag_params['background_int'] = background_int
                diag_params['sample_counts'] = total_counts
        else: # diag_sample is None
            name_to_clean = None

        # extract existing white mask if one is defined and provide it for
        # diagnose to use instead of constantly diagnosing the same vanadium
        white_mask = white.get_masking(1)
        if white_mask is None or sample_mask is None:
            pass # have to run diagnostics
        else:
            #Sample mask and white masks are defined.
            #nothing to do then
            total_mask = sample_mask + white_mask
            return total_mask

        # Check how we should run diag
        diag_spectra_blocks = self.diag_spectra

        if white_mask is not None:
            diag_params['white_mask'] = white
        # keep white mask workspace for further usage
        if diag_spectra_blocks is None:
            # Do the whole lot at once
            white_masked_ws = diagnostics.diagnose(whiteintegrals, **diag_params)
            if white_masked_ws:
                white.add_masked_ws(white_masked_ws)
                DeleteWorkspace(white_masked_ws)
        else:
            for bank in diag_spectra_blocks:
                diag_params['start_index'] = bank[0] - 1
                diag_params['end_index'] = bank[1] - 1
                white_masked_ws = diagnostics.diagnose(whiteintegrals, **diag_params)
                if white_masked_ws:
                    white.add_masked_ws(white_masked_ws)
                    DeleteWorkspace(white_masked_ws)

        if out_ws_name:
            if diag_sample is not None:
                diag_sample.add_masked_ws(whiteintegrals)
                mask = diag_sample.get_masking(1)
                diag_mask = CloneWorkspace(mask,OutputWorkspace=out_ws_name)
            else: # either WB was diagnosed or WB masks were applied to it
                # Extract the mask workspace
                diag_mask, _ = ExtractMask(InputWorkspace=whiteintegrals,OutputWorkspace=out_ws_name)
        else:
            diag_mask = None
        # Clean up
        if 'sample_counts' in diag_params:
            DeleteWorkspace(Workspace='background_int')
            DeleteWorkspace(Workspace='total_counts')
        if 'second_white' in diag_params:
            DeleteWorkspace(Workspace=diag_params['second_white'])
        if name_to_clean:
            DeleteWorkspace(name_to_clean)
            if name_to_clean+'_monitors' in mtd:
                DeleteWorkspace(name_to_clean+'_monitors')
        DeleteWorkspace(Workspace=whiteintegrals)

        return diag_mask
#-------------------------------------------------------------------------------
#pylint: disable=too-many-arguments
#pylint: disable=too-many-branches
#pylint: disable=too-many-locals
#pylint: disable=W0621

    def convert_to_energy(self,wb_run=None,sample_run=None,ei_guess=None,rebin=None,map_file=None,
                          monovan_run=None,wb_for_monovan_run=None,**kwargs):
        """ One step conversion of run into workspace containing information about energy transfer
        """
        # Support for old reduction interface:
        self.prop_man.set_input_parameters_ignore_nan\
            (wb_run=wb_run,sample_run=sample_run,incident_energy=ei_guess,energy_bins=rebin,
             map_file=map_file,monovan_run=monovan_run,wb_for_monovan_run=wb_for_monovan_run)
        #
        self.prop_man.set_input_parameters(**kwargs)

        # output workspace name.
        try:
            _,r = funcinspect.lhs_info('both')
            out_ws_name = r[0]
#pylint: disable=bare-except
        except:
            out_ws_name = None
        prop_man = self.prop_man

        # check if reducer can find all non-run files necessary for the reduction
        # and verify some other properties which can be wrong before starting a
        # long run.
        prop_man.log("****************************************************************")
        prop_man.log("*** ISIS CONVERT TO ENERGY TRANSFER WORKFLOW STARTED  **********")
        prop_man.validate_properties()
        prop_man.log("*** Loading or retrieving sample run: {0}".format(prop_man.sample_run))
        prop_man.log("****************************************************************")

        # before trying to process new results, let's remove from memory old results
        # if any present and they are not needed any more (user have not renamed them)
        self._clear_old_results()

        start_time = time.time()

        PropertyManager.sample_run.set_action_suffix('')
        sample_ws = PropertyManager.sample_run.get_workspace()
        # Check auto-ei mode and calculate incident energies if necessary
        if PropertyManager.incident_energy.autoEi_mode():
            mon_ws = PropertyManager.sample_run.get_monitors_ws()
            # sum monitor spectra if this is requested
            ei_mon_spec = self.ei_mon_spectra
            if PropertyManager.ei_mon_spectra.need_to_sum_monitors(prop_man):
                ei_mon_spec,mon_ws = self.sum_monitors_spectra(mon_ws,ei_mon_spec)
                sample_ws.setMonitorWorkspace(mon_ws)
            else:
                pass

            try:
                PropertyManager.incident_energy.set_auto_Ei(mon_ws,prop_man,ei_mon_spec)
                EiToProcessAvailible = True
            except RuntimeError as er:
                prop_man.log('*** Error while calculating autoEi: {0}. See algorithm log for details.'.
                             format(str(er)))
                EiToProcessAvailible = False
        else:
            EiToProcessAvailible = True

        # Update reduction properties which may change in the workspace but have
        # not been modified from input parameters.
        # E.g.  detector number have changed
        oldChanges = self.prop_man.getChangedProperties()
        allChanges = self.prop_man.update_defaults_from_instrument(sample_ws.getInstrument())
        workspace_defined_prop = allChanges.difference(oldChanges)
        if len(workspace_defined_prop) > 0:
            prop_man.log("****************************************************************")
            prop_man.log('*** Sample run {0} properties change default reduction properties: '.
                         format(PropertyManager.sample_run.get_workspace().name()))
            prop_man.log_changed_values('notice',False,oldChanges)
            prop_man.log("****************************************************************")
        # inform user on what parameters have changed from script or gui
        # if monovan present, check if abs_norm_ parameters are set
        self.prop_man.log_changed_values('notice')
        if not EiToProcessAvailible:
            prop_man.log("*** NO GUESS INCIDENT ENERGIES IDENTIFIED FOR THIS RUN *********")
            prop_man.log("*** NOTHING TO REDUCE ******************************************")
            prop_man.log("****************************************************************")
            return None

        masking = None
        masks_done = False
        if not prop_man.run_diagnostics:
            header = "*** Diagnostics including hard masking is skipped "
            masks_done = True
        #if Reducer.save_and_reuse_masks :
        # SAVE AND REUSE MASKS
        if self.spectra_masks:
            masks_done = True
#--------------------------------------------------------------------------------------------------
#  Diagnostics here
# -------------------------------------------------------------------------------------------------
        # diag the sample and detector vanadium.  It will deal with hard mask only
        # if it is set that way
        if not masks_done:
            masking,header = self._run_diagnostics(prop_man)
        else:
            header = '*** Using stored mask file for workspace with {0} spectra and {1} masked spectra'
            masking = self.spectra_masks

        # estimate and report the number of failing detectors
        nMaskedSpectra = get_failed_spectra_list_from_masks(masking,prop_man)
        if masking:
            nSpectra = masking.getNumberHistograms()
        else:
            nSpectra = 0
        prop_man.log(header.format(nSpectra,nMaskedSpectra),'notice')
#--------------------------------------------------------------------------------------------------
#  now reduction
#--------------------------------------------------------------------------------------------------
        # ISIS or GUI motor stuff
        psi = PropertyManager.psi.read_psi_from_workspace(sample_ws)
        if prop_man.motor_offset is not None and np.isnan(psi):
            #logs have a problem
            prop_man.log("*** Can not retrieve rotation value from sample environment logs: {0}.\n"
                         "     Rotation angle remains undefined".format(prop_man.motor_log_names))
            PropertyManager.psi = None # Just in case
        else:
            # store psi in property not to retrieve it from workspace again
            prop_man.psi = psi
        #end
        #
        if self.monovan_run is not None:
            MonovanCashNum = PropertyManager.monovan_run.run_number()
        else:
            MonovanCashNum = None
        #Set or clear monovan run number to use in cash ID to return correct
        #cashed value of monovan integral
        PropertyManager.mono_correction_factor.set_cash_mono_run_number(MonovanCashNum)

        mono_ws_base = None
        if PropertyManager.incident_energy.multirep_mode():
            self._multirep_mode = True
            ws_base = None
            if self.check_background:
                # find the count rate seen in the regions of the histograms defined
                # as the background regions, if the user defined such region.
                # In multirep mode this has to be done here, as workspace
                # will be cut in chunks and bg regions removed
                bkgd_range = self.bkgd_range
                self._find_or_build_bkgr_ws(PropertyManager.sample_run,bkgd_range[0],bkgd_range[1])
            # initialize list to store resulting workspaces to return
            result = []
        else:
#pylint: disable=W0201
            self._multirep_mode = False

#------------------------------------------------------------------------------------------
# Main loop over incident energies
#------------------------------------------------------------------------------------------
        # do not do enumerate if it generates all sequence at once
        #  -- code below uses current energy state from PropertyManager.incident_energy
        AllEn = PropertyManager.incident_energy.getAllEiList()
        num_ei_cuts = len(AllEn)
        for ind,ei_guess in enumerate(AllEn):
            PropertyManager.incident_energy.set_current_ind(ind)

            cut_ind =ind + 1 # nice printing convention (1 of 1 rather them 0 of 1)
            #---------------
            if self._multirep_mode:
                tof_range = self.find_tof_range_for_multirep(ws_base)
                ws_base = PropertyManager.sample_run.chop_ws_part(ws_base,tof_range,self._do_early_rebinning,
                                                                  cut_ind,num_ei_cuts)
                prop_man.log("*** Processing multirep chunk: #{0}/{1} for provisional energy: {2} meV".
                             format(cut_ind,num_ei_cuts,ei_guess),'notice')
                # do bleed corrections for chunk if necessary
                bleed_mask = self._do_bleed_corrections(PropertyManager.sample_run,cut_ind)
                if bleed_mask is not None:
                    mask_ws_name =  PropertyManager.sample_run.get_workspace().name()+'_bleed_mask'
                    RenameWorkspace(bleed_mask,OutputWorkspace=mask_ws_name)
                    self._old_runs_list.append(mask_ws_name)
            else:
                # single energy uses single workspace and all TOF are used
                tof_range = None
            #---------------
            #
            #Run the conversion first on the sample
            deltaE_ws_sample = self.mono_sample(PropertyManager.sample_run,ei_guess,PropertyManager.wb_run,
                                                self.map_file,masking)
            #

            ei = (deltaE_ws_sample.getRun().getLogData("Ei").value)
            # PropertyManager.incident_energy.set_current(ei) let's not do it --
            # this makes subsequent calls to this method depend on previous calls
            prop_man.log("*** Incident energy found for sample run: {0} meV".format(ei),'notice')
            #
            # calculate absolute units integral and apply it to the workspace
            # or use previously cashed value
            cashed_mono_int = PropertyManager.mono_correction_factor.get_val_from_cash(prop_man)
            if MonovanCashNum is not None or self.mono_correction_factor or cashed_mono_int:
                deltaE_ws_sample,mono_ws_base = self._do_abs_corrections(deltaE_ws_sample,cashed_mono_int,
                                                                         ei_guess,mono_ws_base,tof_range, cut_ind,num_ei_cuts)
            else:
                pass # no absolute units corrections
            # ensure that the sample_run name is intact with workspace
            PropertyManager.sample_run.synchronize_ws(deltaE_ws_sample)
            #
            #
            self.save_results(deltaE_ws_sample)

            # prepare output workspace
            results_name = deltaE_ws_sample.name()
            if out_ws_name:
                if self._multirep_mode:
                    result.append(deltaE_ws_sample)
                else:
                    if results_name != out_ws_name:
                        RenameWorkspace(InputWorkspace=results_name,OutputWorkspace=out_ws_name)
                        results_name = out_ws_name
                        result = mtd[results_name]
                    else:
                        result = deltaE_ws_sample
            else: # delete workspace if no output is requested
                result = None
            self._old_runs_list.append(results_name)
        #end_for
#------------------------------------------------------------------------------------------
# END Main loop over incident energies
#------------------------------------------------------------------------------------------

        #Must! clear background ws (if present in multirep) to calculate background
        #source for next workspace
        if 'bkgr_ws_source' in mtd:
            DeleteWorkspace('bkgr_ws_source')

        # CLEAR existing workspaces only if it is not run within loop

        #prop_man.monovan_run = None
        #prop_man.wb_run = None
        # clear combined mask
        self.spectra_masks = None
        end_time = time.time()
        prop_man.log("*** ISIS CONVERT TO ENERGY TRANSFER WORKFLOW FINISHED  *********")
        prop_man.log("*** Elapsed time : {0:>9.2f} sec                       *********".
                     format(end_time - start_time),'notice')
        prop_man.log("****************************************************************")
        return result
#pylint: disable=too-many-arguments

    def _do_abs_corrections(self,deltaE_ws_sample,cashed_mono_int,ei_guess,
                            mono_ws_base,tof_range, cut_ind,num_ei_cuts):
        """Do absolute corrections using various sources of such corrections
           cashed, provided or calculated from monovan ws
        """
        # do not remove background from vanadium (sample background is not
        # fit for that anyway)
#pylint: disable=E0203
        current_bkg_opt = self.check_background
#pylint: disable=attribute-defined-outside-init
        self.check_background = False
        # what we want to do with absolute units:
#pylint: disable=E0203
        if self.mono_correction_factor: # Correction provided.  Just apply it
            deltaE_ws_sample = self.apply_absolute_normalization(deltaE_ws_sample,PropertyManager.monovan_run,
                                                                 ei_guess,PropertyManager.wb_for_monovan_run,
                                                                 ' provided ')
        elif cashed_mono_int:  # Correction cashed from previous run
#pylint: disable=attribute-defined-outside-init
            self.mono_correction_factor = cashed_mono_int
            deltaE_ws_sample = self.apply_absolute_normalization(deltaE_ws_sample,PropertyManager.monovan_run,
                                                                 ei_guess,PropertyManager.wb_for_monovan_run,
                                                                 ' -cached- ')
#pylint: disable=attribute-defined-outside-init
            self.mono_correction_factor = None
        else:   # Calculate corrections
            if self._multirep_mode:
                mono_ws_base = PropertyManager.monovan_run.chop_ws_part(mono_ws_base,tof_range,
                                                                        self._do_early_rebinning, cut_ind,num_ei_cuts)
                # its pointless to do bleed for monovan run
                #self._do_bleed_corrections(PropertyManager.monovan_run,cut_ind)

            deltaE_ws_sample = self.apply_absolute_normalization(deltaE_ws_sample,PropertyManager.monovan_run,
                                                                 ei_guess,PropertyManager.wb_for_monovan_run,
                                                                 'calculated')
            # monovan workspace has been corrupted in memory after
            # calculations and result placed in cash. Workspace unsuitable
            # for further calculations. Mark it cashed not to verify presence on consecutive runs
            # with the same monovan ws
#pylint: disable=protected-access
            PropertyManager.monovan_run._in_cash = True
#pylint: disable=attribute-defined-outside-init
        self.check_background = current_bkg_opt
        return deltaE_ws_sample,mono_ws_base

    def _run_diagnostics(self,prop_man):
        """Internal diagnostics procedure used over two workspaces, used by convert_to_energy"""

        prop_man.log("======== Run diagnose for sample run ===========================",'notice')
        masking = self.diagnose(PropertyManager.wb_run,PropertyManager.mask_run,
                                second_white=None,print_diag_results=True)
        if prop_man.use_hard_mask_only:
            header = "*** Hard mask file applied to workspace with {0:d} spectra masked {1:d} spectra"
        else:
            header = "*** Diagnostics processed workspace with {0:d} spectra and masked {1:d} bad spectra"

        # diagnose absolute units:
        if self.monovan_run is not None :
            if self.mono_correction_factor is None :
                if self.use_sam_msk_on_monovan:
                    prop_man.log('  Applying sample run mask to mono van')
                else:
                    # in this case the masking2 is different but points to the
                    # same  workspace Should be better solution for that
                    if not self.use_hard_mask_only :
                        prop_man.log("======== Run diagnose for monochromatic vanadium run ===========",'notice')
                        masking2 = self.diagnose(PropertyManager.wb_for_monovan_run,PropertyManager.monovan_run,
                                                 second_white = None,print_diag_results=True)
                        masking +=  masking2
                        DeleteWorkspace(masking2)
            else: # if Reducer.mono_correction_factor != None :
                pass
        else:
            pass
        # Very important statement propagating masks for further usage in
        # convert_to_energy.
        # This property is also directly accessible from GUI.
        self.spectra_masks = masking
        # save mask if it does not exist and has been already loaded
        #if Reducer.save_and_reuse_masks and not masks_done:
        #    SaveMask(InputWorkspace=masking,OutputFile =
        #    mask_file_name,GroupedDetectors=True)
        return masking,header

    def do_white(self, run, spectra_masks=None, map_file=None):
        """
        Create the workspace, which each spectra containing the correspondent white beam integral (single value)

        These integrals are used as estimate for detector efficiency in wide range of energies
        (rather the detector electronic's efficiency as the geuger counters are very different in efficiency)
        and is used to remove the influence of this efficiency to the different detectors.
        """
        white_ws = self._get_wb_inegrals(run)
        # Masks may change in different runs
        # Masking and grouping
        white_ws = self.remap(white_ws, spectra_masks, map_file)

        # White beam scale factor
        white_ws *= self.wb_scale_factor
        return white_ws

    def _do_bleed_corrections(self,sample_run,nchunk):
        """Calculate TOF-chunk specific bleed corrections, necessary in mutlirep mode
        """
        if not self.prop_man.diag_bleed_test:
            return None

        CUR_bleed_masks, failures = diagnostics.do_bleed_test(sample_run, self.prop_man.bleed_maxrate, self.prop_man.bleed_pixels)
        if failures > 0:
            diagnostics.add_masking(sample_run.get_workspace(),CUR_bleed_masks)
            bleed_mask = CUR_bleed_masks
        else:
            DeleteWorkspace(CUR_bleed_masks)
            bleed_mask = None
        self.prop_man.log("*** Bleeding test for chunk #{0} masked {1} pixels".format(nchunk,failures),'notice')
        return bleed_mask


#pylint: disable=too-many-arguments
    def mono_sample(self, mono_run, ei_guess, white_run=None, map_file=None,
                    spectra_masks=None, result_name=None, Tzero=None):
        """Convert a mono-chromatic sample run to DeltaE.

        """
        mono_run = self.get_run_descriptor(mono_run)
        if white_run:
            white_run = self.get_run_descriptor(white_run)

        mono_s = self._do_mono(mono_run, ei_guess,
                               white_run, map_file, spectra_masks, Tzero)
        # at this stage we would never need monitors for this workspace if they
        # were actually there
        mono_run.clear_monitors()
        return mono_s

#-------------------------------------------------------------------------------
    def sum_monitors_spectra(self,monitor_ws,ei_mon_spectra):
        """Sum monitors spectra for all spectra, specified in the spectra list(s)
           and create monitor workspace containing only the spectra summed and organized
           according to ei_mon_spectra tuple.

           Returns tuple of two spectra numbers, containing in the
           new summed monitors workspace and pointer to the new workspace itself.
        """
        existing_list = process_prop_list(monitor_ws,"CombinedSpectraIDList")
        monitor_ws_name = monitor_ws.name()
        if len(existing_list) == 0:
            spectra_list1=ei_mon_spectra[0]
            spectra_list2=ei_mon_spectra[1]
            if not isinstance(spectra_list1,list):
                spectra_list1 = [spectra_list1]
            spec_id1 = self._process_spectra_list(monitor_ws,spectra_list1,'spectr_ws1')

            if not isinstance(spectra_list2,list):
                spectra_list2 = [spectra_list2]
            spec_id2 = self._process_spectra_list(monitor_ws,spectra_list2,'spectr_ws2')
            # Are other monitors necessary?
            mon_list = self.prop_man.get_used_monitors_list()
            spectra_needed=[]
            monitors_left=[]
            for mon_id in mon_list:
                if not(mon_id in spectra_list1 or mon_id in spectra_list2):
                    wsInd = monitor_ws.getIndexFromSpectrumNumber(int(mon_id))
                    monitors_left.append(int(mon_id))
                    spectra_needed.append(int(wsInd))
            n_other_mon = len(spectra_needed)
            if n_other_mon > 0:
                ExtractSpectra(InputWorkspace=monitor_ws,OutputWorkspace='_OtherMon',
                               WorkspaceIndexList=spectra_needed)
            else:
                pass
            # Deal with summed monitors
            DeleteWorkspace(monitor_ws_name)
            ConjoinWorkspaces(InputWorkspace1='spectr_ws1',InputWorkspace2='spectr_ws2')
            RenameWorkspace(InputWorkspace='spectr_ws1',OutputWorkspace=monitor_ws_name)
            if '_OtherMon' in mtd:
                ConjoinWorkspaces(InputWorkspace1=monitor_ws_name,InputWorkspace2='_OtherMon')
            else:
                pass

            monitor_ws = mtd[monitor_ws_name]
            AddSampleLog(monitor_ws,LogName='CombinedSpectraIDList',
                         LogText=str(monitors_left+spectra_list1+spectra_list2),LogType='String')
        else:
            pass
        # Weird operation. It looks like the spectra numbers obtained from
        # AppendSpectra operation depend on instrument.
        # Looks like a bug in AppendSpectra
        spec_id1 = monitor_ws.getSpectrum(0).getSpectrumNo()
        spec_id2 = monitor_ws.getSpectrum(1).getSpectrumNo()

        return (spec_id1,spec_id2),monitor_ws
    #

    def _process_spectra_list(self,workspace,spectra_list,target_ws_name='SpectraWS'):
        """Method moves all detectors of the spectra list into the same position and
           sums the specified spectra in the workspace"""
        detPos=None
        wsIDs=list()
        for spec_id in spectra_list:
            specID = workspace.getIndexFromSpectrumNumber(spec_id)
            if detPos is None:
                first_detector = workspace.getDetector(specID)
                detPos = first_detector.getPos()
            else:
                psp = workspace.getSpectrum(specID)
                detIDs = psp.getDetectorIDs()
                for detID in detIDs:
                    MoveInstrumentComponent(Workspace=workspace,ComponentName= 'Detector',
                                            DetectorID=detID,X=detPos.getX(),Y=detPos.getY(),
                                            Z=detPos.getZ(),RelativePosition=False)
            wsIDs.append(specID)

        if len(spectra_list) == 1:
            ExtractSingleSpectrum(InputWorkspace=workspace,OutputWorkspace=target_ws_name,
                                  WorkspaceIndex=wsIDs[0])
        else:
            SumSpectra(InputWorkspace=workspace,OutputWorkspace=target_ws_name,
                       ListOfWorkspaceIndices=wsIDs)
        ws = mtd[target_ws_name]
        sp = ws.getSpectrum(0)
        spectrum_num = sp.getSpectrumNo()
        return spectrum_num
#-------------------------------------------------------------------------------

    def get_ei(self, data_run, ei_guess):
        """ Calculate incident energy of neutrons and the time of the of the
            peak in the monitor spectrum

        The X data is corrected to set the first monitor peak at t=0 by subtracting
            t_mon + t_det_delay
        where the detector delay time is retrieved from the the instrument
        The position of the "source" component is also moved to match the position of
        the first monitor
        """
        data_run = self.get_run_descriptor(data_run)

        fix_ei = self.fix_ei
        ei_mon_spectra = self.ei_mon_spectra

        data_ws = data_run.get_workspace()
        monitor_ws = data_run.get_monitors_ws()
        if monitor_ws is None:
            raise RuntimeError("Can not find monitors workspace for workspace {0}, run N{1}".
                               format(data_ws.name(),data_ws.getRunNumber()))
        separate_monitors = data_run.is_monws_separate()
        data_run.set_action_suffix('_shifted')
        # sum monitor spectra if this is requested
        if PropertyManager.ei_mon_spectra.need_to_sum_monitors(self.prop_man):
            ei_mon_spectra,monitor_ws = self.sum_monitors_spectra(monitor_ws,ei_mon_spectra)
            data_ws.setMonitorWorkspace(monitor_ws)

        # Calculate the incident energy
        #Returns: ei,mon1_peak,mon1_index,tzero
        ei,mon1_peak,_,_ = \
            GetEi(InputWorkspace=monitor_ws, Monitor1Spec=ei_mon_spectra[0],
                  Monitor2Spec=ei_mon_spectra[1],
                  EnergyEstimate=ei_guess,FixEi=fix_ei)

        # Store found incident energy in the class itself
        if self.prop_man.normalise_method == 'monitor-2' and not separate_monitors:
           # monitor-2 normalization ranges have to be identified before the
           # instrument is shifted in case it is shifted to this monitor (usual
           # case)
           #Find TOF range, correspondent to incident energy monitor peak
            energy_rage = self.mon2_norm_energy_range
#pylint: disable=attribute-defined-outside-init
            self._mon2_norm_time_range = self.get_TOF_for_energies(monitor_ws,energy_rage,
                                                                   [self.mon2_norm_spec],None,self._debug_mode)
        #end
        if separate_monitors:
            # copy incident energy obtained on monitor workspace to detectors
            # workspace
            AddSampleLog(Workspace=data_ws,LogName='Ei',LogText=str(ei),LogType='Number')

        resultws_name = data_ws.name()
        # Adjust the TOF such that the first monitor peak is at t=0
        ScaleX(InputWorkspace=data_ws,OutputWorkspace=resultws_name,Operation="Add",Factor=-mon1_peak,
               InstrumentParameter="DelayTime",Combine=True)

        # shift to monitor used to calculate energy transfer
        spec_num = monitor_ws.getIndexFromSpectrumNumber(ei_mon_spectra[0])
        mon1_det = monitor_ws.getDetector(spec_num)
        mon1_pos = mon1_det.getPos()
        src_name = data_ws.getInstrument().getSource().getName()
        MoveInstrumentComponent(Workspace=resultws_name,ComponentName= src_name, X=mon1_pos.getX(),
                                Y=mon1_pos.getY(), Z=mon1_pos.getZ(), RelativePosition=False)

        #
        data_run.synchronize_ws(mtd[resultws_name])
        return ei, mon1_peak

#-------------------------------------------------------------------------------
    def remap(self, result_ws, spec_masks, map_file):
        """
        Mask and group detectors based on input parameters
        """
        ws_name = result_ws.getName()
        if spec_masks is not None:
            MaskDetectors(Workspace=ws_name, MaskedWorkspace=spec_masks)
<<<<<<< HEAD
        if not map_file is None:
=======
        if map_file is not None:
>>>>>>> 8ab67e8d
            GroupDetectors(InputWorkspace=ws_name,OutputWorkspace=ws_name,
                           MapFile= map_file, KeepUngroupedSpectra=0, Behaviour='Average')

        return mtd[ws_name]
#-------------------------------------------------------------------------------

    def normalise(self, run, method, range_offset=0.0,external_monitors_ws=None):
        """ Apply normalization using specified source
        """
        run = self.get_run_descriptor(run)

        data_ws = run.get_workspace()
        old_ws_name = data_ws.name()

        result_name = run.set_action_suffix('_normalized')

        # Make sure we don't call this twice
        done_log = "DirectInelasticReductionNormalisedBy"
        if done_log in data_ws.getRun() or method is None:
            run.synchronize_ws(data_ws)
            output = mtd[result_name]
            return output

        method = method.lower()
        for case in common.switch(method):
            if case('monitor-1'):
                method,old_ws_name = self._normalize_to_monitor1(run,old_ws_name, range_offset,external_monitors_ws)
                break
            if case('monitor-2'):
                method,old_ws_name = self._normalize_to_monitor2(run,old_ws_name, range_offset,external_monitors_ws)
                break
            if case('current'):
                NormaliseByCurrent(InputWorkspace=old_ws_name,OutputWorkspace=old_ws_name)
                # NormalizationFactor log has been added by the algorithm themselves.
                break
            if case(): # default
                raise RuntimeError("""Normalization method {0} not found.
                                   It must be one of monitor-1, monitor-2, current, or None""".
                                   format(method))
        #endCase

        # Add a log to the workspace to say that the normalization has been
        # done
        output = mtd[old_ws_name]
        AddSampleLog(Workspace=output, LogName=done_log,LogText=method)
        run.synchronize_ws(output)
        return output
    #

    def _normalize_to_monitor1(self,run,old_name,range_offset=0.0,external_monitor_ws=None):
        """ Helper method implementing  normalize_to_monitor1 """

        # get monitor's workspace
        separate_monitors = run.is_monws_separate()
        if external_monitor_ws:
            separate_monitors = True
            mon_ws = external_monitor_ws
        else:
            mon_ws = run.get_monitors_ws()

        if not mon_ws: # no monitors
            if self.__in_white_normalization: # we can normalize wb integrals by current separately as they often do not
                                             # have monitors
                self.normalise(run,'current',range_offset)
                ws = run.get_workspace()
                new_name = ws.name()
                return ('current',new_name)
            else:
                ws = run.get_workspace()
                raise RuntimeError('Normalise by monitor-1:: Workspace {0} for run {1} does not have monitors in it'
                                   .format(ws.name(),run.run_number()))

        int_range = self.norm_mon_integration_range
        if self._debug_mode:
            kwargs = {'NormFactorWS':'NormMon1_WS' + data_ws.getName()}
        else:
            kwargs = {}

        mon_spect = self.prop_man.mon1_norm_spec
        if separate_monitors:
            kwargs['MonitorWorkspace'] = mon_ws
            kwargs['MonitorWorkspaceIndex'] = int(mon_ws.getIndexFromSpectrumNumber(int(mon_spect)))
            range_min = float(int_range[0])
            range_max = float(int_range[1])
        else:
            kwargs['MonitorSpectrum'] = int(mon_spect) # shame TODO: change c++ algorithm, which need float monitor ID
            range_min = float(int_range[0] + range_offset)
            range_max = float(int_range[1] + range_offset)
        kwargs['NormFactorWS'] = 'Monitor1_norm_ws'

        # Normalize to monitor 1
        NormaliseToMonitor(InputWorkspace=old_name,OutputWorkspace=old_name,IntegrationRangeMin=range_min,
                           IntegrationRangeMax=range_max,IncludePartialBins=True,**kwargs)
        norm_mon1ws= mtd['Monitor1_norm_ws']
        norm_factor = norm_mon1ws.dataY(0)
        if len(norm_factor)>1:
            raise RuntimeError("Can not normalize by monitor spectra. Normalization range necessary")
        AddSampleLog(old_name,LogName='NormalizationFactor',LogText=str(norm_factor[0]),LogType='Number')
        if not self._debug_mode:
            DeleteWorkspace(norm_mon1ws)

        return ('monitor-1',old_name)
    #

    def _normalize_to_monitor2(self,run,old_name, range_offset=0.0,external_monitor_ws=None):
        """ Helper method implementing  normalize_to_monitor_2 """

      # get monitor's workspace
        separate_monitors = run.is_monws_separate()
        if external_monitor_ws:
            separate_monitors = True
            mon_ws = external_monitor_ws
        else:
            mon_ws = run.get_monitors_ws()

        if self.__in_white_normalization: # we normalize wb integrals by current separately as they often do not
            # have monitors or are in fact wb workspace with some special ei
            self.normalise(run,'current',range_offset)
            ws = run.get_workspace()
            new_name = ws.name()
            return ('current',new_name)
        else:
            if not mon_ws: # no monitors
                ws = run.get_workspace()
                raise RuntimeError('Normalize by monitor-2:: Workspace {0} for run {1} does not have monitors in it'
                                   .format(ws.name(),run.run_number()))
        #

        kwargs = {'NormFactorWS':'NormMon2_WS' + mon_ws.getName()}

        mon_spect = self.prop_man.mon2_norm_spec
        mon_index = int(mon_ws.getIndexFromSpectrumNumber(mon_spect))
        if separate_monitors:
            kwargs['MonitorWorkspace'] = mon_ws
            kwargs['MonitorWorkspaceIndex'] = mon_index
        else:
            kwargs['MonitorSpectrum'] = mon_spect

        #Find TOF range, correspondent to incident energy monitor peak
        if self._mon2_norm_time_range: # range has been found during ei-calculations
            norm_range = self._mon2_norm_time_range
            range_min = norm_range[0] + range_offset
            range_max = norm_range[1] + range_offset
            self._mon2_norm_time_range = None
        else:
            mon_ws_name = mon_ws.name() #monitor's workspace and detector's workspace are e
            if mon_ws_name.find('_shifted') != -1:
              # monitor-2 normalization ranges have to be identified before the
              # instrument is shifted
                raise RuntimeError("""Instrument have been shifted but no time range has been identified.
                                   Monitor-2 normalization can not be performed """)
            else:
              # instrument and workspace shifted, so TOF will be calculated wrt
              # shifted instrument
                energy_rage = self.mon2_norm_energy_range
                TOF_range = self.get_TOF_for_energies(mon_ws,energy_rage,[mon_spect],None,self._debug_mode)
                range_min = TOF_range[0]
                range_max = TOF_range[1]
       # Normalize to monitor 2
        NormaliseToMonitor(InputWorkspace=old_name,OutputWorkspace=old_name,IntegrationRangeMin=range_min,
                           IntegrationRangeMax=range_max,IncludePartialBins=True,**kwargs)

        norm_ws_name = kwargs['NormFactorWS']
        norm_mon2ws  = mtd[norm_ws_name]
        norm_factor = norm_mon2ws.dataY(0)
        if len(norm_factor)>1:
            raise RuntimeError("Can not normalize by monitor spectra. Normalization range necessary")

        AddSampleLog(old_name,LogName='NormalizationFactor',LogText=str(norm_factor[0]),LogType='Number')
        if not self._debug_mode:
            DeleteWorkspace(norm_ws_name)

        return ('monitor-2',old_name)
#-------------------------------------------------------------------------------
#-------------------------------------------------------------------------------

    def find_tof_range_for_multirep(self,workspace):
        """ Find range of tof-s (and time bin size) corresponding to the
            energy range requested
        """
        if not workspace:
            workspace = PropertyManager.sample_run.get_workspace()

        spectra_id = self.prop_man.multirep_tof_specta_list
        if not spectra_id or len(spectra_id) == 0:
            self.prop_man.log("""*** WARNING! Multirep mode used but no closest and furthest spectra numbers
                                defined in IDF (multirep_tof_specta_list)\n"""
                              "    Using first spectra to identify TOF range for the energy range requested.\n"
                              "    This is correct only if all detectors are equidistant from the sample",
                              'warning')
            spectra_id = [1]

        eMin,dE,eMax = PropertyManager.energy_bins.get_abs_range(self.prop_man)
        ei = PropertyManager.incident_energy.get_current()
        en_list = [eMin,eMin + dE,eMax - dE,eMax]
        TOF_range = self.get_TOF_for_energies(workspace,en_list,spectra_id,ei)

        def process_block(tof_range):
            tof_range = filter(lambda x: not(math.isnan(x)), tof_range)
            dt = map(lambda x,y : abs(x - y),tof_range[1:],tof_range[:-1])
            t_step = min(dt)
            tof_min = min(tof_range)
            tof_max = max(tof_range)
            return (tof_min,t_step,tof_max)

        nBlocks = len(spectra_id)
        if nBlocks > 1:
            tof_min,t_step,tof_max = process_block(TOF_range[0])
            for ind in xrange(1,nBlocks):
                tof_min1,t_step1,tof_max1 = process_block(TOF_range[ind])
                tof_min = min(tof_min,tof_min1)
                tof_max = max(tof_max,tof_max1)
                t_step = min(t_step,t_step1)
        else:
            tof_min,t_step,tof_max = process_block(TOF_range)
        #end
        # add 5% for detectors specified in Par file are shifted a bit and not min-max det any more
        return (0.95*tof_min,t_step,1.05*tof_max)
        #return (tof_min,t_step,tof_max)
    #
#pylint: disable=too-many-arguments
#pylint: disable=too-many-branches
#pylint: disable=too-many-locals

    def get_TOF_for_energies(self,workspace,energy_list,specID_list,ei=None,debug_mode=False):
        """ Method to find what TOF range corresponds to given energy range
           for given workspace and detectors.

           Input:
           workspace    handler for the workspace with instrument attached.
           energy_list  the list of input energies to process
           detID_list   list of detectors to find
           ei           incident energy. If present, TOF range is calculated in direct mode,
                        if not -- elastic mode

           Returns:
           list of TOF corresponding to input energies list.
        """
        if ei:
            ei_guess = PropertyManager.incident_energy.get_current()
            fix_ei = self.fix_ei
            ei_mon_spectra = self.ei_mon_spectra
            monitor_ws = PropertyManager.sample_run.get_monitors_ws(ei_mon_spectra,workspace)
            if monitor_ws is None: # no shifting to monitor position
                src_name = None
                mon1_peak = 0
            else:
                mon_1_spec_ID = ei_mon_spectra[0]
                if isinstance(mon_1_spec_ID,collections.Iterable):
                    fix_ei = True # This could be a HACK
                    mon_1_spec_ID = mon_1_spec_ID[0]
                #-----------
                mon_2_spec_ID = ei_mon_spectra[1]
                if isinstance(mon_2_spec_ID,collections.Iterable):
                    fix_ei = True # This could be a HACK
                    mon_2_spec_ID = mon_2_spec_ID[1]
                #-----------

                # Calculate the incident energy and TOF when the particles access Monitor1
                try:
                    ei,mon1_peak,mon1_index,_ = \
                        GetEi(InputWorkspace=monitor_ws, Monitor1Spec=mon_1_spec_ID,
                              Monitor2Spec=mon_2_spec_ID,
                              EnergyEstimate=ei_guess,FixEi=fix_ei)
                    mon1_det = monitor_ws.getDetector(mon1_index)
                    mon1_pos = mon1_det.getPos()
                    src_name = monitor_ws.getInstrument().getSource().getName()
                #pylint: disable=bare-except
                except:
                    src_name = None
                    mon1_peak = 0
                    en_bin  = [energy_list[0],energy_list[1]-energy_list[0],energy_list[3]]
                    self.prop_man.log("*** WARNING: message from multirep chunking procedure: get_TOF_for_energies:\n"
                                      "    not able to identify energy peak looking for TOF range for incident energy:"
                                      " {0}meV, binning: {1}\n"
                                      "    Continuing under assumption that incident neutrons arrive at source at time=0".
                                      format(ei_guess,en_bin),'warning')
        else:
            mon1_peak = 0
        #end if

        template_ws_name = '_energy_range_ws'
        range_ws_name = '_TOF_range_ws'
        y = [1] * (len(energy_list) - 1)
        TOF_range = []
        for specID in specID_list:
            ind = workspace.getIndexFromSpectrumNumber(specID)
            ExtractSingleSpectrum(InputWorkspace=workspace, OutputWorkspace=template_ws_name, WorkspaceIndex=ind)
            if ei:
                CreateWorkspace(OutputWorkspace=range_ws_name,NSpec = 1,DataX=energy_list,
                                DataY=y,UnitX='DeltaE',ParentWorkspace=template_ws_name)
                if src_name:
                    MoveInstrumentComponent(Workspace=range_ws_name,ComponentName= src_name, X=mon1_pos.getX(),
                                            Y=mon1_pos.getY(), Z=mon1_pos.getZ(), RelativePosition=False)
                range_ws = ConvertUnits(InputWorkspace=range_ws_name,OutputWorkspace=range_ws_name,
                                        Target='TOF',EMode='Direct',EFixed=ei)
            else:
                CreateWorkspace(OutputWorkspace=range_ws_name,NSpec = 1,DataX=energy_list,
                                DataY=y,UnitX='Energy',ParentWorkspace=template_ws_name)
                range_ws = ConvertUnits(InputWorkspace=range_ws_name,OutputWorkspace=range_ws_name,
                                        Target='TOF',EMode='Elastic')
            x = range_ws.dataX(0)+mon1_peak
            TOF_range.append(x.tolist())

        if not debug_mode:
            DeleteWorkspace(template_ws_name)
            DeleteWorkspace(range_ws_name)
        #
        if len(specID_list) == 1:
            TOF_range = TOF_range[0]

        return TOF_range
    #
    #pylint: disable=too-many-branches

    def save_results(self, workspace, save_file=None, formats=None):
        """
        Save the result workspace to the specified filename using the list of formats specified in
        formats. If formats is None then the default list is used
        """
        if formats:
           # clear up existing save formats as one is defined in parameters
            self.prop_man.save_format = None
        # set up internal format variable from method parameters
        self.prop_man.set_input_parameters_ignore_nan(save_file_name=save_file,save_format=formats)
        formats = self.prop_man.save_format

        if save_file:
            save_file,ext = os.path.splitext(save_file)
            if len(ext) > 1:
                formats.add(ext[1:])
        else:
            save_file = self.prop_man.save_file_name

        if save_file is None:
            if workspace is None:
                self.prop_man.log("DirectEnergyConversion:save_results: Nothing to save",
                                  'warning')
                return
            else:
                save_file = workspace.getName()
        elif os.path.isdir(save_file):
            save_file = os.path.join(save_file, workspace.getName())
        elif save_file == '':
            raise ValueError('Empty filename is not allowed for saving')
        else:
            pass

        prop_man = self.prop_man
        name_orig = workspace.name()
        for file_format  in formats:
            for case in common.switch(file_format):
                if case('nxspe'):
                    filename = save_file + '.nxspe'
                   # nxspe can not write workspace with / in the name
                   # (something to do with folder names inside nxspe)
                    name_supported = name_orig.replace('/','of')
                    if name_supported != name_orig:
                        RenameWorkspace(InputWorkspace=name_orig,OutputWorkspace=name_supported)
                    SaveNXSPE(InputWorkspace=name_supported,Filename= filename,
                              KiOverKfScaling=prop_man.apply_kikf_correction,psi=prop_man.psi)
                    if name_supported != name_orig:
                        RenameWorkspace(InputWorkspace=name_supported,OutputWorkspace=name_orig)
                    break
                if case('spe'):
                    filename = save_file + '.spe'
                    SaveSPE(InputWorkspace=workspace,Filename= filename)
                    break
                if case('nxs'):
                    filename = save_file + '.nxs'
                    SaveNexus(InputWorkspace=workspace,Filename= filename)
                    break
                if case(): # default, could also just omit condition or 'if True'
                    prop_man.log("Unknown file format {0} requested to save results. No saving performed this format".
                                 format(file_format))
    #########

    @property
    def prop_man(self):
        """ Return property manager containing DirectEnergyConversion parameters """
        return self._propMan

    @prop_man.setter
    def prop_man(self,value):
        """ Assign new instance of direct property manager to provide DirectEnergyConversion parameters """
        if isinstance(value,PropertyManager):
            self._propMan = value
        else:
            raise KeyError("Property manager can be initialized by an instance of ProperyManager only")
    #########

    @property
    def spectra_masks(self):
        """ The property keeps a workspace with masks workspace name,
            stored for further usage"""

        # check if spectra masks is defined
        if hasattr(self,'_spectra_masks'):
            if self._spectra_masks is not None and self._spectra_masks in mtd:
                return mtd[self._spectra_masks]
            else:
                self._spectra_masks = None
            return None
        else:
            return None

    @spectra_masks.setter
    def spectra_masks(self,value):
        """ set up spectra masks """
        if value is None:
            if hasattr(self,'_spectra_masks') and self._spectra_masks is not None:
                if self._spectra_masks in mtd:
                    DeleteWorkspace(self._spectra_masks)
            self._spectra_masks=None
        elif isinstance(value,api.Workspace):
            self._spectra_masks = value.name()
        elif isinstance(value,str):
            if value in mtd:
                self._spectra_masks = value
            else:
                self._spectra_masks = None
        else:
#pylint: disable=W0201
            self._spectra_masks = None
        return
#-------------------------------------------------------------------------------
#pylint: disable=too-many-arguments

    def apply_absolute_normalization(self,sample_ws,monovan_run=None,ei_guess=None,wb_mono=None,abs_norm_factor_is=None):
        """  Function applies absolute normalization factor to the target workspace
             and calculates this factor if necessary

            Inputs:
            Reducer           --    properly initialized class which performs reduction
            deltaE_wkspace_sample-- the workspace which should be modified
            monovan_run          -- run number for monochromatic vanadium sample at current energy
            ei_guess             -- estimated neutrons incident energy
            wb_mono              -- white bean vanadium run number.
        """
        # Old interface support
        prop_man = self.prop_man
        prop_man.log('*** Running absolute units corrections ****************************************************','notice')

        if prop_man.mono_correction_factor:
            absnorm_factor = float(prop_man.mono_correction_factor)
            prop_man.log('*** Using supplied workspace correction factor                           ******','notice')
            if not abs_norm_factor_is:
                abs_norm_factor_is = ' provided '

        else:
            mvir = prop_man.monovan_integr_range
            prop_man.log('*** Evaluating the integral from the monovan run and calculate the correction factor ******',
                         'notice')
            prop_man.log('    Using absolute units vanadium integration range : [{0:8f}:{1:8f}]         ******'.
                         format(mvir[0],mvir[1]),'notice')
            if not abs_norm_factor_is:
                abs_norm_factor_is = 'calculated'

            # convert to monovanadium to energy
            deltaE_wkspace_monovan = self.mono_sample(monovan_run,ei_guess,wb_mono,
                                                      self.monovan_mapfile,self.spectra_masks)

            ei_monovan = deltaE_wkspace_monovan.getRun().getLogData("Ei").value
            prop_man.log('    Incident energy found for monovanadium run: ' + str(ei_monovan) + ' meV','notice')

            (anf_LibISIS,anf_SS2,anf_Puas,anf_TGP) = self.get_abs_normalization_factor(monovan_run,ei_monovan)

            prop_man.log("""*** Absolute correction factor(s): S^2: {0:10.4f}
*** LibISIS: {1:10.4f} Poisson: {2:10.4f}  TGP: {3:10.4f} """
                         .format(anf_LibISIS,anf_SS2,anf_Puas,anf_TGP),'notice')
            prop_man.log('*** If these factors are substantially different, something is wrong                    ***','notice')
            absnorm_factor = anf_TGP
            # Store the factor for further usage
            PropertyManager.mono_correction_factor.set_val_to_cash(prop_man,anf_TGP)
            # reset current monovan run to run number (if it makes sense) --
            ## workspace is not good for further processing any more
        #end
        prop_man.log('*** Using {0} value : {1} of absolute units correction factor (TGP)'.
                     format(abs_norm_factor_is,absnorm_factor),'notice')
        prop_man.log('*******************************************************************************************','notice')

        sample_ws = sample_ws / absnorm_factor

        return sample_ws
#-------------------------------------------------------------------------------
#pylint: disable=too-many-branches
#pylint: disable=too-many-locals

    def get_abs_normalization_factor(self,monovan_run,ei_monovan):
        """get absolute normalization factor for monochromatic vanadium

          Inputs:
          @param: monvan_run   -- run descriptor of converted to energy monovan workspace
          @param: ei_monovan   -- monovan sample incident energy

          @returns the value of monovan absolute normalization factor.
                   deletes monovan workspace (deltaE_wkspace) if abs norm factor was calculated successfully

          Detailed explanation:
          The algorithm takes the monochromatic vanadium workspace normalized by WB vanadium and calculates
          average modified monochromatic vanadium (MV) integral considering that the efficiency of detectors
          are different and accounted for by dividing each MV value by corresponding WBV value,
          the signal on a detector has poison distribution and the error for a detector is the square
          root of correspondent signal on a detector.
          Error for WBV considered negligibly small wrt. the error on MV
         """

        propman = self.prop_man
        van_mass = propman.van_mass
        # list of two number representing the minimal (ei_monovan[0])
        # and the maximal (ei_monovan[1]) energy to integrate the spectra
        minmax = propman.monovan_integr_range
        mono_vs = monovan_run.get_workspace()
        ws_name = mono_vs.name()

        data_ws = Integration(InputWorkspace=mono_vs,OutputWorkspace='van_int',
                              RangeLower=minmax[0],RangeUpper=minmax[1],IncludePartialBins='1')

        nhist = data_ws.getNumberHistograms()
        # extract wb integrals for combined spectra
        signal = []
        error = []
        izerc = 0
        for i in range(nhist):
            try:
                det = data_ws.getDetector(i)
#pylint: disable=broad-except
            except Exception:
                continue
            if det.isMasked():
                continue
            sig = data_ws.readY(i)[0]
            err = data_ws.readE(i)[0]
            if sig != sig:     #ignore NaN (hopefully it will mean mask some day)
                continue
            if (err <= 0) or (sig <= 0):  # count Inf and negative||zero readings.
                izerc+=1                     # Presence of this indicates that
                continue                     # something went wrong
            signal.append(sig)
            error.append(err)
        #---------------- Loop finished

        norm_factor = {}
        # Various prior probabilities.
        #-------------------------------------------------------------------------
        # Guess which minimizes the value sum(n_i-n)^2/Sigma_i -- this what
        # Libisis had
        signal_sum = sum([ s / e  for s,e in zip(signal,error)])
        weight_sum = sum([1. / e  for e   in error])
        norm_factor['LibISIS'] = signal_sum / weight_sum
        #-------------------------------------------------------------------------
        # Guess which minimizes the value sum(n_i-n)^2/Sigma_i^2
        signal_sum = sum([ s / (e * e)  for s,e in zip(signal,error)])
        weight_sum = sum([1. / (e * e)  for e   in error])
        norm_factor['SigSq'] = signal_sum / weight_sum
        #-------------------------------------------------------------------------
        # Guess which assumes Poisson distribution with Err=Sqrt(signal) and
        # calculates
        # the function: N_avrg =
        # 1/(DetEfficiency_avrg^-1)*sum(n_i*DetEfficiency_i^-1)
        # where the DetEfficiency = WB_signal_i/WB_average WB_signal_i is the
        # White Beam Vanadium
        # signal on i-th detector and the WB_average -- average WB vanadium
        # signal.
        # n_i is the modified signal
        signal_sum = sum([ e * e     for e   in error])
        weight_sum = sum([ e * e / s for s,e in zip(signal,error)])
        if weight_sum == 0.0:
            prop_man.log("WB integral has been calculated incorrectly, look at van_int workspace: {0}".format(ws_name),'error')
            raise ArithmeticError("Division by 0 weight when calculating WB integrals from workspace {0}".format(ws_name))
        norm_factor['Poisson'] = signal_sum / weight_sum
        #-------------------------------------------------------------------------
        # Guess which estimates value sum(n_i^2/Sigma_i^2)/sum(n_i/Sigma_i^2)
        # TGP suggestion from 12-2012
        signal_sum = sum([s * s / (e * e) for s,e in zip(signal,error)])
        weight_sum = sum([s / (e * e)     for s,e in zip(signal,error)])
        if weight_sum == 0.0:
            prop_man.log("WB integral has been calculated incorrectly, look at van_int workspace: {0}".format(ws_name),'error')
            raise ArithmeticError("Division by 0 weight when calculating WB integrals from workspace {0}".format(ws_name))
        norm_factor['TGP'] = signal_sum / weight_sum
        #
        #
        #integral_monovan=signal_sum /(wbVan_sum)
        van_multiplier = (float(propman.van_rmm) / float(van_mass))
        if ei_monovan >= 210.0:
            xsection = 421  # vanadium cross-section in mBarn/sR (402 mBarn/Sr) (!!!modified to fit high
                            # energy limit?!!!)
        else: # old textbook cross-section for vanadium for ei=20mEv
            xsection = 400 + (ei_monovan / 10)
        sample_multiplier = (float(propman.sample_mass) / float(propman.sample_rmm))

        scale_factor = van_multiplier * sample_multiplier / xsection

        for norm_type,val in norm_factor.iteritems():
            norm_factor[norm_type] = val * scale_factor

        # check for NaN
        if (norm_factor['LibISIS'] != norm_factor['LibISIS']) | (izerc != 0):    # It is an error, print diagnostics:
            if norm_factor['LibISIS'] != norm_factor['LibISIS']:
                log_value = '\n--------> Absolute normalization factor is NaN <----------------------------------------------\n'
            else:
                log_value = '\n--------> Warning, Monovanadium has zero spectra <--------------------------------------------\n'
                log1_value = """--------> Processing workspace: {0}
--------> Monovan Integration range : min={1}, max={2} (meV)
--------> Summed:  {3} spectra with total signal: {4} and error: {5}
--------> Dropped: {6} zero spectra
--------> Using  mBarn/sR*fu normalization factor = {7} resulting in:
--------> Abs norm factors: LibISIS: {8}
--------> Abs norm factors: Sigma^2: {9}
--------> Abs norm factors: Poisson: {10}
--------> Abs norm factors: TGP    : {11}\n"""\
                .format(ws_name,minmax[0],minmax[1],nhist,sum(signal),sum(error),izerc,scale_factor,
                        norm_factor['LibISIS'],norm_factor['SigSq'],norm_factor['Poisson'],norm_factor['TGP'])
            log_value = log_value + log1_value
            propman.log(log_value,'error')
        else:
            if not self._debug_mode:
                monovan_run.clear_resulting_ws()
                DeleteWorkspace(Workspace=data_ws)
        return (norm_factor['LibISIS'],norm_factor['SigSq'],norm_factor['Poisson'],norm_factor['TGP'])

    #---------------------------------------------------------------------------
    # Behind the scenes stuff
    #---------------------------------------------------------------------------
    def __init__(self, instr_name=None,reload_instrument=False):
        """Constructor """

        object.__setattr__(self,'_descriptors',[])
        object.__setattr__(self,'_propMan',None)
        # Debug parameter.  Usually True unless investigating a problem
        object.__setattr__(self,'_keep_wb_workspace',True)
        object.__setattr__(self,'_do_ISIS_reduction',True)
        object.__setattr__(self,'_spectra_masks',None)
        # if normalized by monitor-2, range have to be established before
        # shifting the instrument
        object.__setattr__(self,'_mon2_norm_time_range',None)
        object.__setattr__(self,'_debug_mode',False)
        # method used in debug mode and requesting event workspace to be
        # rebinned first
        object.__setattr__(self,'_do_early_rebinning',False)
        # internal parameter, specifying work in multirep mode.  If True, some
        # auxiliary workspaces should not be deleted until used for each
        # workspace
        # processed
        object.__setattr__(self,'_multirep_mode',False)
        # list of workspace names, processed earlier
        object.__setattr__(self,'_old_runs_list',[])

        all_methods = dir(self)
        # define list of all existing properties, which have descriptors
        object.__setattr__(self,'_descriptors',extract_non_system_names(all_methods))

        if instr_name:
            self.initialise(instr_name,reload_instrument)
        #end

    def __getattr__(self,attr_name):
        """  overloaded to return values of properties non-existing in the class dictionary
            from the property manager class except this
            property already have descriptor in self class
       """
        if attr_name in self._descriptors:
            return object.__getattr__(self,attr_name)
        else:
            return getattr(self._propMan,attr_name)

    def __setattr__(self,attr_name,attr_value):
        """ overloaded to prohibit adding non-starting with _properties to the class instance
            and add all other properties to property manager except this property already
           have a descriptor
       """
        if attr_name[0] == '_':
            object.__setattr__(self,attr_name,attr_value)
        else:
            if attr_name in self._descriptors:
                object.__setattr__(self,attr_name,attr_value)
            else:
                setattr(self._propMan,attr_name,attr_value)

    def initialise(self, instr,reload_instrument=False):
        """
        Initialize the private attributes of the class and the nullify the attributes which expected
        to be always set-up from a calling script
        """
        # Internal properties and keys
#pylint: disable=attribute-defined-outside-init
        self._keep_wb_workspace = True # for the time being.  May be auto-calculated later but should it?
#pylint: disable=attribute-defined-outside-init
        self._do_ISIS_reduction = True
        # if normalized by monitor-2, range have to be established before
        # shifting the instrument
#pylint: disable=attribute-defined-outside-init
        self._mon2_norm_time_range = None
        # WB may not have monitors. In this case the property have to be set to True
        # and WB normalization will not fail but will run normalize by current
        self.__in_white_normalization = False
#pylint: disable=attribute-defined-outside-init
        self._debug_mode = False
        self.spectra_masks = None

        # Instrument and default parameter setup
        # formats available for saving.  As the reducer has to have a method to
        # process one of this, it is private property
        if not hasattr(self,'_propMan') or self._propMan is None:
            if isinstance(instr,PropertyManager):
                self._propMan = instr
            else:
                self._propMan = PropertyManager(instr)
        else:
            old_name = self._propMan.instrument.getName()
#pylint: disable=protected-access
            if isinstance(instr,geometry._geometry.Instrument):
                new_name = self._propMan.instrument.getName()
            elif isinstance(instr,PropertyManager):
                new_name = instr.instr_name
            else:
                new_name = instr
            #end if
            if old_name != new_name or reload_instrument:
#pylint: disable=attribute-defined-outside-init
                self._propMan = PropertyManager(new_name)
            #end if
        #
#pylint: disable=unused-argument

    def setup_instrument_properties(self, workspace=None,reload_instrument=False):
        if workspace is not None:
            instrument = workspace.getInstrument()
            name = instrument.getName()
            if name != self.prop_man.instr_name:
                self.prop_man = PropertyManager(name,workspace)

    def get_run_descriptor(self,run):
        """ Spawn temporary run descriptor for input data given in format,
           different from run descriptor. Return existing run descriptor,
           if it is what provided.
       """
        if not isinstance(run,RunDescriptor):
#pylint: disable=protected-access
            tRun = copy.copy(PropertyManager._tmp_run)
            tRun.__set__(None,run)
            return tRun
        else:
            return run
    #
# -------------------------------------------------------------------------------------------
#         This actually does the conversion for the mono-sample and
#         mono-vanadium runs
# -------------------------------------------------------------------------------------------
#pylint: disable=too-many-arguments

    def _do_mono_SNS(self, data_ws, result_name, ei_guess,
                     white_run=None, map_file=None, spectra_masks=None, Tzero=None):
        # does not work -- retrieve from repo and fix if this functionality is needed.
        raise NotImplementedError("Non currently implemented. Retrieve from repository"
                                  " if necessary and fix")
        #return
#-------------------------------------------------------------------------------
#pylint: disable=too-many-arguments
#pylint: disable=unused-argument

    def _do_mono_ISIS(self, data_run, ei_guess,
                      white_run=None, map_file=None, spectra_masks=None, Tzero=None):

        # Do ISIS stuff for Ei
        _, mon1_peak = self.get_ei(data_run, ei_guess)

        # As we've shifted the TOF so that mon1 is at t=0.0 we need to account
        # for this in CalculateFlatBackground and normalization
        bin_offset = -mon1_peak
        result_name = data_run.set_action_suffix('_spe')

        if self.check_background:
            # Remove the count rate seen in the regions of the histograms
            # defined as the background regions, if the user defined such
            # region
            result_ws = data_run.get_workspace()
            bkgd_range = self.bkgd_range
            bkg_range_min = bkgd_range[0] + bin_offset
            bkg_range_max = bkgd_range[1] + bin_offset
            if isinstance(result_ws,api.IEventWorkspace) or PropertyManager.incident_energy.multirep_mode():
                bkgr_ws = self._find_or_build_bkgr_ws(data_run,bkg_range_min,bkg_range_max,bin_offset)
            else:
                bkgr_ws = None
                CalculateFlatBackground(InputWorkspace=result_ws,OutputWorkspace=result_ws,
                                        StartX= bkg_range_min,EndX= bkg_range_max,
                                        WorkspaceIndexList= '',Mode= 'Mean',OutputMode='Subtract Background',
                                        SkipMonitors='1',NullifyNegativeValues='0')
        else:
            bkgr_ws = None
            result_ws = data_run.get_workspace()
        data_run.synchronize_ws(result_ws)

        # Normalize using the chosen method+group
        norm_ws = self.normalise(data_run, self.normalise_method, range_offset=bin_offset)
        # normalized workspace can go out with different name, so here we
        # reinforce one expected here
        result_name = data_run.set_action_suffix('_spe')
        data_run.synchronize_ws(norm_ws)

        #
        ConvertUnits(InputWorkspace=result_name,OutputWorkspace=result_name, Target="DeltaE",EMode='Direct')
        self.prop_man.log("_do_mono: finished ConvertUnits for : " + result_name,'information')

        energy_bins = PropertyManager.energy_bins.get_abs_range(self.prop_man)
        if energy_bins:
            Rebin(InputWorkspace=result_name,OutputWorkspace=result_name,Params= energy_bins,PreserveEvents=False)
            if bkgr_ws:
                #apply data ws normalization to background workspace
                data_run.export_normalization(bkgr_ws)
                # remove background after converting units and rebinning
                RemoveBackground(InputWorkspace=result_name,OutputWorkspace=result_name,BkgWorkspace=bkgr_ws,EMode='Direct')
                DeleteWorkspace(bkgr_ws)
        else:
            pass # TODO: investigate way of removing background from event workspace if we want
                 # result to be an event workspace
            # what to do with event workspace having negative events?  will
                            # further algorithms work with these events ?

        if self.apply_detector_eff and energy_bins: #should detector efficiency work on event workspace too?  At the moment it is
                                                    #not (01/02/2015)
            DetectorEfficiencyCor(InputWorkspace=result_name,OutputWorkspace=result_name)
            self.prop_man.log("_do_mono: finished DetectorEfficiencyCor for : " + result_name,'information')
        #############
        data_run.synchronize_ws(mtd[result_name])

        return
#-------------------------------------------------------------------------------

    def _find_or_build_bkgr_ws(self,run,bkg_range_min=None,bkg_range_max=None,time_shift=0):
        """ Method calculates  background workspace or restore workspace with
            the same name as the one produced by this method from ADS
        """
        if not bkg_range_min or not bkg_range_max:
            bkg_range_min,bkg_range_max = self.bkgd_range
        bkg_range_min += time_shift
        bkg_range_max += time_shift
        run = self.get_run_descriptor(run)
        result_ws = run.get_workspace()

        # has to have specific name for this working. The ws is build at
        # the beginning of multirep run.
        if 'bkgr_ws_source' in mtd:
            #TODO: This is questionable operation, which may be unnecessary if remove background
            # uses time interval only. (and it probably does)
            # need to check if bkgr_ws =mtd['bkgr_ws_source'] is enough here.
            # (and not delete it after bkg removal)
            bkgr_ws = CloneWorkspace(InputWorkspace='bkgr_ws_source',OutputWorkspace='bkgr_ws')
            if time_shift != 0: # Workspace has probably been shifted, so to have
                                # one needs to do appropriate shift here
                                #correct units conversion as well
                CopyInstrumentParameters(result_ws,bkgr_ws)
             # Adjust the TOF such that the first monitor peak is at t=0
                ScaleX(InputWorkspace=bkgr_ws,OutputWorkspace='bkgr_ws',Operation="Add",Factor=time_shift,
                       InstrumentParameter="DelayTime",Combine=True)
        else: # calculate background workspace for future usage
            bkgr_ws = Rebin(result_ws,Params=[bkg_range_min,(bkg_range_max - bkg_range_min) * 1.001,bkg_range_max],PreserveEvents=False)
            RenameWorkspace(InputWorkspace=bkgr_ws, OutputWorkspace='bkgr_ws_source')
            bkgr_ws = mtd['bkgr_ws_source']

        return bkgr_ws
#-------------------------------------------------------------------------------
#pylint disable=too-many-arguments

    def _do_mono(self, run,  ei_guess,
                 white_run=None, map_file=None, spectra_masks=None, Tzero=None):
        """
        Convert units of a given workspace to deltaE, including possible
        normalization to a white-beam vanadium run.
        """

        if self._do_ISIS_reduction:
            self._do_mono_ISIS(run,ei_guess,
                               white_run, map_file, spectra_masks, Tzero)
        else:
            result_name = run.set_action_suffix('_spe')
            self._do_mono_SNS(run,result_name,ei_guess,
                              white_run, map_file, spectra_masks, Tzero)
            run.synchronize_ws()

        prop_man = self.prop_man
        ws = run.get_workspace()
        result_name = ws.name()
        #######################
        # Ki/Kf Scaling...
        if prop_man.apply_kikf_correction:
            prop_man.log('Start Applying ki/kf corrections to the workspace : ' + result_name,'information')
            CorrectKiKf(InputWorkspace=result_name,OutputWorkspace= result_name, EMode='Direct')
            prop_man.log('finished applying ki/kf corrections for : ' + result_name,'information')

        # Make sure that our binning is consistent
        if prop_man.energy_bins:
            bins = PropertyManager.energy_bins.get_abs_range(prop_man)
            Rebin(InputWorkspace=result_name,OutputWorkspace= result_name,Params=bins)

        # Masking and grouping
        result_ws = mtd[result_name]
        result_ws = self.remap(result_ws, spectra_masks, map_file)

        if prop_man.energy_bins: # It should already be a distribution.
            ConvertToDistribution(Workspace=result_ws)
        # nullify negarive signals if necessary
        if prop_man.check_background and (hasattr(prop_man,'nullify_negative_signal') and
                                          prop_man.nullify_negative_signal):
            zeroBg = CreateWorkspace(DataX='0,1',DataY=0,DataE=0,UnitX='TOF')
            result_ws=RemoveBackground(result_ws,BkgWorkspace=zeroBg,Emode='Direct',NullifyNegativeValues=True)
            DeleteWorkspace(zeroBg)

        # White beam correction
        if white_run is not None:
            white_ws = self.do_white(white_run, spectra_masks, map_file)
            result_ws /= white_ws
            DeleteWorkspace(white_ws)

        # Overall scale factor
        result_ws *= prop_man.scale_factor
        return result_ws
#-------------------------------------------------------------------------------

    def _get_wb_inegrals(self,run):
        """Obtain white bean vanadium integrals either by integrating
           workspace in question or using cashed value
        """
        run = self.get_run_descriptor(run)
        white_ws = run.get_workspace()
        # This both integrates the workspace into one bin spectra and sets up
        # common bin boundaries for all spectra
        done_Log = 'DET_EFFICIENCY_calculated'

        # set action suffix and check if such workspace is already present
        new_ws_name = run.set_action_suffix('_norm_white')

        # Check if the work has been already done
        if new_ws_name in mtd:
            targ_ws = mtd[new_ws_name]
            if done_Log in targ_ws.getRun():
                old_log_val = targ_ws.getRun().getLogData(done_Log).value
                done_log_VAL = self._build_white_tag()
                if old_log_val == done_log_VAL:
                    run.synchronize_ws(targ_ws)
                    if self._keep_wb_workspace:
                        result = run.get_ws_clone()
                    else:
                        result = run.get_workspace()
                    return result
                else:
                    DeleteWorkspace(Workspace=new_ws_name)
            else:
                DeleteWorkspace(Workspace=new_ws_name)
        #end
        done_log_VAL = self._build_white_tag()

        # Normalize
        self.__in_white_normalization = True
        white_ws = self.normalise(run, self.normalise_method,0.0)
#pylint: disable=attribute-defined-outside-init
        self.__in_white_normalization = False
        new_ws_name = run.set_action_suffix('_norm_white')
        old_name = white_ws.name()

        # Units conversion
        ConvertUnits(InputWorkspace=old_name,OutputWorkspace=old_name, Target= "Energy", AlignBins=0)
        self.prop_man.log("do_white: finished converting Units",'information')

        low,upp = self.wb_integr_range
        if low > upp:
            raise ValueError("White beam integration range is inconsistent. low=%d, upp=%d" % (low,upp))

        delta = 2.0 * (upp - low)
        white_ws = Rebin(InputWorkspace=old_name,OutputWorkspace=old_name, Params=[low, delta, upp])
        # Why aren't we doing this...-> because integration does not work properly for event workspaces
        #Integration(white_ws, white_ws, RangeLower=low, RangeUpper=upp)
        AddSampleLog(white_ws,LogName = done_Log,LogText=done_log_VAL,LogType='String')
        run.synchronize_ws(white_ws)
        if self._keep_wb_workspace:
            result = run.get_ws_clone()
        else:
            result = run.get_workspace()
        return result
#-------------------------------------------------------------------------------

    def _build_white_tag(self):
        """build tag indicating wb-integration ranges """
        low,upp = self.wb_integr_range
        white_tag = 'NormBy:{0}_IntergatedIn:{1:0>10.2f}:{2:0>10.2f}'.format(self.normalise_method,low,upp)
        return white_tag
    #

    def _clear_old_results(self):
        """Remove workspaces, processed earlier and not used any more"""
        ws_list = self._old_runs_list
        for ws_name in ws_list:
            if ws_name in mtd:
                DeleteWorkspace(ws_name)
        object.__setattr__(self,'_old_runs_list',[])
    #


def get_failed_spectra_list_from_masks(masked_wksp,prop_man):
    """Compile a list of spectra numbers that are marked as
       masked in the masking workspace

       Input:
       masking_workspace - A special masking workspace containing masking data
    """
    #TODO: get rid of this and use data, obtained form diagnostics
    failed_spectra = []
    if masked_wksp is None:
        return (failed_spectra,0)
    try:
        masked_wksp.name()
#pylint: disable=broad-except
    except Exeption:
        prop_man.log("***WARNING: cached mask workspace invalidated. Incorrect masking reported")
        return (failed_spectra,0)

    masking_wksp,sp_list = ExtractMask(masked_wksp)
    DeleteWorkspace(masking_wksp)

    n_spectra = len(sp_list)
    return n_spectra
#-----------------------------------------------------------------
if __name__ == "__main__":
    pass
    #unittest.main()<|MERGE_RESOLUTION|>--- conflicted
+++ resolved
@@ -888,11 +888,7 @@
         ws_name = result_ws.getName()
         if spec_masks is not None:
             MaskDetectors(Workspace=ws_name, MaskedWorkspace=spec_masks)
-<<<<<<< HEAD
-        if not map_file is None:
-=======
         if map_file is not None:
->>>>>>> 8ab67e8d
             GroupDetectors(InputWorkspace=ws_name,OutputWorkspace=ws_name,
                            MapFile= map_file, KeepUngroupedSpectra=0, Behaviour='Average')
 
