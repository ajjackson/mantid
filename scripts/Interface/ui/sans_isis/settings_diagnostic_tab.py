# Mantid Repository : https://github.com/mantidproject/mantid
#
# Copyright &copy; 2018 ISIS Rutherford Appleton Laboratory UKRI,
#     NScD Oak Ridge National Laboratory, European Spallation Source
#     & Institut Laue - Langevin
# SPDX - License - Identifier: GPL - 3.0 +
""" The settings diagnostic tab view.

The settings diagnostic tab allows to display the state information in a tree view. The user can select the data
from the individual rows in the data table. This view is useful for checking the overall settings of a reduction
and helps the developer to identify issues.
"""

from __future__ import (absolute_import, division, print_function)

from abc import ABCMeta, abstractmethod
import os
<<<<<<< HEAD
from qtpy import QtGui, QtWidgets
=======
from qtpy import QtWidgets
>>>>>>> 669cf056
from six import with_metaclass, PY3

from mantidqt.utils.qt import load_ui
from sans.gui_logic.gui_common import (GENERIC_SETTINGS, JSON_SUFFIX, load_file)

if PY3:
    unicode = str

Ui_SettingsDiagnosticTab, _ = load_ui(__file__, "settings_diagnostic_tab.ui")


class SettingsDiagnosticTab(QtWidgets.QWidget, Ui_SettingsDiagnosticTab):
    class SettingsDiagnosticTabListener(with_metaclass(ABCMeta, object)):
        """
        Defines the elements which a presenter can listen to for the diagnostic tab
        """
        @abstractmethod
        def on_row_changed(self):
            pass

        @abstractmethod
        def on_update_rows(self):
            pass

        @abstractmethod
        def on_collapse(self):
            pass

        @abstractmethod
        def on_expand(self):
            pass

        @abstractmethod
        def on_save_state_to_file(self):
            pass

    def __init__(self):
        super(SettingsDiagnosticTab, self).__init__()
        self.setupUi(self)

        # Hook up signal and slots
        self.connect_signals()
        self._settings_diagnostic_listeners = []

        # Excluded settings entries
        self.excluded = ["state_module", "state_name"]
        self.class_type_id = "ClassTypeParameter"

        # Q Settings
        self.__generic_settings = GENERIC_SETTINGS
        self.__save_location_path_key = "save_state_location"

    def add_listener(self, listener):
        if not isinstance(listener, SettingsDiagnosticTab.SettingsDiagnosticTabListener):
            raise ValueError("The listener is not of type SettingsDiagnosticTabListener but rather {}".format(type(listener)))
        self._settings_diagnostic_listeners.append(listener)

    def clear_listeners(self):
        self._settings_diagnostic_listeners = []

    def _call_settings_diagnostic_listeners(self, target):
        for listener in self._settings_diagnostic_listeners:
            target(listener)

    def on_expand(self):
        self._call_settings_diagnostic_listeners(lambda listener: listener.on_expand())

    def on_collapse(self):
        self._call_settings_diagnostic_listeners(lambda listener: listener.on_collapse())

    def on_row_changed(self):
        self._call_settings_diagnostic_listeners(lambda listener: listener.on_row_changed())

    def on_update_rows(self):
        self._call_settings_diagnostic_listeners(lambda listener: listener.on_update_rows())

    def on_save_state(self):
        self._call_settings_diagnostic_listeners(lambda listener: listener.on_save_state_to_file())

    def on_browse_save_location(self):
        load_file(self.save_state_line_edit, "*.json", self.__generic_settings, self.__save_location_path_key,
                  self.get_save_location)

        # Correct the file extension. The output file has to be a json type file. If the user has added a different
        # file extension then change it to .json
        save_location = self.get_save_location()
        path_dir = os.path.dirname(save_location)
        if not path_dir:
            return

        file_name, _ = os.path.splitext(save_location)
        full_file_path = file_name + JSON_SUFFIX
        self.save_state_line_edit.setText(full_file_path)

    def connect_signals(self):
        self.select_row_combo_box.currentIndexChanged.connect(self.on_row_changed)
        self.select_row_push_button.clicked.connect(self.on_update_rows)
        self.collapse_button.clicked.connect(self.on_collapse)
        self.expand_button.clicked.connect(self.on_expand)
        self.save_state_save_push_button.clicked.connect(self.on_save_state)
        self.save_state_browse_push_button.clicked.connect(self.on_browse_save_location)

    # ------------------------------------------------------------------------------------------------------------------
    # Actions
    # ------------------------------------------------------------------------------------------------------------------
    def update_rows(self, indices):
        self.select_row_combo_box.blockSignals(True)
        self.select_row_combo_box.clear()
        for index in indices:
            self.select_row_combo_box.addItem(str(index))
        self.select_row_combo_box.blockSignals(False)

    def fill_tree_widget(self, item, value):
        item.setExpanded(True)
        if type(value) is dict:
            for key, val in sorted(value.items()):
                if key in self.excluded:
                    continue
                child = QtWidgets.QTreeWidgetItem()
                child.setText(0, unicode(key))
                item.addChild(child)
                self.fill_tree_widget(child, val)
        elif type(value) is list:
            for val in value:
                child = QtWidgets.QTreeWidgetItem()
                child.setText(1, unicode(val))
                item.addChild(child)
        else:
            child = QtWidgets.QTreeWidgetItem()
            value = self.clean_class_type(value)
            child.setText(1, unicode(value))
            item.addChild(child)

    def clean_class_type(self, value):
        if isinstance(value, str) and self.class_type_id in value:
            # Only the last element is of interest
            split_values = value.split("#")
            return split_values[-1]
        else:
            return value

    def set_row(self, index):
        found_index = self.select_row_combo_box.findText(str(index))
        if found_index and found_index != -1:
            self.select_row_combo_box.setCurrentIndex(found_index)

    def set_tree(self, state_dict):
        self.tree_widget.clear()
        if state_dict:
            self.fill_tree_widget(self.tree_widget.invisibleRootItem(), state_dict)

    def get_current_row(self):
        value = self.select_row_combo_box.currentText()
        if not value:
            value = -1
        return int(value)

    def collapse(self):
        for index in range(self.tree_widget.topLevelItemCount()):
            top_level_item = self.tree_widget.topLevelItem(index)
            self.tree_widget.collapseItem(top_level_item)

    def expand(self):
        for index in range(self.tree_widget.topLevelItemCount()):
            top_level_item = self.tree_widget.topLevelItem(index)
            self.tree_widget.expandItem(top_level_item)

    def get_save_location(self):
        return str(self.save_state_line_edit.text())

    def set_save_location(self, full_file_path):
        self.save_state_line_edit.setText(full_file_path)

    def set_processing(self, processing=True):
        if processing:
            self.select_row_combo_box.setEnabled(False)
            self.expand_button.setEnabled(False)
            self.collapse_button.setEnabled(False)
            self.save_state_line_edit.setEnabled(False)
            self.save_state_browse_push_button.setEnabled(False)
            self.save_state_save_push_button.setEnabled(False)
            self.select_row_push_button.setEnabled(False)
        else:
            self.select_row_combo_box.setEnabled(True)
            self.expand_button.setEnabled(True)
            self.collapse_button.setEnabled(True)
            self.save_state_line_edit.setEnabled(True)
            self.save_state_browse_push_button.setEnabled(True)
            self.save_state_save_push_button.setEnabled(True)
            self.select_row_push_button.setEnabled(True)<|MERGE_RESOLUTION|>--- conflicted
+++ resolved
@@ -15,11 +15,7 @@
 
 from abc import ABCMeta, abstractmethod
 import os
-<<<<<<< HEAD
-from qtpy import QtGui, QtWidgets
-=======
 from qtpy import QtWidgets
->>>>>>> 669cf056
 from six import with_metaclass, PY3
 
 from mantidqt.utils.qt import load_ui
