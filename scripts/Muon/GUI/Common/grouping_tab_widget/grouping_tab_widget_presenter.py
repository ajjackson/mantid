--- conflicted
+++ resolved
@@ -49,11 +49,8 @@
 
         self.guessAlphaObserver = GroupingTabPresenter.GuessAlphaObserver(self)
         self.pairing_table_widget.guessAlphaNotifier.add_subscriber(self.guessAlphaObserver)
-<<<<<<< HEAD
         self.message_observer = GroupingTabPresenter.MessageObserver(self)
-=======
         self.gui_variables_observer = GroupingTabPresenter.GuiVariablesChangedObserver(self)
->>>>>>> 92535e23
 
     def show(self):
         self._view.show()
