# Mantid Repository : https://github.com/mantidproject/mantid
#
# Copyright &copy; 2018 ISIS Rutherford Appleton Laboratory UKRI,
#     NScD Oak Ridge National Laboratory, European Spallation Source
#     & Institut Laue - Langevin
# SPDX - License - Identifier: GPL - 3.0 +
from __future__ import (absolute_import, division, print_function)

from qtpy import QtWidgets, QtCore, QtGui
from qtpy.QtCore import Signal

import Muon.GUI.Common.utilities.run_string_utils as run_utils
from Muon.GUI.Common.message_box import warning


class LoadRunWidgetView(QtWidgets.QWidget):
    # signals for parent widgets
    loadingStarted = Signal()
    loadingFinished = Signal()
    dataChanged = Signal()

    def __init__(self, parent=None):
        super(LoadRunWidgetView, self).__init__(parent)
        self.load_current_run_button = None
        self.increment_run_button = None
        self.decrement_run_button = None
        self.horizontal_layout = None
        self.instrument_label = None
        self.run_edit = None
        self.spacer_item = None

        self.setup_interface_layout()

        self.set_run_edit_regex()

        self._cached_text = ""

    def setup_interface_layout(self):
        self.setObjectName("LoadRunWidget")
        self.resize(468, 45)

        self.load_current_run_button = QtWidgets.QPushButton(self)
        self.load_current_run_button.setText("Load Current Run")
        self.load_current_run_button.setToolTip("Load the current run for the current instrument")
        self.load_current_run_button.setObjectName("loadCurrentRunButton")

        self.increment_run_button = QtWidgets.QToolButton(self)
        self.increment_run_button.setText(">")
        self.increment_run_button.setToolTip("Increment the run")
        self.increment_run_button.setObjectName("incrementRunButton")

        self.decrement_run_button = QtWidgets.QToolButton(self)
        self.decrement_run_button.setText("<")
        self.decrement_run_button.setToolTip("Decrement the run")
        self.decrement_run_button.setObjectName("decrementRunButton")

        self.instrument_label = QtWidgets.QLabel(self)
        self.instrument_label.setText("Instrument")
        self.instrument_label.setToolTip("")
        self.instrument_label.setObjectName("instrumentLabel")

        self.run_edit = QtWidgets.QLineEdit(self)
        self.run_edit.setToolTip(
            "Enter run number using " + run_utils.delimiter
            + " and " + run_utils.range_separator + " as delimiter and range-separator respectively")
        self.run_edit.setObjectName("runEdit")

        self.horizontal_layout = QtWidgets.QHBoxLayout(self)
        self.horizontal_layout.setObjectName("horizontalLayout")
        self.horizontal_layout.addWidget(self.load_current_run_button)
        self.horizontal_layout.addWidget(self.decrement_run_button)
        self.horizontal_layout.addWidget(self.instrument_label)
        self.horizontal_layout.addWidget(self.run_edit)
        self.horizontal_layout.addWidget(self.increment_run_button)

        self.horizontal_layout.setContentsMargins(0, 0, 0, 0)
<<<<<<< HEAD
        # self.horizontal_layout.setMargin(0)
=======
>>>>>>> 37578222

    def getLayout(self):
        return self.horizontalLayout

    # ------------------------------------------------------------------------------------------------------------------
    # Enabling / disabling the interface
    # ------------------------------------------------------------------------------------------------------------------

    def disable_loading(self):
        self.disable_load_buttons()
        self.loadingStarted.emit()

    def enable_loading(self):
        self.enable_load_buttons()
        self.loadingFinished.emit()
        self.dataChanged.emit()

    def notify_loading_started(self):
        self.loadingStarted.emit()

    def notify_loading_finished(self):
        self.loadingFinished.emit()
        self.dataChanged.emit()

    def disable_load_buttons(self):
        self.load_current_run_button.setEnabled(False)
        self.run_edit.setEnabled(False)
        self.increment_run_button.setEnabled(False)
        self.decrement_run_button.setEnabled(False)

    def enable_load_buttons(self):
        self.load_current_run_button.setEnabled(True)
        self.run_edit.setEnabled(True)
        self.increment_run_button.setEnabled(True)
        self.decrement_run_button.setEnabled(True)

    # ------------------------------------------------------------------------------------------------------------------
    # Instrument / run-edit
    # ------------------------------------------------------------------------------------------------------------------

    def get_instrument_label(self):
        return str(self.instrument_label.text())

    def set_instrument_label(self, text):
        self.instrument_label.setText(text)

    def set_current_instrument(self, instrument):
        self.instrument_label.setText(instrument)

    def set_run_edit_regex(self):
        # The regular expression string here is "^[0-9]*([0-9]+[,-]{0,1})*[0-9]+$"
        regex = QtCore.QRegExp(run_utils.run_string_regex)
        validator = QtGui.QRegExpValidator(regex)
        self.run_edit.setValidator(validator)

    def set_run_edit_text(self, text):
        self.run_edit.setText(text)
        self._cached_text = self.get_run_edit_text()

    def set_run_edit_without_validator(self, text):
        self.run_edit.setValidator(None)
        self.run_edit.setText(text)
        self.set_run_edit_regex()

    def reset_run_edit_from_cache(self):
        tmp = self._cached_text
        self.set_run_edit_text(tmp)
        self._cached_text = tmp

    def get_run_edit_text(self):
        return str(self.run_edit.text())

    def warning_popup(self, message):
        warning(message, parent=self)

    def clear(self):
        self.set_run_edit_text("")

    # ------------------------------------------------------------------------------------------------------------------
    # Signal/slot connections called by presenter
    # ------------------------------------------------------------------------------------------------------------------

    def on_decrement_run_clicked(self, slot):
        self.decrement_run_button.clicked.connect(slot)

    def on_increment_run_clicked(self, slot):
        self.increment_run_button.clicked.connect(slot)

    def on_load_current_run_clicked(self, slot):
        self.load_current_run_button.clicked.connect(slot)

    def on_run_edit_changed(self, slot):
        self.run_edit.returnPressed.connect(slot)<|MERGE_RESOLUTION|>--- conflicted
+++ resolved
@@ -74,10 +74,6 @@
         self.horizontal_layout.addWidget(self.increment_run_button)
 
         self.horizontal_layout.setContentsMargins(0, 0, 0, 0)
-<<<<<<< HEAD
-        # self.horizontal_layout.setMargin(0)
-=======
->>>>>>> 37578222
 
     def getLayout(self):
         return self.horizontalLayout
