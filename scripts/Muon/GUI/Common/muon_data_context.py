--- conflicted
+++ resolved
@@ -275,17 +275,6 @@
     # ------------------------------------------------------------------------------------------------------------------
 
     def show_raw_data(self):
-<<<<<<< HEAD
-        workspace_list = self._loaded_data.params
-        for workspace in workspace_list:
-            run = run_list_to_string(workspace['run'])
-            workspace_wrapper = workspace['workspace']['OutputWorkspace']
-            directory = get_base_data_directory(self, run) + get_raw_data_directory(self, run)
-
-            if len(workspace_wrapper) > 1:
-                # Multi-period data
-                for i, single_ws in enumerate(workspace_wrapper):
-=======
         loaded_data_list = self._loaded_data.params
         for loaded_data in loaded_data_list:
             run = run_list_to_string(loaded_data['run'])
@@ -295,17 +284,12 @@
             if len(loaded_workspace) > 1:
                 # Multi-period data
                 for i, single_ws in enumerate(loaded_workspace):
->>>>>>> df73f62a
                     name = directory + get_raw_data_workspace_name(self, run) + "_period_" + str(i)
                     single_ws.show(name)
             else:
                 # Single period data
                 name = directory + get_raw_data_workspace_name(self, run)
-<<<<<<< HEAD
-                workspace_wrapper[0].show(name)
-=======
                 loaded_workspace[0].show(name)
->>>>>>> df73f62a
 
     def show_all_groups(self):
         for group_name in self._groups.keys():
