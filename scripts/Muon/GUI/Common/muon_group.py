--- conflicted
+++ resolved
@@ -119,7 +119,6 @@
         else:
             raise ValueError("detectors must be a list of ints.")
 
-<<<<<<< HEAD
     @property
     def periods(self):
         return self._periods
@@ -128,8 +127,6 @@
     def periods(self, value):
         self._periods = value
 
-=======
->>>>>>> da834dc5
     def show_raw(self, run: List[int], name: str, asym_name: str, asym_name_unnorm: str):
         run_object = MuonRun(run)
         run_object not in self._counts_workspace or self._counts_workspace[run_object].show(name)
@@ -205,7 +202,7 @@
                                           self._counts_workspace.items(),
                                           self._asymmetry_estimate_rebin.items(),
                                           self._counts_workspace_rebin.items()):
-            if value.workspace_name == workspace_name:
+            if value.workspace_name in workspace_name:
                 return key
 
         return None
