""" The elements of this module contain various general-purpose functions for the SANS reduction framework."""

# pylint: disable=invalid-name

from __future__ import (absolute_import, division, print_function)
from math import (acos, sqrt, degrees)
import re
from copy import deepcopy
import json
import numpy as np
from mantid.api import (AlgorithmManager, AnalysisDataService, isSameWorkspaceObject)
from sans.common.constants import (SANS_FILE_TAG, ALL_PERIODS, SANS2D, LOQ, LARMOR, ZOOM, EMPTY_NAME,
                                   REDUCED_CAN_TAG)
from sans.common.log_tagger import (get_tag, has_tag, set_tag, has_hash, get_hash_value, set_hash)
from sans.common.enums import (DetectorType, RangeStepType, ReductionDimensionality, OutputParts, ISISReductionMode,
                               SANSInstrument, SANSFacility, DataType)
# -------------------------------------------
# Constants
# -------------------------------------------
ALTERNATIVE_SANS2D_NAME = "SAN"


# -------------------------------------------
# Free functions
# -------------------------------------------
def get_log_value(run, log_name, log_type):
    """
    Find a log value.

    There are two options here. Either the log is a scalar or a vector. In the case of a scalar there is not much
    left to do. In the case of a vector we select the first element whose time_stamp is after the start time of the run
    :param run: a Run object.
    :param log_name: the name of the log entry
    :param log_type: the expected type fo the log entry
    :return: the log entry
    """
    try:
        # Scalar case
        output = log_type(run.getLogData(log_name).value)
    except TypeError:
        # We must be dealing with a vectorized case, ie a time series
        log_property = run.getLogData(log_name)
        number_of_entries = len(log_property.value)

        # If we have only one item, then there is nothing left to do
        output = None
        if number_of_entries == 1:
            output = log_type(run.getLogData(log_name).value[0])
        else:
            # Get the first entry which is past the start time log
            start_time = run.startTime().to_datetime64()
            times = log_property.times
            values = log_property.value

            has_found_value = False
            for index in range(0, number_of_entries):
                if times[index] > start_time:
                    # Not fully clear why we take index - 1, but this follows the old implementation rules
                    value_index = index if index == 0 else index - 1
                    has_found_value = True
                    output = log_type(values[value_index])
                    break

            # Not fully clear why we take index - 1, but this follows the old implementation rules
            if not has_found_value:
                output = float(values[number_of_entries - 1])
    return output


def get_single_valued_logs_from_workspace(workspace, log_names, log_types, convert_from_millimeter_to_meter=False):
    """
    Gets non-array valued entries from the sample logs.

    :param workspace: the workspace with the sample log.
    :param log_names: the log names which are to be extracted.
    :param log_types: the types of log entries, ie strings or numeric
    :param convert_from_millimeter_to_meter:
    :return: the log results
    """
    assert len(log_names) == len(log_types)
    # Find the desired log names.
    run = workspace.getRun()
    log_results = {}
    for log_name, log_type in zip(log_names, log_types):
        log_value = get_log_value(run, log_name, log_type)
        log_results.update({log_name: log_value})
    if convert_from_millimeter_to_meter:
        for key in list(log_results.keys()):
            log_results[key] /= 1000.
    return log_results


def create_unmanaged_algorithm(name, **kwargs):
    """
    Creates an unmanaged child algorithm and initializes it.

    :param name: the name of the algorithm
    :param kwargs: settings for the algorithm
    :return: an initialized algorithm instance.
    """
    alg = AlgorithmManager.createUnmanaged(name)
    alg.initialize()
    alg.setChild(True)
    alg.setRethrows(True)
    for key, value in list(kwargs.items()):
        alg.setProperty(key, value)
    return alg


def create_managed_non_child_algorithm(name, **kwargs):
    """
    Creates a managed child algorithm and initializes it.

    :param name: the name of the algorithm
    :param kwargs: settings for the algorithm
    :return: an initialized algorithm instance.
    """
    alg = AlgorithmManager.create(name)
    alg.initialize()
    alg.setChild(False)
    alg.setRethrows(True)
    for key, value in list(kwargs.items()):
        alg.setProperty(key, value)
    return alg


def create_child_algorithm(parent_alg, name, **kwargs):
    """
    Creates a child algorithm from a parent algorithm

    :param parent_alg: a handle to the parent algorithm
    :param name: the name of the child algorithm
    :param kwargs: a argument dict
    :return: the child algorithm
    """
    if parent_alg:
        alg = parent_alg.createChildAlgorithm(name)
        alg.setRethrows(True)
        for key, value in list(kwargs.items()):
            alg.setProperty(key, value)
    else:
        alg = create_unmanaged_algorithm(name, **kwargs)
    return alg


def get_input_workspace_as_copy_if_not_same_as_output_workspace(alg):
    """
    This function checks if the input workspace is the same as the output workspace, if so then it returns the
    workspace else it creates a copy of the input in order for it to be consumed.

    :param alg: a handle to the algorithm which has a InputWorkspace property and a OutputWorkspace property
    :return: a workspace
    """
    def _clone_input(_ws):
        clone_name = "CloneWorkspace"
        clone_options = {"InputWorkspace": _ws,
                         "OutputWorkspace": EMPTY_NAME}
        clone_alg = create_unmanaged_algorithm(clone_name, **clone_options)
        clone_alg.execute()
        return clone_alg.getProperty("OutputWorkspace").value

    if "InputWorkspace" not in alg or "OutputWorkspace" not in alg:
        raise RuntimeError("The algorithm {} does not seem to have an InputWorkspace and"
                           " an OutputWorkspace property.".format(alg.name()))

    ws_in = alg.getProperty("InputWorkspace").value
    if ws_in is None:
        raise RuntimeError("The input for the algorithm {} seems to be None. We need an input.".format(alg.name()))

    ws_out = alg.getProperty("OutputWorkspace").value

    # There are three scenarios.
    # 1. ws_out is None
    # 2. ws_in and ws_out are the same workspace
    # 3. ws_in and ws_out are not the same workspace
    if ws_out is None:
        return _clone_input(ws_in)
    elif isSameWorkspaceObject(ws_in, ws_out):
        return ws_in
    else:
        return _clone_input(ws_in)


def quaternion_to_angle_and_axis(quaternion):
    """
    Converts a quaternion to an angle + an axis

    The conversion from a quaternion to an angle + axis is explained here:
    http://www.euclideanspace.com/maths/geometry/rotations/conversions/quaternionToAngle/
    """
    angle = 2*acos(quaternion[0])
    s_parameter = sqrt(1 - quaternion[0]*quaternion[0])

    axis = []
    # If the the angle is zero, then it does not make sense to have an axis
    if s_parameter < 1e-8:
        axis.append(quaternion[1])
        axis.append(quaternion[2])
        axis.append(quaternion[3])
    else:
        axis.append(quaternion[1]/s_parameter)
        axis.append(quaternion[2]/s_parameter)
        axis.append(quaternion[3]/s_parameter)
    return degrees(angle), axis


def get_charge_and_time(workspace):
    """
    Gets the total charge and time from a workspace

    :param workspace: the workspace from which we extract the charge and time.
    :return: the charge, the time
    """
    run = workspace.getRun()
    charges = run.getLogData('proton_charge')
    total_charge = sum(charges.value)
    time_passed = int((charges.times[-1] - charges.times[0]) / np.timedelta64(1,'us')) # microseconds
    time_passed = float(time_passed) / 1e6
    return total_charge, time_passed


def add_to_sample_log(workspace, log_name, log_value, log_type):
    """
    Adds a sample log to the workspace

    :param workspace: the workspace to whcih the sample log is added
    :param log_name: the name of the log
    :param log_value: the value of the log in string format
    :param log_type: the log value type which can be String, Number, Number Series
    """
    if log_type not in ["String", "Number", "Number Series"]:
        raise ValueError("Tryint go add {0} to the sample logs but it was passed "
                         "as an unknown type of {1}".format(log_value, log_type))
    if not isinstance(log_value, str):
        raise TypeError("The value which is added to the sample logs needs to be passed as a string,"
                        " but it is passed as {0}".format(type(log_value)))

    add_log_name = "AddSampleLog"
    add_log_options = {"Workspace": workspace,
                       "LogName": log_name,
                       "LogText": log_value,
                       "LogType": log_type}
    add_log_alg = create_unmanaged_algorithm(add_log_name, **add_log_options)
    add_log_alg.execute()


def append_to_sans_file_tag(workspace, to_append):
    """
    Appends a string to the existing sans file tag.

    :param workspace: the workspace which contains the sample logs with the sans file tag.
    :param to_append: the additional tag
    """
    if has_tag(SANS_FILE_TAG, workspace):
        value = get_tag(SANS_FILE_TAG, workspace)
        value += to_append
        set_tag(SANS_FILE_TAG, value, workspace)


def get_ads_workspace_references():
    """
    Gets a list of handles of available workspaces on the ADS

    :return: the workspaces on the ADS.
    """
    for workspace_name in AnalysisDataService.getObjectNames():
        yield AnalysisDataService.retrieve(workspace_name)


def convert_bank_name_to_detector_type_isis(detector_name):
    """
    Converts a detector name of an isis detector to a detector type.

    The current translation is
    SANS2D: rear-detector -> LAB
            front-detector -> HAB
            but also allowed rear, front
    LOQ:    main-detector-bank -> LAB
            HAB                -> HAB
            but also allowed main
    LARMOR: DetectorBench      -> LAB
    ZOOM:   rear-detector -> LAB

    :param detector_name: a string with a valid detector name
    :return: a detector type depending on the input string, or a runtime exception.
    """
    detector_name = detector_name.upper()
    detector_name = detector_name.strip()
    if detector_name == "REAR-DETECTOR" or detector_name == "MAIN-DETECTOR-BANK" or detector_name == "DETECTORBENCH" \
            or detector_name == "REAR" or detector_name == "MAIN":
        detector_type = DetectorType.LAB
    elif detector_name == "FRONT-DETECTOR" or detector_name == "HAB" or detector_name == "FRONT":
        detector_type = DetectorType.HAB
    else:
        raise RuntimeError("There is not detector type conversion for a detector with the "
                           "name {0}".format(detector_name))
    return detector_type


def convert_instrument_and_detector_type_to_bank_name(instrument, detector_type):
    if instrument is SANSInstrument.SANS2D:
        bank_name = "front-detector" if detector_type is DetectorType.HAB else "rear-detector"
    elif instrument is SANSInstrument.LOQ:
        bank_name = "HAB" if detector_type is DetectorType.HAB else "main-detector-bank"
    elif instrument is SANSInstrument.LARMOR:
        bank_name = "DetectorBench"
    elif instrument is SANSInstrument.ZOOM:
        bank_name = "rear-detector"
    else:
        raise RuntimeError("SANSCrop: The instrument {0} is currently not supported.".format(instrument))
    return bank_name


def is_part_of_reduced_output_workspace_group(state):
    """
    Check if this state will generate a WorkspaceGroup as the output.

    This can be the case if:
    1. The scatter sample data is a multi-period workspace
    2. A event slice reduction is being performed, ie that there is more than one entry for the slice length

    Note: that this is a hacky solution to for the return value of WavRangeReduction in ISISCommandInterface.
          Improve this!!! (Maybe by getting rid of the return value of WavRangeReduction)
    :param state: a state object.
    :return: True if the reduced output is a workspace group else false
    """
    # 1. Multi-period input
    data_info = state.data
    is_multi_period = data_info.sample_scatter_is_multi_period

    # 2. Slice event input
    slice_info = state.slice
    if slice_info.start_time is None:
        is_sliced_reduction = False
    else:
        is_sliced_reduction = len(slice_info.start_time) > 1

    return is_multi_period or is_sliced_reduction


def parse_diagnostic_settings(string_to_parse):
    """
  This class parses a given string into  vector of vectors of numbers.
  For example : 60,61+62,63-66,67:70,71-75:2  This gives a vector containing 8
  vectors
  as Vec[8] and Vec[0] is a vector containing 1 element 60
  Vec[1] is a vector containing elements 61,62 Vec[2] is a vector containing
  elements 63,64,65,66,
  Vec[3] is a vector containing element 67,Vec[4] is a vector containing element
  68,
  Vec[5] is a vector containing element 69,Vec[6] is a vector containing element
  70 ,
  vec[7] is a vector containing element 71,73,75
  """

    def _does_match(compiled_regex, line):
        return compiled_regex.match(line) is not None

    def _extract_simple_range(line):
        start, stop = line.split("-")
        start = int(start)
        stop = int(stop)
        if start > stop:
            raise ValueError("Parsing event slices. It appears that the start value {0} is larger than the stop "
                             "value {1}. Make sure that this is not the case.").format(start, stop)
        return [start, stop]

    def _extract_simple_range_with_step_pattern(line):
        start, stop = line.split("-")
        start = int(start)
        stop, step = stop.split(":")
        stop = int(stop)
        step = int(step)
        if start > stop:
            raise ValueError("Parsing event slices. It appears that the start value {0} is larger than the stop "
                             "value {1}. Make sure that this is not the case.").format(start, stop)
        return range(start, stop+1, step)

    def _extract_multiple_entry(line):
        split_line = line.split(":")
        start = int(split_line[0])
        stop = int(split_line[1])
        if start > stop:
            raise ValueError("Parsing event slices. It appears that the start value {0} is larger than the stop "
                             "value {1}. Make sure that this is not the case.").format(start, stop)
        result = []
        for entry in range(start, stop + 1):
            result.append([entry, entry])
        return result

    def _extract_number(line):
        return [int(line), int(line)]

    # Check if the input actually exists.
    if not string_to_parse:
        return None

    number = r'(\d+(?:\.\d+)?(?:[eE][+-]\d+)?)'  # float without sign
    single_number_pattern = re.compile("\\s*" + number + "\\s*")
    simple_range_pattern = re.compile("\\s*" + number + "\\s*" r'-' + "\\s*" + number + "\\s*")

    multiple_entry_pattern = re.compile("\\s*" + number + "\\s*" + r':' + "\\s*" + number + "\\s*")

    simple_range_with_step_pattern = re.compile("\\s*" + number + "\\s*" r'-' + "\\s*" + number + "\\s*" + r':' + "\\s*")

    slice_settings = string_to_parse.split(',')

    all_ranges = []
    for slice_setting in slice_settings:
        slice_setting = slice_setting.replace(' ', '')
        if _does_match(multiple_entry_pattern, slice_setting):
            all_ranges += _extract_multiple_entry(slice_setting)
        else:
            integral = []
            # We can have three scenarios
            # 1. Simple Slice:     X-Y
            # 2. Slice range :     X:Y:Z
            # 3. Slice full range: >X or <X
            if _does_match(simple_range_with_step_pattern, slice_setting):
                integral += _extract_simple_range_with_step_pattern(slice_setting)
            elif _does_match(simple_range_pattern, slice_setting):
                integral += _extract_simple_range(slice_setting)
            elif _does_match(single_number_pattern, slice_setting):
                integral += _extract_number(slice_setting)
            else:
                raise ValueError("The provided event slice configuration {0} cannot be parsed because "
                                 "of {1}".format(slice_settings, slice_setting))
            all_ranges.append(integral)
    return all_ranges


# ----------------------------------------------------------------------------------------------------------------------
#  Functions for bins, ranges and slices
# ----------------------------------------------------------------------------------------------------------------------
def parse_event_slice_setting(string_to_parse):
    """
    Create a list of boundaries from a string defining the slices.
    Valid syntax is:
      * From 8 to 9 > '8-9' --> return [[8,9]]
      * From 8 to 9 and from 10 to 12 > '8-9, 10-12' --> return [[8,9],[10,12]]
      * From 5 to 10 in steps of 1 > '5:1:10' --> return [[5,6],[6,7],[7,8],[8,9],[9,10]]
      * From 5 > '>5' --> return [[5, -1]]
      * Till 5 > '<5' --> return [[-1,5]]

    Any combination of these syntax separated by comma is valid.
    A special mark is used to signal no limit: -1,
    As, so, for an empty string, it will return: None.

    It does not accept negative values.
    """
    def _does_match(compiled_regex, line):
        return compiled_regex.match(line) is not None

    def _extract_simple_slice(line):
        start, stop = line.split("-")
        start = float(start)
        stop = float(stop)
        if start > stop:
            raise ValueError("Parsing event slices. It appears that the start value {0} is larger than the stop "
                             "value {1}. Make sure that this is not the case.")
        return [start, stop]

    def float_range(start, stop, step):
        while start < stop:
            yield start
            start += step

    def _extract_slice_range(line):
        split_line = line.split(":")
        start = float(split_line[0])
        step = float(split_line[1])
        stop = float(split_line[2])
        if start > stop:
            raise ValueError("Parsing event slices. It appears that the start value {0} is larger than the stop "
                             "value {1}. Make sure that this is not the case.")

        elements = list(float_range(start, stop, step))
        # We are missing the last element
        elements.append(stop)

        # We generate ranges with [[element[0], element[1]], [element[1], element[2]], ...]
        ranges = list(zip(elements[:-1], elements[1:]))
        return [[e1, e2] for e1, e2 in ranges]

    def _extract_full_range(line, range_marker_pattern):
        is_lower_bound = ">" in line
        line = re.sub(range_marker_pattern, "", line)
        value = float(line)
        if is_lower_bound:
            return [value, -1]
        else:
            return [-1, value]

    # Check if the input actually exists.
    if not string_to_parse:
        return None

    number = r'(\d+(?:\.\d+)?(?:[eE][+-]\d+)?)'  # float without sign
    simple_slice_pattern = re.compile("\\s*" + number + "\\s*" r'-' + "\\s*" + number + "\\s*")
    slice_range_pattern = re.compile("\\s*" + number + "\\s*" + r':' + "\\s*" + number + "\\s*"
                                     + r':' + "\\s*" + number)
    full_range_pattern = re.compile("\\s*" + "(<|>)" + "\\s*" + number + "\\s*")

    range_marker = re.compile("[><]")

    slice_settings = string_to_parse.split(',')
    all_ranges = []
    for slice_setting in slice_settings:
        slice_setting = slice_setting.replace(' ', '')
        # We can have three scenarios
        # 1. Simple Slice:     X-Y
        # 2. Slice range :     X:Y:Z
        # 3. Slice full range: >X or <X
        if _does_match(simple_slice_pattern, slice_setting):
            all_ranges.append(_extract_simple_slice(slice_setting))
        elif _does_match(slice_range_pattern, slice_setting):
            all_ranges.extend(_extract_slice_range(slice_setting))
        elif _does_match(full_range_pattern, slice_setting):
            all_ranges.append(_extract_full_range(slice_setting, range_marker))
        else:
            raise ValueError("The provided event slice configuration {0} cannot be parsed because "
                             "of {1}".format(slice_settings, slice_setting))
    return all_ranges


def get_ranges_from_event_slice_setting(string_to_parse):
    parsed_elements = parse_event_slice_setting(string_to_parse)
    if not parsed_elements:
        return
    # We have the elements in the form [[a, b], [c, d], ...] but want [a, c, ...] and [b, d, ...]
    lower = [element[0] for element in parsed_elements]
    upper = [element[1] for element in parsed_elements]
    return lower, upper


def get_bins_for_rebin_setting(min_value, max_value, step_value, step_type):
    """
    Creates a list of bins for the rebin setting.

    :param min_value: the minimum value
    :param max_value: the maximum value
    :param step_value: the step value
    :param step_type: the step type, ie if linear or logarithmic
    :return: a list of bin values
    """
    lower_bound = min_value
    bins = []
    while lower_bound < max_value:

        bins.append(lower_bound)
        # We can either have linear or logarithmic steps. The logarithmic step depends on the lower bound.
        if step_type is RangeStepType.Lin:
            step = step_value
        else:
            step = lower_bound*step_value

        # Check if the step will bring us out of bounds. If so, then set the new upper value to the max_value
        upper_bound = lower_bound + step
        upper_bound = upper_bound if upper_bound < max_value else max_value

        # Now we advance the lower bound
        lower_bound = upper_bound
    # Add the last lower_bound
    bins.append(lower_bound)
    return bins


def get_range_lists_from_bin_list(bin_list):
    return bin_list[:-1], bin_list[1:]


def get_ranges_for_rebin_setting(min_value, max_value, step_value, step_type):
    """
    Creates two lists of lower and upper bounds for the

    :param min_value: the minimum value
    :param max_value: the maximum value
    :param step_value: the step value
    :param step_type: the step type, ie if linear or logarithmic
    :return: two ranges lists, one for the lower and one for the upper bounds.
    """
    bins = get_bins_for_rebin_setting(min_value, max_value, step_value, step_type)
    return get_range_lists_from_bin_list(bins)


def get_ranges_for_rebin_array(rebin_array):
    """
    Converts a rebin string into min, step (+ step_type), max

    :param rebin_array: a simple rebin array, ie min, step, max
    :return: two ranges lists, one for the lower and one for the upper bounds.
    """
    min_value = rebin_array[0]
    step_value = rebin_array[1]
    max_value = rebin_array[2]
    step_type = RangeStepType.Lin if step_value >= 0. else RangeStepType.Log
    step_value = abs(step_value)
    return get_ranges_for_rebin_setting(min_value, max_value, step_value, step_type)


# ----------------------------------------------------------------------------------------------------------------------
# Functions related to workspace names
# ----------------------------------------------------------------------------------------------------------------------
def get_standard_output_workspace_name(state, reduction_data_type, transmission = False,
                                       data_type = DataType.to_string(DataType.Sample)):
    """
    Creates the name of the output workspace from a state object.

    The name of the output workspace is:
    1. The short run number
    2. If specific period is being reduced: 'p' + number
    3. Short detector name of the current reduction or "merged"
    4. The reduction dimensionality: "_" + dimensionality
    5. A wavelength range: wavelength_low + "_" + wavelength_high
    6. In case of a 1D reduction, then add phi limits
    7. If we are dealing with an actual slice limit, then specify it: "_tXX_TYY" Note that the time set to
       two decimals
    :param state: a SANSState object
    :param reduction_data_type: which reduced data type is being looked at, ie HAB, LAB or Merged
    :return: the name of the reduced workspace, and the base name fo the reduced workspace
    """
    # 1. Short run number
    data = state.data
    short_run_number = data.sample_scatter_run_number
    short_run_number_as_string = str(short_run_number)

    # 2. Multiperiod
    if state.data.sample_scatter_period != ALL_PERIODS:
        period = data.sample_scatter_period
        period_as_string = "p"+str(period)
    else:
        period_as_string = ""

    # 3. Detector name
    move = state.move
    detectors = move.detectors
    if reduction_data_type is ISISReductionMode.Merged:
        detector_name_short = "merged"
    elif reduction_data_type is ISISReductionMode.HAB:
        det_name = detectors[DetectorType.to_string(DetectorType.HAB)].detector_name_short
        detector_name_short = det_name if det_name is not None else "hab"
    elif reduction_data_type is ISISReductionMode.LAB:
        det_name = detectors[DetectorType.to_string(DetectorType.LAB)].detector_name_short
        detector_name_short = det_name if det_name is not None else "lab"
    else:
        raise RuntimeError("SANSStateFunctions: Unknown reduction data type {0} cannot be used to "
                           "create an output name".format(reduction_data_type))

    # 4. Dimensionality
    reduction = state.reduction
    if reduction.reduction_dimensionality is ReductionDimensionality.OneDim:
        dimensionality_as_string = "_1D"
    else:
        dimensionality_as_string = "_2D"

    # 5. Wavelength range
    wavelength = state.wavelength
    wavelength_range_string = "_" + str(wavelength.wavelength_low[0]) + "_" + str(wavelength.wavelength_high[0])

    # 6. Phi Limits
    mask = state.mask
    if reduction.reduction_dimensionality is ReductionDimensionality.OneDim:
        if mask.phi_min and mask.phi_max and (abs(mask.phi_max - mask.phi_min) != 180.0):
            phi_limits_as_string = 'Phi' + str(mask.phi_min) + '_' + str(mask.phi_max)
        else:
            phi_limits_as_string = ""
    else:
        phi_limits_as_string = ""

    # 7. Slice limits
    slice_state = state.slice
    start_time = slice_state.start_time
    end_time = slice_state.end_time
    if start_time and end_time:
        start_time_as_string = '_t%.2f' % start_time[0]
        end_time_as_string = '_T%.2f' % end_time[0]
    else:
        start_time_as_string = ""
        end_time_as_string = ""

    # 8. Transmission name
    transmission_name = "_trans_" + data_type

    # Piece it all together
    if not transmission:
        output_workspace_name = (short_run_number_as_string + period_as_string + detector_name_short +
                                 dimensionality_as_string + wavelength_range_string + phi_limits_as_string +
                                 start_time_as_string + end_time_as_string)
        output_workspace_base_name = (short_run_number_as_string + detector_name_short + dimensionality_as_string +
                                      wavelength_range_string + phi_limits_as_string)
    else:
        output_workspace_name = (short_run_number_as_string + period_as_string + transmission_name +
                                 wavelength_range_string + phi_limits_as_string + start_time_as_string
                                 + end_time_as_string)
        output_workspace_base_name = (short_run_number_as_string + transmission_name +
                                      wavelength_range_string + phi_limits_as_string)
    return output_workspace_name, output_workspace_base_name


<<<<<<< HEAD
def get_output_name(state, reduction_mode, is_group, suffix="", transmission=False):

    # Get the standard workspace name
    workspace_name, workspace_base_name = get_standard_output_workspace_name(state, reduction_mode,
                                                                             transmission=transmission)

=======
def get_output_name(state, reduction_mode, is_group, suffix="", multi_reduction_type=None):
>>>>>>> 2fed5e2f
    # Get the external settings from the save state
    save_info = state.save
    user_specified_output_name = save_info.user_specified_output_name
    user_specified_output_name_group = user_specified_output_name
    user_specified_output_name_suffix = save_info.user_specified_output_name_suffix
    use_reduction_mode_as_suffix = save_info.use_reduction_mode_as_suffix

    # Get the standard workspace name
    workspace_name, workspace_base_name = get_standard_output_workspace_name(state, reduction_mode)

    # This adds a reduction mode suffix in merged or all reductions so the workspaces do not overwrite each other.
    if (state.reduction.reduction_mode == ISISReductionMode.Merged or state.reduction.reduction_mode == ISISReductionMode.All) \
            and user_specified_output_name:
        use_reduction_mode_as_suffix = True

    if multi_reduction_type["period"] and user_specified_output_name:
        period = state.data.sample_scatter_period
        period_as_string = "p" + str(period)
        user_specified_output_name = user_specified_output_name + period_as_string

    if multi_reduction_type["event_slice"] and user_specified_output_name:
        slice_state = state.slice
        start_time = slice_state.start_time
        end_time = slice_state.end_time
        if start_time and end_time:
            start_time_as_string = '_t%.2f' % start_time[0]
            end_time_as_string = '_T%.2f' % end_time[0]
        else:
            start_time_as_string = ""
            end_time_as_string = ""
        user_specified_output_name = user_specified_output_name + start_time_as_string + end_time_as_string

    if multi_reduction_type["wavelength_range"] and user_specified_output_name:
        wavelength = state.wavelength
        wavelength_range_string = "_" + str(wavelength.wavelength_low[0]) + "_" + str(wavelength.wavelength_high[0])
        user_specified_output_name = user_specified_output_name + wavelength_range_string

    # An output name requires special attention when the workspace is part of a multi-period reduction
    # or slice event scan
    # If user specified output name is not none then we use it for the base name
    if user_specified_output_name and not is_group:
        # Deal with single period data which has a user-specified name
        output_name = user_specified_output_name
        output_base_name = user_specified_output_name
    elif user_specified_output_name and is_group:
        # Deal with data which requires special attention and which has a user-specified name
        output_name = user_specified_output_name
        output_base_name = user_specified_output_name_group
    elif not user_specified_output_name and is_group:
        output_name = workspace_name
        output_base_name = workspace_base_name
    else:
        output_name = workspace_name
        output_base_name = workspace_name

    # Add a reduction mode suffix if it is required
    if use_reduction_mode_as_suffix:
        if reduction_mode is ISISReductionMode.LAB:
            output_name += "_rear"
            output_base_name += "_rear"
        elif reduction_mode is ISISReductionMode.HAB:
            output_name += "_front"
            output_base_name += "_front"
        elif reduction_mode is ISISReductionMode.Merged:
            output_name += "_merged"
            output_base_name += "_merged"

    # Add a suffix if the user has specified one
    if user_specified_output_name_suffix:
        output_name += user_specified_output_name_suffix
        output_base_name += user_specified_output_name_suffix

    # Additional suffix. This will be a suffix for data like the partial output workspace
    if suffix:
        output_name += suffix
        output_base_name += suffix

    return output_name, output_base_name


def get_base_name_from_multi_period_name(workspace_name):
    """
    Gets a base name from a multiperiod name. The multiperiod name is NAME_xxx and the base name is NAME

    :param workspace_name: a workspace name string
    :return: the base name
    """
    multi_period_workspace_form = "_[0-9]+$"
    if re.search(multi_period_workspace_form, workspace_name) is not None:
        return re.sub(multi_period_workspace_form, "", workspace_name)
    else:
        raise RuntimeError("The workspace name {0} seems to not be part of a "
                           "multi-period workspace.".format(workspace_name))


def sanitise_instrument_name(instrument_name):
    """
    Sanitises instrument names which have been obtained from an instrument on a workspace.

    Unfortunately the instrument names are sometimes truncated or extended. This is possible since they are strings
    and not types.
    :param instrument_name: a instrument name string
    :return: a sanitises instrument name string
    """
    instrument_name_upper = instrument_name.upper()
    if re.search(LOQ, instrument_name_upper):
        instrument_name = LOQ
    elif re.search(SANS2D, instrument_name_upper):
        instrument_name = SANS2D
    elif re.search(LARMOR, instrument_name_upper):
        instrument_name = LARMOR
    elif re.search(ZOOM, instrument_name_upper):
        instrument_name = ZOOM
    return instrument_name


def get_facility(instrument):
    if (instrument is SANSInstrument.SANS2D or instrument is SANSInstrument.LOQ or
        instrument is SANSInstrument.LARMOR or instrument is SANSInstrument.ZOOM):  # noqa
        return SANSFacility.ISIS
    else:
        return SANSFacility.NoFacility


# ----------------------------------------------------------------------------------------------------------------------
# Other
# ----------------------------------------------------------------------------------------------------------------------
def instrument_name_correction(instrument_name):
    return SANS2D if instrument_name == ALTERNATIVE_SANS2D_NAME else instrument_name


def get_instrument(instrument_name):
    instrument_name = instrument_name.upper()
    if instrument_name == SANS2D:
        instrument = SANSInstrument.SANS2D
    elif instrument_name == LARMOR:
        instrument = SANSInstrument.LARMOR
    elif instrument_name == LOQ:
        instrument = SANSInstrument.LOQ
    elif instrument_name == ZOOM:
        instrument = SANSInstrument.ZOOM
    else:
        instrument = SANSInstrument.NoInstrument
    return instrument


# ----------------------------------------------------------------------------------------------------------------------
# Hashing + ADS
# ----------------------------------------------------------------------------------------------------------------------
def get_state_hash_for_can_reduction(state, reduction_mode, partial_type=None):
    """
    Creates a hash for a (modified) state object.

    Note that we need to modify the state object to exclude elements which are not relevant for the can reduction.
    This is primarily the setting of the sample workspaces. This is the only place where we directly alter the value
    of a state object in the entire reduction workflow. Note that we are not changing the
    :param state: a SANSState object.
    :param reduction_mode: the reduction mode, here it can be LAB or HAb
    :param partial_type: if it is a partial type, then it needs to be specified here.
    :return: the hash of the state
    """
    def remove_sample_related_information(full_state):
        state_to_hash = deepcopy(full_state)

        # Data
        state_to_hash.data.sample_scatter = EMPTY_NAME
        state_to_hash.data.sample_scatter_period = ALL_PERIODS
        state_to_hash.data.sample_transmission = EMPTY_NAME
        state_to_hash.data.sample_transmission_period = ALL_PERIODS
        state_to_hash.data.sample_direct = EMPTY_NAME
        state_to_hash.data.sample_direct_period = ALL_PERIODS
        state_to_hash.data.sample_scatter_run_number = 1

        # Save
        state_to_hash.save.user_specified_output_name = ""

        return state_to_hash
    new_state = remove_sample_related_information(state)
    new_state_serialized = new_state.property_manager
    new_state_serialized = json.dumps(new_state_serialized, sort_keys=True, indent=4)

    # Add a tag for the reduction mode
    state_string = str(new_state_serialized)
    if reduction_mode is ISISReductionMode.LAB:
        state_string += "LAB"
    elif reduction_mode is ISISReductionMode.HAB:
        state_string += "HAB"
    else:
        raise RuntimeError("Only LAB and HAB reduction modes are allowed at this point."
                           " {} was provided".format(reduction_mode))

    # If we are dealing with a partial output workspace, then mark it as such
    if partial_type is OutputParts.Count:
        state_string += "counts"
    elif partial_type is OutputParts.Norm:
        state_string += "norm"
    return str(get_hash_value(state_string))


def get_workspace_from_ads_based_on_hash(hash_value):
    for workspace in get_ads_workspace_references():
        if has_hash(REDUCED_CAN_TAG, hash_value, workspace):
            return workspace


def get_reduced_can_workspace_from_ads(state, output_parts, reduction_mode):
    """
    Get the reduced can workspace from the ADS if it exists else nothing

    :param state: a SANSState object.
    :param output_parts: if true then search also for the partial workspaces
    :param reduction_mode: the reduction mode which at this point is either HAB or LAB
    :return: a reduced can object or None.
    """
    # Get the standard reduced can workspace)
    hashed_state = get_state_hash_for_can_reduction(state, reduction_mode)
    reduced_can = get_workspace_from_ads_based_on_hash(hashed_state)
    reduced_can_count = None
    reduced_can_norm = None
    if output_parts:
        hashed_state_count = get_state_hash_for_can_reduction(state, reduction_mode, OutputParts.Count)
        reduced_can_count = get_workspace_from_ads_based_on_hash(hashed_state_count)
        hashed_state_norm = get_state_hash_for_can_reduction(state, reduction_mode, OutputParts.Norm)
        reduced_can_norm = get_workspace_from_ads_based_on_hash(hashed_state_norm)
    return reduced_can, reduced_can_count, reduced_can_norm


def write_hash_into_reduced_can_workspace(state, workspace, reduction_mode, partial_type=None):
    """
    Writes the state hash into a reduced can workspace.

    :param state: a SANSState object.
    :param workspace: a reduced can workspace
    :param reduction_mode: the reduction mode
    :param partial_type: if it is a partial type, then it needs to be specified here.
    """
    hashed_state = get_state_hash_for_can_reduction(state, reduction_mode, partial_type=partial_type)
    set_hash(REDUCED_CAN_TAG, hashed_state, workspace)


def does_can_workspace_exist_on_ads(can_workspace):
    """
    Checks if a can workspace already exists on the ADS, based on the stored hash

    :param can_workspace: a handle to the can workspace
    :return: True if the workspace exists on the ADS else False
    """
    if not has_tag(REDUCED_CAN_TAG, can_workspace):
        return False

    hash_value_to_compare = get_tag(REDUCED_CAN_TAG, can_workspace)

    for workspace in get_ads_workspace_references():
        if has_hash(REDUCED_CAN_TAG, hash_value_to_compare, workspace):
            return True
    return False


def get_bank_for_spectrum_number(spectrum_number, instrument):
    """
    This is not very nice since we have to hard-code some instrument information here. But at the moment there is no
    other (efficient and easy) way to check on which detector the spectrum is living.

    The solution here is ugly and should be improved in the future. It is uses the same approach as in the old
    framework.
    :param spectrum_number: The spectrum number to check
    :param instrument: the SANS instrument
    :returns: either LAB or HAB
    """
    detector = DetectorType.LAB
    if instrument is SANSInstrument.LOQ:
        if 16387 <= spectrum_number <= 17784:
            detector = DetectorType.HAB
    elif instrument is SANSInstrument.LOQ:
        if 36873 <= spectrum_number <= 73736:
            detector = DetectorType.HAB
    return detector<|MERGE_RESOLUTION|>--- conflicted
+++ resolved
@@ -697,16 +697,7 @@
     return output_workspace_name, output_workspace_base_name
 
 
-<<<<<<< HEAD
-def get_output_name(state, reduction_mode, is_group, suffix="", transmission=False):
-
-    # Get the standard workspace name
-    workspace_name, workspace_base_name = get_standard_output_workspace_name(state, reduction_mode,
-                                                                             transmission=transmission)
-
-=======
-def get_output_name(state, reduction_mode, is_group, suffix="", multi_reduction_type=None):
->>>>>>> 2fed5e2f
+def get_output_name(state, reduction_mode, is_group, suffix="", multi_reduction_type=None, transmission=False):
     # Get the external settings from the save state
     save_info = state.save
     user_specified_output_name = save_info.user_specified_output_name
@@ -715,7 +706,8 @@
     use_reduction_mode_as_suffix = save_info.use_reduction_mode_as_suffix
 
     # Get the standard workspace name
-    workspace_name, workspace_base_name = get_standard_output_workspace_name(state, reduction_mode)
+    workspace_name, workspace_base_name = get_standard_output_workspace_name(state, reduction_mode,
+                                                                             transmission=transmission)
 
     # This adds a reduction mode suffix in merged or all reductions so the workspaces do not overwrite each other.
     if (state.reduction.reduction_mode == ISISReductionMode.Merged or state.reduction.reduction_mode == ISISReductionMode.All) \
