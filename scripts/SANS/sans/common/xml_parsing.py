--- conflicted
+++ resolved
@@ -79,13 +79,10 @@
                     element.clear()
                 else:
                     continue
-<<<<<<< HEAD
-=======
 
     # Remove any monitor entries where the
     if invalid_monitor_names:
         output = {key: value for key, value in list(output.items()) if value not in invalid_monitor_names}
->>>>>>> 4ed3b7e6
     return output
 
 
