--- conflicted
+++ resolved
@@ -48,22 +48,16 @@
                SANSInstrument.LOQ: "main-detector",
                SANSInstrument.LARMOR: "DetectorBench",
                SANSInstrument.ZOOM: "rear-detector",
-               SANSInstrument.NoInstrument: ISISReductionMode.to_string(ISISReductionMode.LAB)
+               SANSInstrument.NO_INSTRUMENT: ReductionMode.LAB.value
                }
 
 HAB_STRINGS = {SANSInstrument.SANS2D: "front",
                SANSInstrument.LOQ: "Hab",
-               SANSInstrument.NoInstrument: ISISReductionMode.to_string(ISISReductionMode.HAB)}
-
-<<<<<<< HEAD
+               SANSInstrument.NO_INSTRUMENT: ReductionMode.HAB.value}
+
 ALL = ReductionMode.ALL.value
-DEFAULT_LAB = ReductionMode.LAB.value
 DEFAULT_HAB = ReductionMode.HAB.value
 MERGED = ReductionMode.MERGED.value
-=======
-MERGED = "Merged"
-ALL = "All"
->>>>>>> db114d70
 
 GENERIC_SETTINGS = "Mantid/ISISSANS"
 
@@ -71,27 +65,15 @@
 
 
 def get_detector_strings_for_gui(instrument=None):
-<<<<<<< HEAD
-
-    if instrument is SANSInstrument.SANS2D:
-        return [SANS2D_LAB, SANS2D_HAB]
-    elif instrument is SANSInstrument.LOQ:
-        return [LOQ_LAB, LOQ_HAB]
-    elif instrument is SANSInstrument.LARMOR:
-        return [LARMOR_LAB]
-    elif instrument is SANSInstrument.ZOOM:
-        return [ZOOM_LAB]
-=======
     if instrument is SANSInstrument.SANS2D or instrument is SANSInstrument.LOQ:
         return [LAB_STRINGS[instrument], HAB_STRINGS[instrument]]
     # Larmor and Zoom only need LAB
     elif instrument is SANSInstrument.LARMOR or instrument is SANSInstrument.ZOOM:
         return [LAB_STRINGS[instrument]]
 
->>>>>>> db114d70
-    else:
-        return [LAB_STRINGS[SANSInstrument.NoInstrument],
-                HAB_STRINGS[SANSInstrument.NoInstrument]]
+    else:
+        return [LAB_STRINGS[SANSInstrument.NO_INSTRUMENT],
+                HAB_STRINGS[SANSInstrument.NO_INSTRUMENT]]
 
 
 def get_detector_strings_for_diagnostic_page(instrument=None):
@@ -102,8 +84,8 @@
         return [LAB_STRINGS[instrument]]
 
     else:
-        return [LAB_STRINGS[SANSInstrument.NoInstrument],
-                HAB_STRINGS[SANSInstrument.NoInstrument]]
+        return [LAB_STRINGS[SANSInstrument.NO_INSTRUMENT],
+                HAB_STRINGS[SANSInstrument.NO_INSTRUMENT]]
 
 
 def get_reduction_mode_strings_for_gui(instrument=None):
@@ -117,8 +99,8 @@
         return [LAB_STRINGS[instrument]]
 
     else:
-        return [LAB_STRINGS[SANSInstrument.NoInstrument],
-                HAB_STRINGS[SANSInstrument.NoInstrument],
+        return [LAB_STRINGS[SANSInstrument.NO_INSTRUMENT],
+                HAB_STRINGS[SANSInstrument.NO_INSTRUMENT],
                 MERGED, ALL]
 
 
@@ -127,37 +109,19 @@
 
 
 def get_reduction_selection(instrument):
-<<<<<<< HEAD
     selection = {ReductionMode.MERGED: MERGED,
                  ReductionMode.ALL: ALL}
-    if instrument is SANSInstrument.SANS2D:
-        selection.update({ReductionMode.LAB: SANS2D_LAB,
-                          ReductionMode.HAB: SANS2D_HAB})
-    elif instrument is SANSInstrument.LOQ:
-        selection.update({ReductionMode.LAB: LOQ_LAB,
-                          ReductionMode.HAB: LOQ_HAB})
-    elif instrument is SANSInstrument.LARMOR:
-        selection = {ReductionMode.LAB: LARMOR_LAB}
-    elif instrument is SANSInstrument.ZOOM:
-        selection = {ReductionMode.LAB: ZOOM_LAB}
-    else:
-        selection.update({ReductionMode.LAB: DEFAULT_LAB,
-                          ReductionMode.HAB: DEFAULT_HAB})
-=======
-    selection = {ISISReductionMode.Merged: MERGED,
-                 ISISReductionMode.All: ALL}
 
     if any (instrument is x for x in [SANSInstrument.SANS2D, SANSInstrument.LOQ]):
-        selection.update({ISISReductionMode.LAB: LAB_STRINGS[instrument],
-                          ISISReductionMode.HAB: HAB_STRINGS[instrument]})
+        selection.update({ReductionMode.LAB: LAB_STRINGS[instrument],
+                          ReductionMode.HAB: HAB_STRINGS[instrument]})
 
     elif any(instrument is x for x in [SANSInstrument.LARMOR, SANSInstrument.ZOOM]):
-        selection = {ISISReductionMode.LAB: LAB_STRINGS[instrument]}
-
-    else:
-        selection.update({ISISReductionMode.LAB: LAB_STRINGS[SANSInstrument.NoInstrument],
-                          ISISReductionMode.HAB: HAB_STRINGS[SANSInstrument.NoInstrument]})
->>>>>>> db114d70
+        selection = {ReductionMode.LAB: LAB_STRINGS[instrument]}
+
+    else:
+        selection.update({ReductionMode.LAB: LAB_STRINGS[SANSInstrument.NO_INSTRUMENT],
+                          ReductionMode.HAB: HAB_STRINGS[SANSInstrument.NO_INSTRUMENT]})
     return selection
 
 
@@ -177,30 +141,19 @@
 
 
 def get_reduction_mode_from_gui_selection(gui_selection):
-<<<<<<< HEAD
-    if gui_selection == MERGED:
-        return ReductionMode.MERGED
-    elif gui_selection == ALL:
-        return ReductionMode.ALL
-    elif gui_selection == SANS2D_LAB or gui_selection == LOQ_LAB or gui_selection == LARMOR_LAB or gui_selection == ZOOM_LAB or gui_selection == DEFAULT_LAB:  # noqa
-        return ReductionMode.LAB
-    elif gui_selection == SANS2D_HAB or gui_selection == LOQ_HAB:
-        return ReductionMode.HAB
-=======
     # TODO when we hit only Python 3 this should use casefold rather than lower
     case_folded_selection = gui_selection.lower()
     if case_folded_selection == MERGED.lower():
-        return ISISReductionMode.Merged
+        return ReductionMode.MERGED
 
     elif case_folded_selection == ALL.lower():
-        return ISISReductionMode.All
+        return ReductionMode.ALL
 
     elif any(case_folded_selection == lab.lower() for lab in LAB_STRINGS.values()):
-        return ISISReductionMode.LAB
+        return ReductionMode.LAB
 
     elif any(case_folded_selection == hab.lower() for hab in HAB_STRINGS.values()):
-        return ISISReductionMode.HAB
->>>>>>> db114d70
+        return ReductionMode.HAB
     else:
         raise RuntimeError("Reduction mode selection {0} is not valid.".format(gui_selection))
 
