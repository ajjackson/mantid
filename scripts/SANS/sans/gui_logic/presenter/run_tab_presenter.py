--- conflicted
+++ resolved
@@ -22,20 +22,8 @@
 from sans.gui_logic.presenter.masking_table_presenter import (MaskingTablePresenter)
 from sans.gui_logic.sans_data_processor_gui_algorithm import SANS_DUMMY_INPUT_ALGORITHM_PROPERTY_NAME
 from sans.gui_logic.presenter.property_manager_service import PropertyManagerService
-<<<<<<< HEAD
 from sans.gui_logic.gui_common import (get_reduction_mode_strings_for_gui, generate_table_index, OPTIONS_SEPARATOR,
                                        OPTIONS_EQUAL)
-=======
-from sans.gui_logic.gui_common import (get_reduction_mode_strings_for_gui,
-                                       SAMPLE_SCATTER_INDEX, SAMPLE_SCATTER_PERIOD_INDEX,
-                                       SAMPLE_TRANSMISSION_INDEX, SAMPLE_TRANSMISSION_PERIOD_INDEX,
-                                       SAMPLE_DIRECT_INDEX, SAMPLE_DIRECT_PERIOD_INDEX,
-                                       CAN_SCATTER_INDEX, CAN_SCATTER_PERIOD_INDEX,
-                                       CAN_TRANSMISSION_INDEX, CAN_TRANSMISSION_PERIOD_INDEX,
-                                       CAN_DIRECT_INDEX, CAN_DIRECT_PERIOD_INDEX, OUTPUT_NAME_INDEX,
-                                       OPTIONS_SEPARATOR, OPTIONS_INDEX,
-                                       OPTIONS_EQUAL, HIDDEN_OPTIONS_INDEX, USER_FILE_INDEX)
->>>>>>> 53e114a9
 from sans.common.enums import (BatchReductionEntry, OutputMode, SANSInstrument, RangeStepType, SampleShape, FitType)
 from sans.common.file_information import (SANSFileInformationFactory)
 from sans.user_file.user_file_reader import UserFileReader
@@ -796,7 +784,6 @@
         number_of_rows = self._view.get_number_of_rows()
         is_multi_period_view = self._view.is_multi_period_view()
         for row in range(number_of_rows):
-<<<<<<< HEAD
             sample_scatter = self._view.get_cell(row=row, column=self.table_index['SAMPLE_SCATTER_INDEX'], convert_to=str)
             sample_scatter_period = self._view.get_cell(row=row, column=self.table_index['SAMPLE_SCATTER_PERIOD_INDEX'], convert_to=str) if is_multi_period_view else ""  # noqa
             sample_transmission = self._view.get_cell(row=row, column=self.table_index['SAMPLE_TRANSMISSION_INDEX'], convert_to=str)
@@ -810,22 +797,7 @@
             can_direct = self._view.get_cell(row=row, column=self.table_index['CAN_DIRECT_INDEX'], convert_to=str)
             can_direct_period = self._view.get_cell(row=row, column=self.table_index['CAN_DIRECT_PERIOD_INDEX'], convert_to=str) if is_multi_period_view else ""  # noqa
             output_name = self._view.get_cell(row=row, column=self.table_index['OUTPUT_NAME_INDEX'], convert_to=str)
-=======
-            sample_scatter = self._view.get_cell(row=row, column=SAMPLE_SCATTER_INDEX, convert_to=str)
-            sample_scatter_period = self._view.get_cell(row=row, column=SAMPLE_SCATTER_PERIOD_INDEX, convert_to=str)
-            sample_transmission = self._view.get_cell(row=row, column=SAMPLE_TRANSMISSION_INDEX, convert_to=str)
-            sample_transmission_period = self._view.get_cell(row=row, column=SAMPLE_TRANSMISSION_PERIOD_INDEX, convert_to=str)  # noqa
-            sample_direct = self._view.get_cell(row=row, column=SAMPLE_DIRECT_INDEX, convert_to=str)
-            sample_direct_period = self._view.get_cell(row=row, column=SAMPLE_DIRECT_PERIOD_INDEX, convert_to=str)
-            can_scatter = self._view.get_cell(row=row, column=CAN_SCATTER_INDEX, convert_to=str)
-            can_scatter_period = self._view.get_cell(row=row, column=CAN_SCATTER_PERIOD_INDEX, convert_to=str)
-            can_transmission = self._view.get_cell(row=row, column=CAN_TRANSMISSION_INDEX, convert_to=str)
-            can_transmission_period = self._view.get_cell(row=row, column=CAN_TRANSMISSION_PERIOD_INDEX, convert_to=str)
-            can_direct = self._view.get_cell(row=row, column=CAN_DIRECT_INDEX, convert_to=str)
-            can_direct_period = self._view.get_cell(row=row, column=CAN_DIRECT_PERIOD_INDEX, convert_to=str)
-            output_name = self._view.get_cell(row=row, column=OUTPUT_NAME_INDEX, convert_to=str)
-            user_file = self._view.get_cell(row=row, column=USER_FILE_INDEX, convert_to=str)
->>>>>>> 53e114a9
+            user_file = self._view.get_cell(row=row, column=self.table_index['USER_FILE_INDEX'], convert_to=str)
 
             # Get the options string
             # We don't have to add the hidden column here, since it only contains information for the SANS
