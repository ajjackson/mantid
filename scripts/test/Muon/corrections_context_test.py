# Mantid Repository : https://github.com/mantidproject/mantid
#
# Copyright &copy; 2021 ISIS Rutherford Appleton Laboratory UKRI,
#   NScD Oak Ridge National Laboratory, European Spallation Source,
#   Institut Laue - Langevin & CSNS, Institute of High Energy Physics, CAS
# SPDX - License - Identifier: GPL - 3.0 +
import unittest
from unittest import mock

from Muon.GUI.Common.contexts.corrections_context import CorrectionsContext
<<<<<<< HEAD
=======
from Muon.GUI.Common.corrections_tab_widget.background_corrections_model import BackgroundCorrectionData
>>>>>>> 91f5451b
from Muon.GUI.Common.muon_load_data import MuonLoadData


class CorrectionsContextTest(unittest.TestCase):

    def setUp(self):
        self.muon_data = MuonLoadData()
        self.corrections_context = CorrectionsContext(self.muon_data)

    def test_that_the_context_has_been_instantiated_with_the_expected_context_data(self):
        self.assertEqual(self.corrections_context.current_run_string, None)
<<<<<<< HEAD
        self.assertEqual(self.corrections_context.dead_time_source, None)
        self.assertEqual(self.corrections_context.dead_time_table_name_from_ads, None)
=======

        self.assertEqual(self.corrections_context.dead_time_source, "FromFile")
        self.assertEqual(self.corrections_context.dead_time_table_name_from_ads, None)

        self.assertEqual(self.corrections_context.background_corrections_mode, "None")
        self.assertEqual(self.corrections_context.selected_function, "Flat Background")
        self.assertEqual(self.corrections_context.selected_group, "All")
        self.assertEqual(self.corrections_context.show_all_runs, False)
>>>>>>> 91f5451b

    def test_that_the_current_run_string_can_be_set_as_expected(self):
        run_string = "62260"
        self.corrections_context.current_run_string = run_string
        self.assertEqual(self.corrections_context.current_run_string, run_string)

    def test_that_the_dead_time_source_can_be_set_as_expected(self):
        source = "FromADS"
        self.corrections_context.dead_time_source = source
        self.assertEqual(self.corrections_context.dead_time_source, source)

    def test_that_the_dead_time_table_name_from_ads_can_be_set_as_expected(self):
        table_name = "MUSR62260 dead time table"
        self.corrections_context.dead_time_table_name_from_ads = table_name
        self.assertEqual(self.corrections_context.dead_time_table_name_from_ads, table_name)

    def test_that_the_dead_time_table_name_from_file_can_be_set_as_expected(self):
        table_name = "MUSR62260 dead time table"
        self.corrections_context.dead_time_table_name_from_file = table_name
        self.assertEqual(self.corrections_context.dead_time_table_name_from_file, table_name)

    def test_that_current_dead_time_table_name_returns_the_expected_table_when_the_source_is_from_file(self):
        table_from_file = "MUSR62260 dead time table"
        table_from_ads = "MUSR62265 dead time table"

        self.corrections_context.get_default_dead_time_table_name_for_run = mock.Mock(return_value=table_from_file)

        self.corrections_context.dead_time_source = "FromFile"
        self.corrections_context.dead_time_table_name_from_ads = table_from_ads

        self.assertEqual(self.corrections_context.current_dead_time_table_name_for_run("MUSR", [62260]),
                         table_from_file)

    def test_that_current_dead_time_table_name_returns_the_expected_table_when_the_source_is_from_ads(self):
        table_from_ads = "MUSR62265 dead time table"

        self.corrections_context.dead_time_source = "FromADS"
        self.corrections_context.dead_time_table_name_from_ads = table_from_ads

        self.assertEqual(self.corrections_context.current_dead_time_table_name_for_run("MUSR", [62265]), table_from_ads)

    def test_that_current_dead_time_table_name_returns_none_when_the_source_is_from_none(self):
        table_from_ads = "MUSR62265 dead time table"

        self.corrections_context.dead_time_source = None
        self.corrections_context.dead_time_table_name_from_ads = table_from_ads

        self.assertEqual(self.corrections_context.current_dead_time_table_name_for_run("MUSR", [62265]), None)
<<<<<<< HEAD
=======

    def test_that_the_background_corrections_mode_can_be_set_as_expected(self):
        background_corrections_mode = "Auto"
        self.corrections_context.background_corrections_mode = background_corrections_mode
        self.assertEqual(self.corrections_context.background_corrections_mode, background_corrections_mode)

    def test_that_the_selected_function_can_be_set_as_expected(self):
        selected_function = "Flat Background + Exp Decay"
        self.corrections_context.selected_function = selected_function
        self.assertEqual(self.corrections_context.selected_function, selected_function)

    def test_that_the_selected_group_can_be_set_as_expected(self):
        selected_group = "fwd"
        self.corrections_context.selected_group = selected_group
        self.assertEqual(self.corrections_context.selected_group, selected_group)

    def test_that_show_all_runs_can_be_set_as_expected(self):
        show_all_runs = True
        self.corrections_context.show_all_runs = show_all_runs
        self.assertEqual(self.corrections_context.show_all_runs, show_all_runs)

    def test_that_the_background_correction_data_can_be_set_as_expected(self):
        run_group = tuple(["84447", "fwd"])
        start_x, end_x = 15.0, 30.0
        self.corrections_context.background_correction_data[run_group] = BackgroundCorrectionData(start_x, end_x)

        self.assertTrue(run_group in self.corrections_context.background_correction_data)
        self.assertEqual(self.corrections_context.background_correction_data[run_group].start_x, start_x)
        self.assertEqual(self.corrections_context.background_correction_data[run_group].end_x, end_x)
>>>>>>> 91f5451b


if __name__ == '__main__':
    unittest.main(buffer=False, verbosity=2)<|MERGE_RESOLUTION|>--- conflicted
+++ resolved
@@ -8,10 +8,7 @@
 from unittest import mock
 
 from Muon.GUI.Common.contexts.corrections_context import CorrectionsContext
-<<<<<<< HEAD
-=======
 from Muon.GUI.Common.corrections_tab_widget.background_corrections_model import BackgroundCorrectionData
->>>>>>> 91f5451b
 from Muon.GUI.Common.muon_load_data import MuonLoadData
 
 
@@ -23,10 +20,6 @@
 
     def test_that_the_context_has_been_instantiated_with_the_expected_context_data(self):
         self.assertEqual(self.corrections_context.current_run_string, None)
-<<<<<<< HEAD
-        self.assertEqual(self.corrections_context.dead_time_source, None)
-        self.assertEqual(self.corrections_context.dead_time_table_name_from_ads, None)
-=======
 
         self.assertEqual(self.corrections_context.dead_time_source, "FromFile")
         self.assertEqual(self.corrections_context.dead_time_table_name_from_ads, None)
@@ -35,7 +28,6 @@
         self.assertEqual(self.corrections_context.selected_function, "Flat Background")
         self.assertEqual(self.corrections_context.selected_group, "All")
         self.assertEqual(self.corrections_context.show_all_runs, False)
->>>>>>> 91f5451b
 
     def test_that_the_current_run_string_can_be_set_as_expected(self):
         run_string = "62260"
@@ -84,8 +76,6 @@
         self.corrections_context.dead_time_table_name_from_ads = table_from_ads
 
         self.assertEqual(self.corrections_context.current_dead_time_table_name_for_run("MUSR", [62265]), None)
-<<<<<<< HEAD
-=======
 
     def test_that_the_background_corrections_mode_can_be_set_as_expected(self):
         background_corrections_mode = "Auto"
@@ -115,7 +105,6 @@
         self.assertTrue(run_group in self.corrections_context.background_correction_data)
         self.assertEqual(self.corrections_context.background_correction_data[run_group].start_x, start_x)
         self.assertEqual(self.corrections_context.background_correction_data[run_group].end_x, end_x)
->>>>>>> 91f5451b
 
 
 if __name__ == '__main__':
