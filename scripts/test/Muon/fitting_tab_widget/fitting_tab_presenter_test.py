# Mantid Repository : https://github.com/mantidproject/mantid
#
# Copyright &copy; 2018 ISIS Rutherford Appleton Laboratory UKRI,
#     NScD Oak Ridge National Laboratory, European Spallation Source
#     & Institut Laue - Langevin
# SPDX - License - Identifier: GPL - 3.0 +
import unittest

from mantid.api import FunctionFactory
from mantid.py3compat import mock
from mantidqt.utils.qt.testing import start_qapplication
from qtpy import QtWidgets

from Muon.GUI.Common.fitting_tab_widget.fitting_tab_widget import FittingTabWidget
from Muon.GUI.Common.test_helpers.context_setup import setup_context

EXAMPLE_TF_ASYMMETRY_FUNCTION = '(composite=ProductFunction,NumDeriv=false;name=FlatBackground,A0=1.02709;' \
                                '(name=FlatBackground,A0=1,ties=(A0=1);name=ExpDecayOsc,A=0.2,Lambda=0.2,Frequency=0.1,Phi=0))' \
                                ';name=ExpDecayMuon,A=0,Lambda=-2.19698,ties=(A=0,Lambda=-2.19698)'


def retrieve_combobox_info(combo_box):
    output_list = []
    for i in range(combo_box.count()):
        output_list.append(str(combo_box.itemText(i)))

    return output_list


def wait_for_thread(thread_model):
    if thread_model:
        thread_model._thread.wait()
        QtWidgets.QApplication.instance().processEvents()


@start_qapplication
class FittingTabPresenterTest(unittest.TestCase):
    def setUp(self):
        self.context = setup_context()
        self.context.data_context.current_runs = [[62260]]
        self.context.data_context.instrument = 'MUSR'
        self.widget = FittingTabWidget(self.context, parent=None)
        self.presenter = self.widget.fitting_tab_presenter
        self.view = self.widget.fitting_tab_view
        self.view.warning_popup = mock.MagicMock()
        self.presenter.model = mock.MagicMock()
        self.presenter.model.get_function_name.return_value = 'GausOsc'

    @mock.patch('Muon.GUI.Common.fitting_tab_widget.fitting_tab_presenter.WorkspaceSelectorView.get_selected_data')
    def test_handle_select_fit_data_clicked_updates_current_run_list(self, dialog_mock):
        dialog_mock.return_value = (['MUSR62260; Group; bkwd; Asymmetry; #1', 'MUSR62260; Group; bottom; Asymmetry; #1',
                                     'MUSR62260; Group; fwd; Asymmetry; #1', 'MUSR62260; Group; top; Asymmetry; #1',
                                     'MUSR62260; Pair Asym; long; #1', 'MUSR62260; PhaseQuad; PhaseTable MUSR62260',
                                     'MUSR62260; PhaseQuad; PhaseTable MUSR62261'], True)

        self.presenter.handle_select_fit_data_clicked()

        dialog_mock.assert_called_once_with([[62260]], 'MUSR', [], True, self.context, self.view)

        self.assertEqual(retrieve_combobox_info(self.view.parameter_display_combo),
                         ['MUSR62260; Group; bkwd; Asymmetry; #1', 'MUSR62260; Group; bottom; Asymmetry; #1',
                          'MUSR62260; Group; fwd; Asymmetry; #1', 'MUSR62260; Group; top; Asymmetry; #1',
                          'MUSR62260; Pair Asym; long; #1', 'MUSR62260; PhaseQuad; PhaseTable MUSR62260',
                          'MUSR62260; PhaseQuad; PhaseTable MUSR62261'])

    def test_that_changeing_fitting_type_to_multiple_fit_changes_workspace_selector_combo_label(
            self):
        self.assertEqual(self.view.workspace_combo_box_label.text(), 'Select Workspace')
        self.view.sequential_fit_radio.toggle()

        self.assertEqual(self.view.workspace_combo_box_label.text(), 'Display parameters for')

    def test_that_changeing_fit_type_to_single_fit_updates_label(self):
        self.view.sequential_fit_radio.toggle()
        self.view.single_fit_radio.toggle()

        self.assertEqual(self.view.workspace_combo_box_label.text(), 'Select Workspace')

    def test_when_fit_is_clicked_in_single_mode_the_fit_function_string_workspace_and_additional_options_are_passed_to_fit(
            self):
        self.presenter.selected_data = ['Input Workspace Name']
        self.view.function_browser.setFunction('name=GausOsc,A=0.2,Sigma=0.2,Frequency=0.1,Phi=0')
        self.presenter.model.do_single_fit.return_value = (self.view.function_browser.getGlobalFunction(),
                                                           'Fit Suceeded', 0.5)

        self.view.fit_button.clicked.emit(True)
        wait_for_thread(self.presenter.calculation_thread)

        self.presenter.model.do_single_fit.assert_called_once_with(
            {'Function': mock.ANY, 'InputWorkspace': 'Input Workspace Name',
             'Minimizer': 'Levenberg-Marquardt', 'StartX': 0.0, 'EndX': 15.0, 'EvaluationType': 'CentrePoint'})

        self.assertEqual(str(self.presenter.model.do_single_fit.call_args[0][0]['Function']),
                         'name=GausOsc,A=0.2,Sigma=0.2,Frequency=0.1,Phi=0')

    def test_get_parameters_for_single_fit_returns_correctly(self):
        self.presenter.selected_data = ['Input Workspace Name']
        self.view.function_browser.setFunction('name=GausOsc,A=0.2,Sigma=0.2,Frequency=0.1,Phi=0')
        result = self.presenter.get_parameters_for_single_fit()

        self.assertEqual(result, {'Function': mock.ANY,
                                  'InputWorkspace': 'Input Workspace Name',
                                  'Minimizer': 'Levenberg-Marquardt', 'StartX': 0.0, 'EndX': 15.0,
                                  'EvaluationType': 'CentrePoint'}
                         )

    def test_for_single_fit_mode_when_display_workspace_changes_updates_fitting_browser_with_new_name(self):
        self.presenter.selected_data = ['Input Workspace Name']

        self.presenter.handle_display_workspace_changed()

        self.assertEqual(self.view.function_browser.getDatasetNames(), ['Input Workspace Name'])

    def test_fit_clicked_with_simultaneous_selected_and_no_globals(self):
        self.presenter.model.get_function_name.return_value = 'GausOsc'
        self.presenter.selected_data = ['Input Workspace Name_1', 'Input Workspace Name 2']
        self.view.function_browser.setFunction('name=GausOsc,A=0.2,Sigma=0.2,Frequency=0.1,Phi=0')
        self.view.simul_fit_radio.toggle()
        self.presenter.model.do_simultaneous_fit.return_value = (self.view.function_browser_multi.getGlobalFunction(),
                                                                 'Fit Suceeded', 0.5)

        self.view.fit_button.clicked.emit(True)
        wait_for_thread(self.presenter.calculation_thread)

        simultaneous_call_args = self.presenter.model.do_simultaneous_fit.call_args
        call_args_dict = simultaneous_call_args[0][0]

        self.assertEqual(call_args_dict['InputWorkspace'], ['Input Workspace Name_1', 'Input Workspace Name 2'])
        self.assertEqual(call_args_dict['Minimizer'], 'Levenberg-Marquardt')
        self.assertEqual(call_args_dict['StartX'], [0.0, 0.0])
        self.assertEqual(call_args_dict['EndX'], [15.0, 15.0])

        call_args_globals = simultaneous_call_args[0][1]
        self.assertEqual(call_args_globals, [])

    def test_fit_clicked_with_simultaneous_selected_with_global_parameters(self):
        self.presenter.model.get_function_name.return_value = 'GausOsc'

        self.presenter.selected_data = ['Input Workspace Name_1', 'Input Workspace Name 2']
        self.view.function_browser.setFunction('name=GausOsc,A=0.2,Sigma=0.2,Frequency=0.1,Phi=0')
        self.view.simul_fit_radio.toggle()
        self.view.function_browser_multi.setGlobalParameters(['A'])
        self.presenter.model.do_simultaneous_fit.return_value = (self.view.function_browser_multi.getGlobalFunction(),
                                                                 'Fit Suceeded', 0.5)

        self.view.fit_button.clicked.emit(True)
        wait_for_thread(self.presenter.calculation_thread)

        simultaneous_call_args = self.presenter.model.do_simultaneous_fit.call_args

        call_args_dict = simultaneous_call_args[0][0]
        self.assertEqual(call_args_dict['InputWorkspace'], ['Input Workspace Name_1', 'Input Workspace Name 2'])
        self.assertEqual(call_args_dict['Minimizer'], 'Levenberg-Marquardt')
        self.assertEqual(call_args_dict['StartX'], [0.0, 0.0])
        self.assertEqual(call_args_dict['EndX'], [15.0, 15.0])

        call_args_globals = simultaneous_call_args[0][1]
        self.assertEqual(call_args_globals, ['A'])

    def test_when_new_data_is_selected_clear_out_old_fits_and_information(self):
        self.presenter._fit_status = ['success', 'success', 'success']
        self.presenter._fit_chi_squared = [12.3, 3.4, 0.35]
        fit_function = FunctionFactory.createInitialized('name=GausOsc,A=0.2,Sigma=0.2,Frequency=0.1,Phi=0')
        self.presenter_fit_function = [fit_function, fit_function, fit_function]
        self.presenter.manual_selection_made = True
        self.presenter._start_x = [0.15, 0.45, 0.67]
        self.presenter._end_x = [0.56, 0.78, 0.34]
        self.view.end_time = 0.56
        self.view.start_time = 0.15
        self.presenter.retrieve_first_good_data_from_run_name = mock.MagicMock(return_value=0.15)
        new_workspace_list = ['MUSR22725; Group; top; Asymmetry', 'MUSR22725; Group; bottom; Asymmetry',
                              'MUSR22725; Group; fwd; Asymmetry']

        self.presenter.selected_data = new_workspace_list

        self.assertEqual(self.presenter._fit_status, [None, None, None])
        self.assertEqual(self.presenter._fit_chi_squared, [0.0, 0.0, 0.0])
        self.assertEqual(self.presenter._fit_function, [None, None, None])
        self.assertEqual(self.presenter._selected_data, new_workspace_list)
        self.assertEqual(self.presenter.manual_selection_made, True)
        self.assertEqual(self.presenter.start_x, [0.15, 0.15, 0.15])
        self.assertEqual(self.presenter.end_x, [0.56, 0.56, 0.56])

    def test_when_new_data_is_selected_updates_combo_box_on_view(self):
        new_workspace_list = ['MUSR22725; Group; top; Asymmetry', 'MUSR22725; Group; bottom; Asymmetry',
                              'MUSR22725; Group; fwd; Asymmetry']

        self.presenter.selected_data = new_workspace_list

        self.assertEqual(retrieve_combobox_info(self.view.parameter_display_combo), new_workspace_list)

    def test_when_new_data_is_selected_updates_fit_property_browser_appropriately_for_single_and_sequential(self):
        new_workspace_list = ['MUSR22725; Group; top; Asymmetry', 'MUSR22725; Group; bottom; Asymmetry',
                              'MUSR22725; Group; fwd; Asymmetry']

        self.presenter.selected_data = new_workspace_list

        self.assertEqual(self.view.function_browser.getDatasetNames(), ['MUSR22725; Group; top; Asymmetry'])
        self.assertEqual(self.view.function_browser.getNumberOfDatasets(), 1)

    def test_when_new_data_is_selected_updates_fit_property_browser_appropriately_for_simultaneous(self):
        new_workspace_list = ['MUSR22725; Group; top; Asymmetry', 'MUSR22725; Group; bottom; Asymmetry',
                              'MUSR22725; Group; fwd; Asymmetry']
        self.view.simul_fit_radio.toggle()

        self.presenter.selected_data = new_workspace_list

        self.assertEqual(self.view.function_browser_multi.getDatasetNames(), new_workspace_list)
        self.assertEqual(self.view.function_browser_multi.getNumberOfDatasets(), 3)

    def test_when_switching_to_simultaneous_function_browser_setup_correctly(self):
        new_workspace_list = ['MUSR22725; Group; top; Asymmetry', 'MUSR22725; Group; bottom; Asymmetry',
                              'MUSR22725; Group; fwd; Asymmetry']
        self.presenter.selected_data = new_workspace_list
        self.presenter.context.get_names_of_workspaces_to_fit = mock.MagicMock(
            return_value=['MUSR22725; Group; top; Asymmetry'])

        self.view.simul_fit_radio.toggle()

        self.assertEqual(self.view.function_browser.getDatasetNames(), ['MUSR22725; Group; top; Asymmetry'])
        self.assertEqual(self.view.function_browser.getNumberOfDatasets(), 1)

    def test_when_switching_to_simultaneous_with_manual_selection_on_function_browser_setup_correctly(self):
        new_workspace_list = ['MUSR22725; Group; top; Asymmetry', 'MUSR22725; Group; bottom; Asymmetry',
                              'MUSR22725; Group; fwd; Asymmetry']
        self.presenter.selected_data = new_workspace_list
        self.presenter.manual_selection_made = True

        self.view.simul_fit_radio.toggle()

        self.assertEqual(self.view.function_browser_multi.getDatasetNames(), new_workspace_list)
        self.assertEqual(self.view.function_browser_multi.getNumberOfDatasets(), 3)

    def test_when_switching_to_from_simultaneous_with_manual_selection_on_function_browser_setup_correctly(self):
        new_workspace_list = ['MUSR22725; Group; top; Asymmetry', 'MUSR22725; Group; bottom; Asymmetry',
                              'MUSR22725; Group; fwd; Asymmetry']
        self.presenter.selected_data = new_workspace_list
        self.presenter.manual_selection_made = True
        self.view.simul_fit_radio.toggle()

        self.view.sequential_fit_radio.toggle()

        self.assertEqual(self.view.function_browser.getDatasetNames(), ['MUSR22725; Group; top; Asymmetry'])
        self.assertEqual(self.view.function_browser.getNumberOfDatasets(), 1)

    def test_display_workspace_changed_for_single_fit_updates_function_browser(self):
        new_workspace_list = ['MUSR22725; Group; top; Asymmetry', 'MUSR22725; Group; bottom; Asymmetry',
                              'MUSR22725; Group; fwd; Asymmetry']
        self.presenter.selected_data = new_workspace_list
        self.presenter.manual_selection_made = True
        self.presenter._start_x = [0.15, 0.45, 0.67]
        self.presenter._end_x = [0.56, 0.78, 0.34]

        self.view.parameter_display_combo.setCurrentIndex(1)

        self.assertEqual(self.view.function_browser.getDatasetNames(), ['MUSR22725; Group; bottom; Asymmetry'])
        self.assertEqual(self.view.function_browser.getNumberOfDatasets(), 1)
        self.assertEqual(self.view.end_time, 0.78)
        self.assertEqual(self.view.start_time, 0.45)

    def test_display_workspace_changed_for_sequential_fit_updates_function_browser(self):
        self.view.sequential_fit_radio.toggle()
        new_workspace_list = ['MUSR22725; Group; top; Asymmetry', 'MUSR22725; Group; bottom; Asymmetry',
                              'MUSR22725; Group; fwd; Asymmetry']
        self.presenter.selected_data = new_workspace_list
        self.presenter.manual_selection_made = True
        self.presenter._start_x = [0.15, 0.45, 0.67]
        self.presenter._end_x = [0.56, 0.78, 0.34]

        self.view.parameter_display_combo.setCurrentIndex(1)

        self.assertEqual(self.view.function_browser.getDatasetNames(), ['MUSR22725; Group; bottom; Asymmetry'])
        self.assertEqual(self.view.function_browser.getNumberOfDatasets(), 1)
        self.assertEqual(self.view.end_time, 0.78)
        self.assertEqual(self.view.start_time, 0.45)

    def test_display_workspace_changed_for_simultaneous_fit_updates_function_browser(self):
        self.view.simul_fit_radio.toggle()
        new_workspace_list = ['MUSR22725; Group; top; Asymmetry', 'MUSR22725; Group; bottom; Asymmetry',
                              'MUSR22725; Group; fwd; Asymmetry']
        self.presenter.selected_data = new_workspace_list
        self.presenter.manual_selection_made = True
        self.presenter._start_x = [0.15, 0.45, 0.67]
        self.presenter._end_x = [0.56, 0.78, 0.34]

        self.view.parameter_display_combo.setCurrentIndex(1)

        self.assertEqual(self.view.function_browser_multi.getDatasetNames(), new_workspace_list)
        self.assertEqual(self.view.function_browser_multi.getNumberOfDatasets(), 3)
        # self.assertEqual(self.view.function_browser.getCurrentDataset(), 1) TODO FunctionBrowser seems to have an issue here
        self.assertEqual(self.view.end_time, 0.78)
        self.assertEqual(self.view.start_time, 0.45)

    def test_for_single_and_sequential_handle_display_workspace_changed_updates_the_displayed_function(self):
        new_workspace_list = ['MUSR22725; Group; top; Asymmetry', 'MUSR22725; Group; bottom; Asymmetry',
                              'MUSR22725; Group; fwd; Asymmetry']
        fit_function = FunctionFactory.createInitialized('name=GausOsc,A=0.2,Sigma=0.2,Frequency=0.1,Phi=0')
        fit_function_1 = FunctionFactory.createInitialized('name=GausOsc,A=0.6,Sigma=0.6,Frequency=0.6,Phi=0')
        self.view.function_browser.setFunction(str(fit_function))
        self.presenter.selected_data = new_workspace_list
        self.presenter.manual_selection_made = True
        self.presenter._start_x = [0.15, 0.45, 0.67]
        self.presenter._end_x = [0.56, 0.78, 0.34]
        self.presenter._fit_status = ['success', 'failure with message', 'success']
        self.presenter._fit_chi_squared = [12.3, 3.4, 0.35]

        self.presenter._fit_function = [fit_function, fit_function_1, fit_function]

        self.view.parameter_display_combo.setCurrentIndex(1)

        self.assertEqual(self.view.function_browser.getFitFunctionString(),
                         'name=GausOsc,A=0.6,Sigma=0.6,Frequency=0.6,Phi=0')
        self.assertEqual(self.view.fit_status_success_failure.text(), 'Failure: failure with message')

    def test_get_first_good_data_for_workspace_retrieves_correct_first_good_data(self):
        self.presenter.context.first_good_data = mock.MagicMock(return_value=0.34)

        first_good_data = self.presenter.retrieve_first_good_data_from_run_name('MUSR62260; Group; top; Asymmetry; #1')

        self.assertEqual(first_good_data, 0.34)
        self.presenter.context.first_good_data.assert_called_once_with([62260])

    def test_setting_selected_list_empty_list_handled_correctly(self):
        self.presenter.selected_data = ['MUSR62260 top']

        self.presenter.selected_data = []

        self.assertEqual(self.view.fit_status_success_failure.text(), 'No Fit')

    def test_updating_function_updates_displayed_fit_name(self):
        self.presenter.model.get_function_name.return_value = 'GausOsc'

        self.view.function_browser.setFunction('name=GausOsc,A=0.2,Sigma=0.2,Frequency=0.1,Phi=0')

        self.assertEqual(self.view.function_name, 'GausOsc')

    def test_fit_name_not_updated_if_already_changed_by_user(self):
        self.view.function_name = 'test function'
        self.view.function_name_line_edit.textChanged.emit('test function')

        self.view.function_browser.setFunction('name=GausOsc,A=0.2,Sigma=0.2,Frequency=0.1,Phi=0')

        self.assertEqual(self.view.function_name, 'test function')

    def test_check_workspaces_are_tf_asymmetry_compliant(self):
        list_of_lists_to_test = [
            ['MUSR22725; Group; top; Asymmetry', 'MUSR22725; Group; bottom; Asymmetry',
             'MUSR22725; Group; fwd; Asymmetry'],
            ['MUSR22725; Group; top; Asymmetry', 'MUSR22725; Group; bottom; Asymmetry',
             'MUSR22725; Pair; long; Asymmetry'],
            ['MUSR22725; Group; top; Asymmetry', 'MUSR22725; Group; bottom; Asymmetry',
             'MUSR22725; PhaseQuad']
        ]

        expected_results = [True, False, False]

        for workspace_list, expected_result in zip(list_of_lists_to_test, expected_results):
            result = self.presenter.check_workspaces_are_tf_asymmetry_compliant(workspace_list)
            self.assertEqual(result, expected_result)

    def test_get_parameters_for_tf_function_calculation_for_turning_mode_on(self):
        new_workspace_list = ['MUSR22725; Group; top; Asymmetry', 'MUSR22725; Group; bottom; Asymmetry',
                              'MUSR22725; Group; fwd; Asymmetry']
        self.view.tf_asymmetry_mode_checkbox.blockSignals(True)
        self.view.tf_asymmetry_mode = True
        self.view.tf_asymmetry_mode_checkbox.blockSignals(False)
        fit_function = FunctionFactory.createInitialized('name=GausOsc,A=0.2,Sigma=0.2,Frequency=0.1,Phi=0')
        self.presenter.selected_data = new_workspace_list

        result = self.presenter.get_parameters_for_tf_function_calculation(fit_function)

        self.assertEqual(result, {'InputFunction': fit_function, 'WorkspaceList': [new_workspace_list[0]],
                                  'Mode': 'Construct'})

    def test_get_parameters_for_tf_function_calculation_for_turning_mode_off(self):
        new_workspace_list = ['MUSR22725; Group; top; Asymmetry', 'MUSR22725; Group; bottom; Asymmetry',
                              'MUSR22725; Group; fwd; Asymmetry']
        fit_function = FunctionFactory.createInitialized('name=GausOsc,A=0.2,Sigma=0.2,Frequency=0.1,Phi=0')
        self.presenter.selected_data = new_workspace_list

        result = self.presenter.get_parameters_for_tf_function_calculation(fit_function)

        self.assertEqual(result, {'InputFunction': fit_function, 'WorkspaceList': [new_workspace_list[0]],
                                  'Mode': 'Extract'})

    def test_handle_asymmetry_mode_changed_reverts_changed_and_shows_error_if_non_group_selected(self):
        new_workspace_list = ['MUSR22725; Group; top; Asymmetry', 'MUSR22725; Group; bottom; Asymmetry',
                              'MUSR22725; Pair; fwd; Long']
        fit_function = FunctionFactory.createInitialized('name=GausOsc,A=0.2,Sigma=0.2,Frequency=0.1,Phi=0')
        self.view.function_browser.setFunction(str(fit_function))
        self.presenter.selected_data = new_workspace_list

        self.view.tf_asymmetry_mode = True

        self.view.warning_popup.assert_called_once_with(
            'Can only fit groups in tf asymmetry mode and need a function defined')

    def test_handle_asymmetry_mode_correctly_updates_function_for_a_single_fit(self):
        new_workspace_list = ['MUSR22725; Group; top; Asymmetry']
        fit_function = FunctionFactory.createInitialized('name=GausOsc,A=0.2,Sigma=0.2,Frequency=0.1,Phi=0')
        fit_function_2 = FunctionFactory.createInitialized('name=GausOsc,A=1.0,Sigma=2.5,Frequency=0.1,Phi=0')
        self.view.function_browser.setFunction(str(fit_function))
        self.presenter.selected_data = new_workspace_list
        self.presenter.model.calculate_tf_function.return_value = fit_function_2

        self.view.tf_asymmetry_mode = True

        self.assertEqual(str(self.view.fit_object), str(fit_function_2))
        self.assertEqual([str(item) for item in self.presenter._fit_function], [str(fit_function_2)])

    def test_handle_asymmetry_mode_correctly_updates_function_for_a_sequential_fit(self):
        self.view.sequential_fit_radio.toggle()
        new_workspace_list = ['MUSR22725; Group; top; Asymmetry', 'MUSR22725; Group; bottom; Asymmetry',
                              'MUSR22725; Group; fwd; fwd']
        fit_function = FunctionFactory.createInitialized('name=GausOsc,A=0.2,Sigma=0.2,Frequency=0.1,Phi=0')
        fit_function_2 = FunctionFactory.createInitialized('name=GausOsc,A=1.0,Sigma=2.5,Frequency=0.1,Phi=0')
        self.view.function_browser.setFunction(str(fit_function))
        self.presenter.selected_data = new_workspace_list
        self.presenter.model.calculate_tf_function.return_value = fit_function_2

        self.view.tf_asymmetry_mode = True

        self.assertEqual([str(item) for item in self.presenter._fit_function], [str(fit_function_2)] * 3)
        self.assertEqual(str(self.view.fit_object), str(fit_function_2))

    def test_handle_asymmetry_mode_correctly_updates_function_for_sumultaneous_fit(self):
        fit_function = FunctionFactory.createInitialized('name=GausOsc,A=0.2,Sigma=0.2,Frequency=0.1,Phi=0')
        self.view.function_browser.setFunction(str(fit_function))
        self.view.simul_fit_radio.toggle()
        new_workspace_list = ['MUSR22725; Group; top; Asymmetry', 'MUSR22725; Group; bottom; Asymmetry',
                              'MUSR22725; Group; fwd; fwd']
        self.presenter.selected_data = new_workspace_list
        fit_function_2 = self.view.fit_object.clone()
        self.presenter.model.calculate_tf_function.return_value = fit_function_2

        self.view.tf_asymmetry_mode = True

        self.assertEqual([str(item) for item in self.presenter._fit_function], [str(fit_function_2)] * 3)
        self.assertEqual(str(self.view.fit_object), str(fit_function_2))

    def test_handle_asymmetry_mode_correctly_keeps_globals_for_simultaneous_fit(self):
        fit_function = FunctionFactory.createInitialized('name=GausOsc,A=0.2,Sigma=0.2,Frequency=0.1,Phi=0')
        self.view.function_browser.setFunction(str(fit_function))
        self.view.simul_fit_radio.toggle()
        new_workspace_list = ['MUSR22725; Group; top; Asymmetry', 'MUSR22725; Group; bottom; Asymmetry',
                              'MUSR22725; Group; fwd; fwd']
        self.presenter.selected_data = new_workspace_list
        fit_function_2 = self.view.fit_object.clone()
        self.presenter.model.calculate_tf_function.return_value = fit_function_2
        self.view.function_browser_multi.setGlobalParameters(['A'])

        self.view.tf_asymmetry_mode = True

        self.assertEqual(self.view.get_global_parameters(), ['f0.f1.f1.A'])

    def test_handle_tf_asymmetry_mode_succesfully_converts_back(self):
        new_workspace_list = ['MUSR22725; Group; top; Asymmetry', 'MUSR22725; Group; bottom; Asymmetry',
                              'MUSR22725; Group; fwd; fwd']
        self.presenter.selected_data = new_workspace_list
        self.view.function_browser.setFunction(EXAMPLE_TF_ASYMMETRY_FUNCTION)
        self.view.tf_asymmetry_mode_checkbox.blockSignals(True)
        self.view.tf_asymmetry_mode = True
        self.presenter._tf_asymmetry_mode = True
        self.view.tf_asymmetry_mode_checkbox.blockSignals(False)
        fit_function = FunctionFactory.createInitialized('name=GausOsc,A=0.2,Sigma=0.2,Frequency=0.1,Phi=0')
        self.presenter.model.calculate_tf_function.return_value = fit_function

        self.view.tf_asymmetry_mode = False

        self.assertEqual([str(item) for item in self.presenter._fit_function],
                         ['name=GausOsc,A=0.2,Sigma=0.2,Frequency=0.1,Phi=0',
                          'name=GausOsc,A=0.2,Sigma=0.2,Frequency=0.1,Phi=0',
                          'name=GausOsc,A=0.2,Sigma=0.2,Frequency=0.1,Phi=0'])
        self.assertEqual(str(self.view.fit_object), 'name=GausOsc,A=0.2,Sigma=0.2,Frequency=0.1,Phi=0')

    def test_handle_fit_with_tf_asymmetry_mode_calls_CalculateMuonAsymmetry(self):
        self.presenter.model.get_function_name.return_value = 'GausOsc'
        self.presenter.model.create_fitted_workspace_name.return_value = ('workspace', 'workspace directory')
        self.presenter.handle_finished = mock.MagicMock()
        self.view.sequential_fit_radio.toggle()
        new_workspace_list = ['MUSR22725; Group; top; Asymmetry']
        fit_function = FunctionFactory.createInitialized('name=GausOsc,A=0.2,Sigma=0.2,Frequency=0.1,Phi=0')
        fit_function_2 = FunctionFactory.createInitialized(EXAMPLE_TF_ASYMMETRY_FUNCTION)
        self.view.function_browser.setFunction(str(fit_function))
        self.presenter.selected_data = new_workspace_list
        self.presenter.model.calculate_tf_function.return_value = fit_function_2
        self.view.tf_asymmetry_mode = True
        self.presenter.handle_fit_clicked()
        wait_for_thread(self.presenter.calculation_thread)

        self.assertEqual(self.presenter.model.do_sequential_tf_fit.call_count, 1)
        self.assertEqual(self.presenter.handle_finished.call_count, 1)

    def test_get_parameters_for_tf_single_fit_calculation(self):
        self.presenter.model.create_fitted_workspace_name.return_value = ('workspace', 'workspace directory')
        self.context.group_pair_context.get_unormalisised_workspace_list = mock.MagicMock(return_value=
                                                                                          [
                                                                                              '__MUSR22725; Group; top; Asymmetry_unnorm',
                                                                                              '__MUSR22725; Group; bottom; Asymmetry_unnorm',
                                                                                              '__MUSR22725; Group; fwd; Asymmetry_unnorm'])

        result = self.presenter.get_parameters_for_tf_single_fit_calculation()

        self.assertEqual(result, {'EndX': 15.0,
                                  'InputFunction': None,
                                  'Minimizer': 'Levenberg-Marquardt',
                                  'OutputFitWorkspace': 'workspace',
                                  'ReNormalizedWorkspaceList': '',
                                  'StartX': 0.0,
                                  'UnNormalizedWorkspaceList': '__MUSR22725; Group; top; Asymmetry_unnorm'}
                         )

    def test_on_function_structure_changed_stores_current_fit_state_in_relevant_presenter(self):
        self.presenter.selected_data = ['MUSR22725; Group; top; Asymmetry', 'MUSR22725; Group; bottom; Asymmetry',
                                        'MUSR22725; Group; fwd; Asymmetry']

        self.view.function_browser.setFunction('name=GausOsc,A=0.2,Sigma=0.2,Frequency=0.1,Phi=0')

        self.assertEqual([str(item) for item in self.presenter._fit_function], ['name=GausOsc,A=0.2,Sigma=0.2,Frequency=0.1,Phi=0'] * 3)

    def test_updating_function_parameters_updates_relevant_stored_function(self):
        self.presenter.selected_data = ['MUSR22725; Group; top; Asymmetry', 'MUSR22725; Group; bottom; Asymmetry',
                                        'MUSR22725; Group; fwd; Asymmetry']
        self.view.function_browser.setFunction('name=GausOsc,A=0.2,Sigma=0.2,Frequency=0.1,Phi=0')

        self.view.function_browser.setParameter('A', 1.5)

        self.assertEqual([str(item) for item in self.presenter._fit_function],
                         ['name=GausOsc,A=1.5,Sigma=0.2,Frequency=0.1,Phi=0'] + ['name=GausOsc,A=0.2,Sigma=0.2,Frequency=0.1,Phi=0'] * 2)

    def test_handle_display_workspace_changed_updates_displayed_single_function(self):
        self.presenter.selected_data = ['MUSR22725; Group; top; Asymmetry', 'MUSR22725; Group; bottom; Asymmetry',
                                        'MUSR22725; Group; fwd; Asymmetry']
        self.view.function_browser.setFunction('name=GausOsc,A=0.2,Sigma=0.2,Frequency=0.1,Phi=0')
        self.view.function_browser.setParameter('A', 1.5)

        self.view.parameter_display_combo.setCurrentIndex(1)

        self.assertEqual(str(self.view.fit_object), 'name=GausOsc,A=0.2,Sigma=0.2,Frequency=0.1,Phi=0')

    def test_setting_selected_data_resets_function_browser_datasets(self):
        self.assertEqual(self.view.function_browser.getDatasetNames(), [])
        self.presenter.selected_data = ['MUSR22725; Group; top; Asymmetry', 'MUSR22725; Group; bottom; Asymmetry',
                                        'MUSR22725; Group; fwd; Asymmetry']

        self.assertEqual(self.view.function_browser.getDatasetNames(), ['MUSR22725; Group; top; Asymmetry'])
        self.assertEqual(self.view.function_browser_multi.getDatasetNames(), ['MUSR22725; Group; top; Asymmetry',
                                                                              'MUSR22725; Group; bottom; Asymmetry',
                                                                              'MUSR22725; Group; fwd; Asymmetry'])

    def test_switching_to_simultaneous_keeps_stored_fit_functions_same_length(self):
        self.presenter.selected_data = ['MUSR22725; Group; top; Asymmetry', 'MUSR22725; Group; bottom; Asymmetry',
                                        'MUSR22725; Group; fwd; Asymmetry']
        self.view.function_browser.setFunction('name=GausOsc,A=0.2,Sigma=0.2,Frequency=0.1,Phi=0')

        self.view.simul_fit_radio.toggle()

        self.assertEqual([str(item) for item in self.presenter._fit_function], ['composite=MultiDomainFunction,NumDeriv=true;name=GausOsc,A=0.2,Sigma=0.2,Frequency=0.1,Phi=0,$domains=i'
                                                                                ';name=GausOsc,A=0.2,Sigma=0.2,Frequency=0.1,Phi=0,$domains=i;'
                                                                                'name=GausOsc,A=0.2,Sigma=0.2,Frequency=0.1,Phi=0,$domains=i']*3)

    def test_switching_from_simultaneous_to_single_fit_updates_fit_functions_appropriately(self):
        self.presenter.selected_data = ['MUSR22725; Group; top; Asymmetry', 'MUSR22725; Group; bottom; Asymmetry',
                                        'MUSR22725; Group; fwd; Asymmetry']
        self.view.function_browser.setFunction('name=GausOsc,A=0.2,Sigma=0.2,Frequency=0.1,Phi=0')

        self.view.simul_fit_radio.toggle()
        self.view.single_fit_radio.toggle()

        self.assertEqual([str(item) for item in self.presenter._fit_function], [
            'name=GausOsc,A=0.2,Sigma=0.2,Frequency=0.1,Phi=0'] * 3)

    def test_undo_fit_button_disabled_until_a_succesful_fit_is_performed(self):
        self.assertEqual(self.view.undo_fit_button.isEnabled(), False)
        self.view.function_browser.setFunction('name=GausOsc,A=0.2,Sigma=0.2,Frequency=0.1,Phi=0')
        fit_function = FunctionFactory.createInitialized('name=GausOsc,A=0.2,Sigma=0.2,Frequency=0.1,Phi=0')
        self.presenter.fitting_calculation_model = mock.MagicMock()
        self.presenter.fitting_calculation_model.result = (fit_function, 'Success', 1.07)

        self.presenter.handle_finished()

        self.assertEqual(self.view.undo_fit_button.isEnabled(), True)

    def test_after_fit_fit_cache_is_populated(self):
        self.presenter.selected_data = ['MUSR22725; Group; top; Asymmetry', 'MUSR22725; Group; bottom; Asymmetry',
                                        'MUSR22725; Group; fwd; Asymmetry']
        self.view.function_browser.setFunction('name=GausOsc,A=0.2,Sigma=0.2,Frequency=0.1,Phi=0')
        fit_function = FunctionFactory.createInitialized('name=GausOsc,A=0.5,Sigma=0.5,Frequency=1,Phi=0')
        self.presenter.fitting_calculation_model = mock.MagicMock()
        self.presenter.model.do_single_fit.return_value = (fit_function,'Fit Suceeded', 0.5)

        self.presenter.handle_fit_clicked()
        wait_for_thread(self.presenter.calculation_thread)

        self.assertEqual([str(item) for item in self.presenter._fit_function_cache], ['name=GausOsc,A=0.2,Sigma=0.2,Frequency=0.1,Phi=0'] * 3)

    def test_undo_fit_resets_fit_in_view(self):
        self.presenter.selected_data = ['MUSR22725; Group; top; Asymmetry', 'MUSR22725; Group; bottom; Asymmetry',
                                        'MUSR22725; Group; fwd; Asymmetry']
        self.view.function_browser.setFunction('name=GausOsc,A=0.2,Sigma=0.2,Frequency=0.1,Phi=0')
        fit_function = FunctionFactory.createInitialized('name=GausOsc,A=0.5,Sigma=0.5,Frequency=1,Phi=0')
        self.presenter.fitting_calculation_model = mock.MagicMock()
        self.presenter.model.do_single_fit.return_value = (fit_function, 'Fit Suceeded', 0.5)
        self.presenter.handle_fit_clicked()
        wait_for_thread(self.presenter.calculation_thread)

        self.view.undo_fit_button.clicked.emit(True)

        self.assertEqual(str(self.view.fit_object), 'name=GausOsc,A=0.2,Sigma=0.2,Frequency=0.1,Phi=0')

    def test_removing_fit_and_then_switching_displayed_workspace_does_not_lead_to_error(self):
        self.presenter.selected_data = ['MUSR22725; Group; top; Asymmetry', 'MUSR22725; Group; bottom; Asymmetry',
                                        'MUSR22725; Group; fwd; Asymmetry']

        self.view.function_browser.setFunction('name=GausOsc,A=0.2,Sigma=0.2,Frequency=0.1,Phi=0')
        self.view.function_browser.clear()

        self.view.parameter_display_combo.setCurrentIndex(1)

    def test_get_selected_groups_and_pairs_returns_correct_list(self):
        self.presenter.selected_data = ['MUSR22725; Group; top; Asymmetry', 'MUSR22725; Group; bottom; Asymmetry',
                                        'MUSR22725; Group; fwd; Asymmetry']

        result = self.presenter._get_selected_groups_and_pairs()

        self.assertEqual(result.sort(), ['top', 'bottom', 'fwd'].sort())

    def test_update_selected_ws_guess(self):
        self.presenter.manual_selection_made = False
        self.presenter.update_selected_time_workspace_guess = mock.Mock()
        self.presenter.update_selected_workspace_guess()
        self.assertEquals(self.presenter.update_selected_time_workspace_guess.call_count,1)

    def test_update_selected_ws_guess_freq(self):
        self.presenter.manual_selection_made = False
        self.presenter.context._frequency_context = True
        self.presenter.update_selected_frequency_workspace_guess = mock.Mock()
        self.presenter.update_selected_workspace_guess()
        self.assertEquals(self.presenter.update_selected_frequency_workspace_guess.call_count,1)

    def test_update_selected_ws_guess_non(self):
        self.presenter.manual_selection_made = True
        self.presenter.update_selected_time_workspace_guess = mock.Mock()
        self.presenter.update_selected_frequency_workspace_guess = mock.Mock()
        before = ['MUSR22725; Group; top; Asymmetry', 'MUSR22725; Group; bottom; Asymmetry',
                                        'MUSR22725; Group; fwd; Asymmetry']

        self.presenter.selected_data = before

        self.presenter.update_selected_workspace_guess()
        self.assertEquals(self.presenter.update_selected_frequency_workspace_guess.call_count,0)
        self.assertEquals(self.presenter.update_selected_time_workspace_guess.call_count,0)
        self.assertEquals(self.presenter.selected_data, before)

    def test_update_time_guess(self):
        self.context.get_names_of_workspaces_to_fit = mock.Mock(return_value="test")
        self.presenter._get_selected_groups_and_pairs = mock.Mock(return_value = ["fwd","bwd"])
        self.presenter.clear_and_reset_gui_state = mock.Mock()
        self.presenter._check_data_exists = mock.Mock(return_value="test")
        output = self.presenter.update_selected_time_workspace_guess()

        self.context.get_names_of_workspaces_to_fit.assert_any_call(runs="All", group_and_pair="bwd",phasequad= True, rebin=False)
        self.context.get_names_of_workspaces_to_fit.assert_any_call(runs="All", group_and_pair="fwd",phasequad= True, rebin=False)
        self.assertEquals(self.presenter.context.get_names_of_workspaces_to_fit.call_count,2)
        self.assertEquals(self.presenter.selected_data, "test")

<<<<<<< HEAD
    def test_handle_plot_guess_changed_calls_correct_function(self):
        self.presenter.get_parameters_for_single_fit = mock.Mock(return_value={})
        self.presenter.view.plot_guess = True
        self.presenter.handle_plot_guess_changed()

        self.presenter.model.change_plot_guess.assert_called_with(True, {})
=======
    def test_fabada_is_not_an_allowed_minimizer(self):
        # In muon analysis FABADA minimizer cannot run as it requires a value of MaxIterations that is too high
        # Furthermore it is not needed in this context (see issue #26478)
        self.view.setup_fit_options_table()
        self.assertEqual(-1, self.view.minimizer_combo.findText('FABADA'))
>>>>>>> 2f77ff66


if __name__ == '__main__':
    unittest.main(buffer=False, verbosity=2)<|MERGE_RESOLUTION|>--- conflicted
+++ resolved
@@ -664,20 +664,18 @@
         self.assertEquals(self.presenter.context.get_names_of_workspaces_to_fit.call_count,2)
         self.assertEquals(self.presenter.selected_data, "test")
 
-<<<<<<< HEAD
     def test_handle_plot_guess_changed_calls_correct_function(self):
         self.presenter.get_parameters_for_single_fit = mock.Mock(return_value={})
         self.presenter.view.plot_guess = True
         self.presenter.handle_plot_guess_changed()
 
         self.presenter.model.change_plot_guess.assert_called_with(True, {})
-=======
+
     def test_fabada_is_not_an_allowed_minimizer(self):
         # In muon analysis FABADA minimizer cannot run as it requires a value of MaxIterations that is too high
         # Furthermore it is not needed in this context (see issue #26478)
         self.view.setup_fit_options_table()
         self.assertEqual(-1, self.view.minimizer_combo.findText('FABADA'))
->>>>>>> 2f77ff66
 
 
 if __name__ == '__main__':
