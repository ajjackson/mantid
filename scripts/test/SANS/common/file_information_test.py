--- conflicted
+++ resolved
@@ -26,13 +26,10 @@
         self.assertTrue(file_information.get_run_number() == 22024)
         self.assertFalse(file_information.is_event_mode())
         self.assertFalse(file_information.is_added_data())
-<<<<<<< HEAD
-=======
         self.assertTrue(file_information.get_width() == 8.0)
         self.assertTrue(file_information.get_height() == 8.0)
         self.assertTrue(file_information.get_thickness() == 1.0)
         self.assertTrue(file_information.get_shape() is SampleShape.CylinderAxisAlong)
->>>>>>> 4ed3b7e6
 
     def test_that_can_extract_information_from_file_for_LOQ_single_period_and_raw_format(self):
         # Arrange
@@ -50,13 +47,10 @@
         self.assertTrue(file_information.get_type() == FileType.ISISRaw)
         self.assertTrue(file_information.get_run_number() == 48094)
         self.assertFalse(file_information.is_added_data())
-<<<<<<< HEAD
-=======
         self.assertTrue(file_information.get_width() == 8.0)
         self.assertTrue(file_information.get_height() == 8.0)
         self.assertTrue(file_information.get_thickness() == 1.0)
         self.assertTrue(file_information.get_shape() is SampleShape.CylinderAxisAlong)
->>>>>>> 4ed3b7e6
 
     def test_that_can_extract_information_from_file_for_SANS2D_multi_period_event_and_nexus_format(self):
         # Arrange
@@ -75,22 +69,15 @@
         self.assertTrue(file_information.get_run_number() == 3368)
         self.assertTrue(file_information.is_event_mode())
         self.assertFalse(file_information.is_added_data())
-<<<<<<< HEAD
-=======
         self.assertTrue(file_information.get_width() == 8.0)
         self.assertTrue(file_information.get_height() == 8.0)
         self.assertTrue(file_information.get_thickness() == 2.0)
         self.assertTrue(file_information.get_shape() is SampleShape.Cuboid)
->>>>>>> 4ed3b7e6
 
     def test_that_can_extract_information_for_added_histogram_data_and_nexus_format(self):
         # Arrange
         # The file is a single period, histogram-based and added
-<<<<<<< HEAD
-        file_name = "SANS2D00022024-add"
-=======
         file_name = "AddedHistogram-add"
->>>>>>> 4ed3b7e6
         factory = SANSFileInformationFactory()
 
         # Act
@@ -104,22 +91,15 @@
         self.assertTrue(file_information.get_run_number() == 22024)
         self.assertFalse(file_information.is_event_mode())
         self.assertTrue(file_information.is_added_data())
-<<<<<<< HEAD
-=======
         self.assertTrue(file_information.get_width() == 8.0)
         self.assertTrue(file_information.get_height() == 8.0)
         self.assertTrue(file_information.get_thickness() == 1.0)
         self.assertTrue(file_information.get_shape() is SampleShape.CylinderAxisAlong)
->>>>>>> 4ed3b7e6
 
     def test_that_can_extract_information_for_LARMOR_added_event_data_and_multi_period_and_nexus_format(self):
         # Arrange
         # The file is a single period, histogram-based and added
-<<<<<<< HEAD
-        file_name = "LARMOR00013065-add"
-=======
         file_name = "AddedEvent-add"
->>>>>>> 4ed3b7e6
         factory = SANSFileInformationFactory()
 
         # Act
@@ -133,13 +113,10 @@
         self.assertTrue(file_information.get_run_number() == 13065)
         self.assertTrue(file_information.is_event_mode())
         self.assertTrue(file_information.is_added_data())
-<<<<<<< HEAD
-=======
         self.assertTrue(file_information.get_width() == 6.0)
         self.assertTrue(file_information.get_height() == 8.0)
         self.assertTrue(file_information.get_thickness() == 1.0)
         self.assertTrue(file_information.get_shape() is SampleShape.Cuboid)
->>>>>>> 4ed3b7e6
 
 
 class SANSFileInformationGeneralFunctionsTest(unittest.TestCase):
