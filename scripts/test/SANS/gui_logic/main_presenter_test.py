from __future__ import (absolute_import, division, print_function)

import unittest

import mantid

from sans.test_helper.mock_objects import (create_mock_view2)
from sans.gui_logic.presenter.main_presenter import MainPresenter
from sans.common.enums import SANSFacility
from sans.test_helper.user_file_test_helper import (create_user_file, sample_user_file)
from sans.test_helper.common import (remove_file, save_to_csv)


class MainPresenterTest(unittest.TestCase):
    def test_that_gets_correct_gui_algorithm_name(self):
        presenter = MainPresenter(SANSFacility.ISIS)
        gui_algorithm_name = presenter.get_gui_algorithm_name()
        self.assertTrue(gui_algorithm_name == "SANSGuiDataProcessorAlgorithm")

    def test_that_the_white_list_is_correct(self):
        presenter = MainPresenter(SANSFacility.ISIS)
        self.assertTrue(presenter.get_number_of_white_list_items() == 0)
<<<<<<< HEAD
        white_list = presenter.get_white_list(show_periods=True)
        self.assertTrue(presenter.get_number_of_white_list_items() == 16)
=======
        white_list = presenter.get_white_list()
        self.assertTrue(presenter.get_number_of_white_list_items() == 17)
>>>>>>> 53e114a9
        self.assertTrue(white_list[0].algorithm_property == "SampleScatter")
        self.assertTrue(white_list[1].algorithm_property == "SampleScatterPeriod")
        self.assertTrue(white_list[2].algorithm_property == "SampleTransmission")
        self.assertTrue(white_list[3].algorithm_property == "SampleTransmissionPeriod")
        self.assertTrue(white_list[4].algorithm_property == "SampleDirect")
        self.assertTrue(white_list[5].algorithm_property == "SampleDirectPeriod")
        self.assertTrue(white_list[6].algorithm_property == "CanScatter")
        self.assertTrue(white_list[7].algorithm_property == "CanScatterPeriod")
        self.assertTrue(white_list[8].algorithm_property == "CanTransmission")
        self.assertTrue(white_list[9].algorithm_property == "CanTransmissionPeriod")
        self.assertTrue(white_list[10].algorithm_property == "CanDirect")
        self.assertTrue(white_list[11].algorithm_property == "CanDirectPeriod")
        self.assertTrue(white_list[12].algorithm_property == "UseOptimizations")
        self.assertTrue(white_list[13].algorithm_property == "OutputName")
        self.assertTrue(white_list[14].algorithm_property == "UserFile")
        self.assertTrue(white_list[15].algorithm_property == "RowIndex")
        self.assertTrue(white_list[16].algorithm_property == "OutputMode")

    def test_that_black_list_is_correct(self):
        presenter = MainPresenter(SANSFacility.ISIS)
        expected = "InputWorkspace,OutputWorkspace,SampleScatter,SampleScatterPeriod,SampleTransmission," \
                   "SampleTransmissionPeriod,SampleDirect,SampleDirectPeriod,CanScatter,CanScatterPeriod," \
                   "CanTransmission,CanTransmissionPeriod,CanDirect,CanDirectPeriod," \
                   "UseOptimizations,OutputName,UserFile,RowIndex,OutputMode,"
        self.assertTrue(expected == presenter.get_black_list())

    def test_that_gets_pre_processing_options_are_valid_and_other_options_are_empty(self):
        # Arrange
        presenter = MainPresenter(SANSFacility.ISIS)
        content = "# MANTID_BATCH_FILE add more text here\n" \
                  "sample_sans,SANS2D00022024,sample_trans,SANS2D00022048," \
                  "sample_direct_beam,SANS2D00022048,output_as,test_file\n" \
                  "sample_sans,SANS2D00022024,output_as,test_file2\n"
        batch_file_path = save_to_csv(content)
        user_file_path = create_user_file(sample_user_file)
        view = create_mock_view2(user_file_path, batch_file_path)
        presenter.set_view(view)

        # Act
        pre_processing_options = presenter.getProcessingOptions()

        # Assert
        expected = "UseOptimizations=1,OutputMode=PublishToADS"
        self.assertTrue(expected == pre_processing_options)
        self.assertFalse(presenter.getPreprocessingOptionsAsString())
        self.assertFalse(presenter.getPostprocessingOptions())

        # Clean up
        remove_file(sample_user_file)
        remove_file(user_file_path)


if __name__ == '__main__':
    unittest.main()

<|MERGE_RESOLUTION|>--- conflicted
+++ resolved
@@ -20,13 +20,9 @@
     def test_that_the_white_list_is_correct(self):
         presenter = MainPresenter(SANSFacility.ISIS)
         self.assertTrue(presenter.get_number_of_white_list_items() == 0)
-<<<<<<< HEAD
         white_list = presenter.get_white_list(show_periods=True)
-        self.assertTrue(presenter.get_number_of_white_list_items() == 16)
-=======
-        white_list = presenter.get_white_list()
         self.assertTrue(presenter.get_number_of_white_list_items() == 17)
->>>>>>> 53e114a9
+
         self.assertTrue(white_list[0].algorithm_property == "SampleScatter")
         self.assertTrue(white_list[1].algorithm_property == "SampleScatterPeriod")
         self.assertTrue(white_list[2].algorithm_property == "SampleTransmission")
