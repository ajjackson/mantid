--- conflicted
+++ resolved
@@ -705,7 +705,6 @@
         test_row_0 = ['SANS2D00022024', '', 'SANS2D00022048', '', 'SANS2D00022048', '', '', '', '', '', '', '',
                       'test_file', '', '1.0', '']
         presenter.on_row_inserted(0, test_row_0)
-<<<<<<< HEAD
 
         presenter.notify_progress(0, [0.0], [1.0])
 
@@ -726,12 +725,9 @@
         self.assertEqual(presenter._table_model.get_table_entry(0).row_state, RowState.Processed)
         self.assertEqual(presenter._table_model.get_table_entry(0).tool_tip, 'scale=[1.0], shift=[0.0]')
 
-=======
-        presenter.notify_progress(0)
         self.assertEqual(presenter.progress, 1)
         self.assertEqual(presenter._view.progress_bar_value, 1)
 
->>>>>>> f4eaf070
     def test_that_notify_progress_updates_state_and_tooltip_of_row(self):
         presenter = RunTabPresenter(SANSFacility.ISIS)
         view = mock.MagicMock()
@@ -739,14 +735,9 @@
         test_row_0 = ['SANS2D00022024', '', 'SANS2D00022048', '', 'SANS2D00022048', '', '', '', '', '', '', '',
                       'test_file', '', '1.0', '']
         presenter.on_row_inserted(0, test_row_0)
-<<<<<<< HEAD
-
 
         presenter.notify_progress(0, [], [])
 
-=======
-        presenter.notify_progress(0)
->>>>>>> f4eaf070
         self.assertEqual(presenter._table_model.get_table_entry(0).row_state, RowState.Processed)
         self.assertEqual(presenter._table_model.get_table_entry(0).tool_tip, '')
 
